

[
  {
    "deps": [
      "gpr", 
      "gpr_test_util", 
      "grpc", 
      "grpc_test_util"
    ], 
    "headers": [], 
    "is_filegroup": false, 
    "language": "c", 
    "name": "algorithm_test", 
    "src": [
      "test/core/compression/algorithm_test.cc"
    ], 
    "third_party": false, 
    "type": "target"
  }, 
  {
    "deps": [
      "gpr", 
      "gpr_test_util"
    ], 
    "headers": [], 
    "is_filegroup": false, 
    "language": "c", 
    "name": "alloc_test", 
    "src": [
      "test/core/gpr/alloc_test.cc"
    ], 
    "third_party": false, 
    "type": "target"
  }, 
  {
    "deps": [
      "gpr", 
      "gpr_test_util", 
      "grpc", 
      "grpc_test_util"
    ], 
    "headers": [], 
    "is_filegroup": false, 
    "language": "c", 
    "name": "alpn_test", 
    "src": [
      "test/core/transport/chttp2/alpn_test.cc"
    ], 
    "third_party": false, 
    "type": "target"
  }, 
  {
    "deps": [
      "gpr", 
      "gpr_test_util", 
      "grpc", 
      "grpc_test_util"
    ], 
    "headers": [], 
    "is_filegroup": false, 
    "language": "c", 
    "name": "api_fuzzer", 
    "src": [
      "test/core/end2end/fuzzers/api_fuzzer.cc"
    ], 
    "third_party": false, 
    "type": "target"
  }, 
  {
    "deps": [
      "gpr", 
      "gpr_test_util"
    ], 
    "headers": [], 
    "is_filegroup": false, 
    "language": "c", 
    "name": "arena_test", 
    "src": [
      "test/core/gpr/arena_test.cc"
    ], 
    "third_party": false, 
    "type": "target"
  }, 
  {
    "deps": [
      "gpr", 
      "gpr_test_util", 
      "grpc"
    ], 
    "headers": [], 
    "is_filegroup": false, 
    "language": "c", 
    "name": "avl_test", 
    "src": [
      "test/core/avl/avl_test.cc"
    ], 
    "third_party": false, 
    "type": "target"
  }, 
  {
    "deps": [
      "gpr", 
      "gpr_test_util", 
      "grpc", 
      "grpc_test_util", 
      "test_tcp_server"
    ], 
    "headers": [], 
    "is_filegroup": false, 
    "language": "c", 
    "name": "bad_server_response_test", 
    "src": [
      "test/core/end2end/bad_server_response_test.cc"
    ], 
    "third_party": false, 
    "type": "target"
  }, 
  {
    "deps": [
      "grpc", 
      "grpc_test_util"
    ], 
    "headers": [], 
    "is_filegroup": false, 
    "language": "c", 
    "name": "bin_decoder_test", 
    "src": [
      "test/core/transport/chttp2/bin_decoder_test.cc"
    ], 
    "third_party": false, 
    "type": "target"
  }, 
  {
    "deps": [
      "grpc", 
      "grpc_test_util"
    ], 
    "headers": [], 
    "is_filegroup": false, 
    "language": "c", 
    "name": "bin_encoder_test", 
    "src": [
      "test/core/transport/chttp2/bin_encoder_test.cc"
    ], 
    "third_party": false, 
    "type": "target"
  }, 
  {
    "deps": [
      "gpr", 
      "gpr_test_util", 
      "grpc", 
      "grpc_test_util"
    ], 
    "headers": [], 
    "is_filegroup": false, 
    "language": "c", 
    "name": "byte_stream_test", 
    "src": [
      "test/core/transport/byte_stream_test.cc"
    ], 
    "third_party": false, 
    "type": "target"
  }, 
  {
    "deps": [
      "gpr", 
      "gpr_test_util", 
      "grpc", 
      "grpc_test_util"
    ], 
    "headers": [], 
    "is_filegroup": false, 
    "language": "c", 
    "name": "channel_create_test", 
    "src": [
      "test/core/surface/channel_create_test.cc"
    ], 
    "third_party": false, 
    "type": "target"
  }, 
  {
    "deps": [
      "gpr", 
      "grpc"
    ], 
    "headers": [], 
    "is_filegroup": false, 
    "language": "c", 
    "name": "check_epollexclusive", 
    "src": [
      "test/build/check_epollexclusive.c"
    ], 
    "third_party": false, 
    "type": "target"
  }, 
  {
    "deps": [
      "gpr", 
      "gpr_test_util", 
      "grpc", 
      "grpc_test_util"
    ], 
    "headers": [], 
    "is_filegroup": false, 
    "language": "c", 
    "name": "chttp2_hpack_encoder_test", 
    "src": [
      "test/core/transport/chttp2/hpack_encoder_test.cc"
    ], 
    "third_party": false, 
    "type": "target"
  }, 
  {
    "deps": [
      "gpr", 
      "gpr_test_util", 
      "grpc", 
      "grpc_test_util"
    ], 
    "headers": [], 
    "is_filegroup": false, 
    "language": "c", 
    "name": "chttp2_stream_map_test", 
    "src": [
      "test/core/transport/chttp2/stream_map_test.cc"
    ], 
    "third_party": false, 
    "type": "target"
  }, 
  {
    "deps": [
      "gpr", 
      "gpr_test_util", 
      "grpc", 
      "grpc_test_util"
    ], 
    "headers": [], 
    "is_filegroup": false, 
    "language": "c", 
    "name": "chttp2_varint_test", 
    "src": [
      "test/core/transport/chttp2/varint_test.cc"
    ], 
    "third_party": false, 
    "type": "target"
  }, 
  {
    "deps": [
      "gpr", 
      "gpr_test_util", 
      "grpc", 
      "grpc_test_util"
    ], 
    "headers": [], 
    "is_filegroup": false, 
    "language": "c", 
    "name": "client_fuzzer", 
    "src": [
      "test/core/end2end/fuzzers/client_fuzzer.cc"
    ], 
    "third_party": false, 
    "type": "target"
  }, 
  {
    "deps": [
      "gpr", 
      "gpr_test_util", 
      "grpc_test_util"
    ], 
    "headers": [], 
    "is_filegroup": false, 
    "language": "c", 
    "name": "cmdline_test", 
    "src": [
      "test/core/util/cmdline_test.cc"
    ], 
    "third_party": false, 
    "type": "target"
  }, 
  {
    "deps": [
      "gpr", 
      "gpr_test_util", 
      "grpc", 
      "grpc_test_util"
    ], 
    "headers": [], 
    "is_filegroup": false, 
    "language": "c", 
    "name": "combiner_test", 
    "src": [
      "test/core/iomgr/combiner_test.cc"
    ], 
    "third_party": false, 
    "type": "target"
  }, 
  {
    "deps": [
      "gpr", 
      "gpr_test_util", 
      "grpc", 
      "grpc_test_util"
    ], 
    "headers": [], 
    "is_filegroup": false, 
    "language": "c", 
    "name": "compression_test", 
    "src": [
      "test/core/compression/compression_test.cc"
    ], 
    "third_party": false, 
    "type": "target"
  }, 
  {
    "deps": [
      "gpr", 
      "gpr_test_util", 
      "grpc", 
      "grpc_test_util"
    ], 
    "headers": [], 
    "is_filegroup": false, 
    "language": "c", 
    "name": "concurrent_connectivity_test", 
    "src": [
      "test/core/surface/concurrent_connectivity_test.cc"
    ], 
    "third_party": false, 
    "type": "target"
  }, 
  {
    "deps": [
      "gpr", 
      "gpr_test_util", 
      "grpc", 
      "grpc_test_util"
    ], 
    "headers": [], 
    "is_filegroup": false, 
    "language": "c", 
    "name": "connection_refused_test", 
    "src": [
      "test/core/end2end/connection_refused_test.cc"
    ], 
    "third_party": false, 
    "type": "target"
  }, 
  {
    "deps": [
      "gpr", 
      "gpr_test_util", 
      "grpc", 
      "grpc_test_util"
    ], 
    "headers": [], 
    "is_filegroup": false, 
    "language": "c", 
    "name": "dns_resolver_connectivity_test", 
    "src": [
      "test/core/client_channel/resolvers/dns_resolver_connectivity_test.cc"
    ], 
    "third_party": false, 
    "type": "target"
  }, 
  {
    "deps": [
      "gpr", 
      "gpr_test_util", 
      "grpc", 
      "grpc_test_util"
    ], 
    "headers": [], 
    "is_filegroup": false, 
    "language": "c", 
    "name": "dns_resolver_cooldown_test", 
    "src": [
      "test/core/client_channel/resolvers/dns_resolver_cooldown_test.cc"
    ], 
    "third_party": false, 
    "type": "target"
  }, 
  {
    "deps": [
      "gpr", 
      "gpr_test_util", 
      "grpc", 
      "grpc_test_util"
    ], 
    "headers": [], 
    "is_filegroup": false, 
    "language": "c", 
    "name": "dns_resolver_test", 
    "src": [
      "test/core/client_channel/resolvers/dns_resolver_test.cc"
    ], 
    "third_party": false, 
    "type": "target"
  }, 
  {
    "deps": [
      "gpr", 
      "gpr_test_util", 
      "grpc", 
      "grpc_test_util"
    ], 
    "headers": [], 
    "is_filegroup": false, 
    "language": "c", 
    "name": "dualstack_socket_test", 
    "src": [
      "test/core/end2end/dualstack_socket_test.cc"
    ], 
    "third_party": false, 
    "type": "target"
  }, 
  {
    "deps": [
      "gpr", 
      "gpr_test_util", 
      "grpc", 
      "grpc_test_util"
    ], 
    "headers": [], 
    "is_filegroup": false, 
    "language": "c", 
    "name": "endpoint_pair_test", 
    "src": [
      "test/core/iomgr/endpoint_pair_test.cc"
    ], 
    "third_party": false, 
    "type": "target"
  }, 
  {
    "deps": [
      "gpr", 
      "gpr_test_util", 
      "grpc", 
      "grpc_test_util"
    ], 
    "headers": [], 
    "is_filegroup": false, 
    "language": "c", 
    "name": "error_test", 
    "src": [
      "test/core/iomgr/error_test.cc"
    ], 
    "third_party": false, 
    "type": "target"
  }, 
  {
    "deps": [
      "gpr", 
      "gpr_test_util", 
      "grpc", 
      "grpc_test_util"
    ], 
    "headers": [], 
    "is_filegroup": false, 
    "language": "c", 
    "name": "ev_epollsig_linux_test", 
    "src": [
      "test/core/iomgr/ev_epollsig_linux_test.cc"
    ], 
    "third_party": false, 
    "type": "target"
  }, 
  {
    "deps": [
      "gpr", 
      "gpr_test_util", 
      "grpc", 
      "grpc_test_util"
    ], 
    "headers": [], 
    "is_filegroup": false, 
    "language": "c", 
    "name": "fake_resolver_test", 
    "src": [
      "test/core/client_channel/resolvers/fake_resolver_test.cc"
    ], 
    "third_party": false, 
    "type": "target"
  }, 
  {
    "deps": [
      "gpr", 
      "gpr_test_util", 
      "grpc", 
      "transport_security_test_lib"
    ], 
    "headers": [], 
    "is_filegroup": false, 
    "language": "c", 
    "name": "fake_transport_security_test", 
    "src": [
      "test/core/tsi/fake_transport_security_test.cc"
    ], 
    "third_party": false, 
    "type": "target"
  }, 
  {
    "deps": [
      "gpr", 
      "gpr_test_util", 
      "grpc", 
      "grpc_test_util"
    ], 
    "headers": [], 
    "is_filegroup": false, 
    "language": "c", 
    "name": "fd_conservation_posix_test", 
    "src": [
      "test/core/iomgr/fd_conservation_posix_test.cc"
    ], 
    "third_party": false, 
    "type": "target"
  }, 
  {
    "deps": [
      "gpr", 
      "gpr_test_util", 
      "grpc", 
      "grpc_test_util"
    ], 
    "headers": [], 
    "is_filegroup": false, 
    "language": "c", 
    "name": "fd_posix_test", 
    "src": [
      "test/core/iomgr/fd_posix_test.cc"
    ], 
    "third_party": false, 
    "type": "target"
  }, 
  {
    "deps": [
      "gpr", 
      "gpr_test_util", 
      "grpc", 
      "grpc_test_util"
    ], 
    "headers": [], 
    "is_filegroup": false, 
    "language": "c", 
    "name": "fling_client", 
    "src": [
      "test/core/fling/client.cc"
    ], 
    "third_party": false, 
    "type": "target"
  }, 
  {
    "deps": [
      "gpr", 
      "gpr_test_util", 
      "grpc", 
      "grpc_test_util"
    ], 
    "headers": [], 
    "is_filegroup": false, 
    "language": "c", 
    "name": "fling_server", 
    "src": [
      "test/core/fling/server.cc"
    ], 
    "third_party": false, 
    "type": "target"
  }, 
  {
    "deps": [
      "gpr", 
      "gpr_test_util", 
      "grpc", 
      "grpc_test_util"
    ], 
    "headers": [], 
    "is_filegroup": false, 
    "language": "c", 
    "name": "fling_stream_test", 
    "src": [
      "test/core/fling/fling_stream_test.cc"
    ], 
    "third_party": false, 
    "type": "target"
  }, 
  {
    "deps": [
      "gpr", 
      "gpr_test_util", 
      "grpc", 
      "grpc_test_util"
    ], 
    "headers": [], 
    "is_filegroup": false, 
    "language": "c", 
    "name": "fling_test", 
    "src": [
      "test/core/fling/fling_test.cc"
    ], 
    "third_party": false, 
    "type": "target"
  }, 
  {
    "deps": [
      "gpr", 
      "gpr_test_util", 
      "grpc", 
      "grpc_test_util"
    ], 
    "headers": [], 
    "is_filegroup": false, 
    "language": "c", 
    "name": "goaway_server_test", 
    "src": [
      "test/core/end2end/goaway_server_test.cc"
    ], 
    "third_party": false, 
    "type": "target"
  }, 
  {
    "deps": [
      "gpr", 
      "gpr_test_util"
    ], 
    "headers": [], 
    "is_filegroup": false, 
    "language": "c", 
<<<<<<< HEAD
    "name": "gpr_cmdline_test", 
    "src": [
      "test/core/gpr/cmdline_test.cc"
=======
    "name": "gpr_avl_test", 
    "src": [
      "test/core/gpr/avl_test.cc"
>>>>>>> d3fb421f
    ], 
    "third_party": false, 
    "type": "target"
  }, 
  {
    "deps": [
      "gpr", 
      "gpr_test_util"
    ], 
    "headers": [], 
    "is_filegroup": false, 
    "language": "c", 
    "name": "gpr_cpu_test", 
    "src": [
      "test/core/gpr/cpu_test.cc"
    ], 
    "third_party": false, 
    "type": "target"
  }, 
  {
    "deps": [
      "gpr", 
      "gpr_test_util"
    ], 
    "headers": [], 
    "is_filegroup": false, 
    "language": "c", 
    "name": "gpr_env_test", 
    "src": [
      "test/core/gpr/env_test.cc"
    ], 
    "third_party": false, 
    "type": "target"
  }, 
  {
    "deps": [
      "gpr", 
      "gpr_test_util"
    ], 
    "headers": [], 
    "is_filegroup": false, 
    "language": "c", 
    "name": "gpr_host_port_test", 
    "src": [
      "test/core/gpr/host_port_test.cc"
    ], 
    "third_party": false, 
    "type": "target"
  }, 
  {
    "deps": [
      "gpr", 
      "gpr_test_util"
    ], 
    "headers": [], 
    "is_filegroup": false, 
    "language": "c", 
    "name": "gpr_log_test", 
    "src": [
      "test/core/gpr/log_test.cc"
    ], 
    "third_party": false, 
    "type": "target"
  }, 
  {
    "deps": [
      "gpr", 
      "gpr_test_util"
    ], 
    "headers": [], 
    "is_filegroup": false, 
    "language": "c", 
    "name": "gpr_manual_constructor_test", 
    "src": [
      "test/core/gprpp/manual_constructor_test.cc"
    ], 
    "third_party": false, 
    "type": "target"
  }, 
  {
    "deps": [
      "gpr", 
      "gpr_test_util"
    ], 
    "headers": [], 
    "is_filegroup": false, 
    "language": "c", 
    "name": "gpr_mpscq_test", 
    "src": [
      "test/core/gpr/mpscq_test.cc"
    ], 
    "third_party": false, 
    "type": "target"
  }, 
  {
    "deps": [
      "gpr", 
      "gpr_test_util"
    ], 
    "headers": [], 
    "is_filegroup": false, 
    "language": "c", 
    "name": "gpr_spinlock_test", 
    "src": [
      "test/core/gpr/spinlock_test.cc"
    ], 
    "third_party": false, 
    "type": "target"
  }, 
  {
    "deps": [
      "gpr", 
      "gpr_test_util"
    ], 
    "headers": [], 
    "is_filegroup": false, 
    "language": "c", 
    "name": "gpr_string_test", 
    "src": [
      "test/core/gpr/string_test.cc"
    ], 
    "third_party": false, 
    "type": "target"
  }, 
  {
    "deps": [
      "gpr", 
      "gpr_test_util"
    ], 
    "headers": [], 
    "is_filegroup": false, 
    "language": "c", 
    "name": "gpr_sync_test", 
    "src": [
      "test/core/gpr/sync_test.cc"
    ], 
    "third_party": false, 
    "type": "target"
  }, 
  {
    "deps": [
      "gpr", 
      "gpr_test_util"
    ], 
    "headers": [], 
    "is_filegroup": false, 
    "language": "c", 
    "name": "gpr_thd_test", 
    "src": [
      "test/core/gpr/thd_test.cc"
    ], 
    "third_party": false, 
    "type": "target"
  }, 
  {
    "deps": [
      "gpr", 
      "gpr_test_util"
    ], 
    "headers": [], 
    "is_filegroup": false, 
    "language": "c", 
    "name": "gpr_time_test", 
    "src": [
      "test/core/gpr/time_test.cc"
    ], 
    "third_party": false, 
    "type": "target"
  }, 
  {
    "deps": [
      "gpr", 
      "gpr_test_util"
    ], 
    "headers": [], 
    "is_filegroup": false, 
    "language": "c", 
    "name": "gpr_tls_test", 
    "src": [
      "test/core/gpr/tls_test.cc"
    ], 
    "third_party": false, 
    "type": "target"
  }, 
  {
    "deps": [
      "gpr", 
      "gpr_test_util"
    ], 
    "headers": [], 
    "is_filegroup": false, 
    "language": "c", 
    "name": "gpr_useful_test", 
    "src": [
      "test/core/gpr/useful_test.cc"
    ], 
    "third_party": false, 
    "type": "target"
  }, 
  {
    "deps": [
      "gpr", 
      "gpr_test_util", 
      "grpc", 
      "grpc_test_util"
    ], 
    "headers": [], 
    "is_filegroup": false, 
    "language": "c", 
    "name": "grpc_auth_context_test", 
    "src": [
      "test/core/security/auth_context_test.cc"
    ], 
    "third_party": false, 
    "type": "target"
  }, 
  {
    "deps": [
      "gpr", 
      "gpr_test_util", 
      "grpc", 
      "grpc_test_util"
    ], 
    "headers": [], 
    "is_filegroup": false, 
    "language": "c", 
    "name": "grpc_b64_test", 
    "src": [
      "test/core/slice/b64_test.cc"
    ], 
    "third_party": false, 
    "type": "target"
  }, 
  {
    "deps": [
      "gpr", 
      "gpr_test_util", 
      "grpc", 
      "grpc_test_util"
    ], 
    "headers": [], 
    "is_filegroup": false, 
    "language": "c", 
    "name": "grpc_byte_buffer_reader_test", 
    "src": [
      "test/core/surface/byte_buffer_reader_test.cc"
    ], 
    "third_party": false, 
    "type": "target"
  }, 
  {
    "deps": [
      "gpr", 
      "gpr_test_util", 
      "grpc", 
      "grpc_test_util"
    ], 
    "headers": [], 
    "is_filegroup": false, 
    "language": "c", 
    "name": "grpc_channel_args_test", 
    "src": [
      "test/core/channel/channel_args_test.cc"
    ], 
    "third_party": false, 
    "type": "target"
  }, 
  {
    "deps": [
      "gpr", 
      "gpr_test_util", 
      "grpc", 
      "grpc_test_util"
    ], 
    "headers": [], 
    "is_filegroup": false, 
    "language": "c", 
    "name": "grpc_channel_stack_builder_test", 
    "src": [
      "test/core/channel/channel_stack_builder_test.cc"
    ], 
    "third_party": false, 
    "type": "target"
  }, 
  {
    "deps": [
      "gpr", 
      "gpr_test_util", 
      "grpc", 
      "grpc_test_util"
    ], 
    "headers": [], 
    "is_filegroup": false, 
    "language": "c", 
    "name": "grpc_channel_stack_test", 
    "src": [
      "test/core/channel/channel_stack_test.cc"
    ], 
    "third_party": false, 
    "type": "target"
  }, 
  {
    "deps": [
      "gpr", 
      "gpr_test_util", 
      "grpc", 
      "grpc_test_util"
    ], 
    "headers": [], 
    "is_filegroup": false, 
    "language": "c", 
    "name": "grpc_completion_queue_test", 
    "src": [
      "test/core/surface/completion_queue_test.cc"
    ], 
    "third_party": false, 
    "type": "target"
  }, 
  {
    "deps": [
      "gpr", 
      "gpr_test_util", 
      "grpc", 
      "grpc_test_util"
    ], 
    "headers": [], 
    "is_filegroup": false, 
    "language": "c", 
    "name": "grpc_completion_queue_threading_test", 
    "src": [
      "test/core/surface/completion_queue_threading_test.cc"
    ], 
    "third_party": false, 
    "type": "target"
  }, 
  {
    "deps": [
      "cmdline", 
      "gpr", 
      "grpc"
    ], 
    "headers": [], 
    "is_filegroup": false, 
    "language": "c", 
    "name": "grpc_create_jwt", 
    "src": [
      "test/core/security/create_jwt.cc"
    ], 
    "third_party": false, 
    "type": "target"
  }, 
  {
    "deps": [
      "gpr", 
      "gpr_test_util", 
      "grpc", 
      "grpc_test_util"
    ], 
    "headers": [], 
    "is_filegroup": false, 
    "language": "c", 
    "name": "grpc_credentials_test", 
    "src": [
      "test/core/security/credentials_test.cc"
    ], 
    "third_party": false, 
    "type": "target"
  }, 
  {
    "deps": [
      "gpr", 
      "gpr_test_util", 
      "grpc", 
      "grpc_test_util"
    ], 
    "headers": [], 
    "is_filegroup": false, 
    "language": "c", 
    "name": "grpc_fetch_oauth2", 
    "src": [
      "test/core/security/fetch_oauth2.cc"
    ], 
    "third_party": false, 
    "type": "target"
  }, 
  {
    "deps": [
      "gpr", 
      "gpr_test_util", 
      "grpc", 
      "grpc_test_util"
    ], 
    "headers": [], 
    "is_filegroup": false, 
    "language": "c", 
    "name": "grpc_invalid_channel_args_test", 
    "src": [
      "test/core/surface/invalid_channel_args_test.cc"
    ], 
    "third_party": false, 
    "type": "target"
  }, 
  {
    "deps": [
      "gpr", 
      "gpr_test_util", 
      "grpc", 
      "grpc_test_util"
    ], 
    "headers": [], 
    "is_filegroup": false, 
    "language": "c", 
    "name": "grpc_json_token_test", 
    "src": [
      "test/core/security/json_token_test.cc"
    ], 
    "third_party": false, 
    "type": "target"
  }, 
  {
    "deps": [
      "gpr", 
      "gpr_test_util", 
      "grpc", 
      "grpc_test_util"
    ], 
    "headers": [], 
    "is_filegroup": false, 
    "language": "c", 
    "name": "grpc_jwt_verifier_test", 
    "src": [
      "test/core/security/jwt_verifier_test.cc"
    ], 
    "third_party": false, 
    "type": "target"
  }, 
  {
    "deps": [
      "cmdline", 
      "gpr", 
      "grpc"
    ], 
    "headers": [], 
    "is_filegroup": false, 
    "language": "c", 
    "name": "grpc_print_google_default_creds_token", 
    "src": [
      "test/core/security/print_google_default_creds_token.cc"
    ], 
    "third_party": false, 
    "type": "target"
  }, 
  {
    "deps": [
      "gpr", 
      "gpr_test_util", 
      "grpc", 
      "grpc_test_util"
    ], 
    "headers": [], 
    "is_filegroup": false, 
    "language": "c", 
    "name": "grpc_security_connector_test", 
    "src": [
      "test/core/security/security_connector_test.cc"
    ], 
    "third_party": false, 
    "type": "target"
  }, 
  {
    "deps": [
      "gpr", 
      "gpr_test_util", 
      "grpc", 
      "grpc_test_util"
    ], 
    "headers": [], 
    "is_filegroup": false, 
    "language": "c", 
    "name": "grpc_ssl_credentials_test", 
    "src": [
      "test/core/security/ssl_credentials_test.cc"
    ], 
    "third_party": false, 
    "type": "target"
  }, 
  {
    "deps": [
      "cmdline", 
      "gpr", 
      "grpc"
    ], 
    "headers": [], 
    "is_filegroup": false, 
    "language": "c", 
    "name": "grpc_verify_jwt", 
    "src": [
      "test/core/security/verify_jwt.cc"
    ], 
    "third_party": false, 
    "type": "target"
  }, 
  {
    "deps": [
      "gpr", 
      "gpr_test_util", 
      "grpc", 
      "grpc_test_util"
    ], 
    "headers": [], 
    "is_filegroup": false, 
    "language": "c", 
    "name": "handshake_client", 
    "src": [
      "test/core/handshake/client_ssl.cc"
    ], 
    "third_party": false, 
    "type": "target"
  }, 
  {
    "deps": [
      "gpr", 
      "gpr_test_util", 
      "grpc", 
      "grpc_test_util"
    ], 
    "headers": [
      "test/core/handshake/server_ssl_common.h"
    ], 
    "is_filegroup": false, 
    "language": "c", 
    "name": "handshake_server", 
    "src": [
      "test/core/handshake/server_ssl.cc", 
      "test/core/handshake/server_ssl_common.cc", 
      "test/core/handshake/server_ssl_common.h"
    ], 
    "third_party": false, 
    "type": "target"
  }, 
  {
    "deps": [
      "gpr", 
      "gpr_test_util", 
      "grpc", 
      "grpc_test_util"
    ], 
    "headers": [
      "test/core/handshake/server_ssl_common.h"
    ], 
    "is_filegroup": false, 
    "language": "c", 
    "name": "handshake_server_with_readahead_handshaker", 
    "src": [
      "test/core/handshake/readahead_handshaker_server_ssl.cc", 
      "test/core/handshake/server_ssl_common.cc", 
      "test/core/handshake/server_ssl_common.h"
    ], 
    "third_party": false, 
    "type": "target"
  }, 
  {
    "deps": [
      "gpr", 
      "grpc_test_util"
    ], 
    "headers": [], 
    "is_filegroup": false, 
    "language": "c", 
    "name": "histogram_test", 
    "src": [
      "test/core/util/histogram_test.cc"
    ], 
    "third_party": false, 
    "type": "target"
  }, 
  {
    "deps": [
      "gpr", 
      "gpr_test_util", 
      "grpc", 
      "grpc_test_util"
    ], 
    "headers": [], 
    "is_filegroup": false, 
    "language": "c", 
    "name": "hpack_parser_fuzzer_test", 
    "src": [
      "test/core/transport/chttp2/hpack_parser_fuzzer_test.cc"
    ], 
    "third_party": false, 
    "type": "target"
  }, 
  {
    "deps": [
      "gpr", 
      "gpr_test_util", 
      "grpc", 
      "grpc_test_util"
    ], 
    "headers": [], 
    "is_filegroup": false, 
    "language": "c", 
    "name": "hpack_parser_test", 
    "src": [
      "test/core/transport/chttp2/hpack_parser_test.cc"
    ], 
    "third_party": false, 
    "type": "target"
  }, 
  {
    "deps": [
      "gpr", 
      "gpr_test_util", 
      "grpc", 
      "grpc_test_util"
    ], 
    "headers": [], 
    "is_filegroup": false, 
    "language": "c", 
    "name": "hpack_table_test", 
    "src": [
      "test/core/transport/chttp2/hpack_table_test.cc"
    ], 
    "third_party": false, 
    "type": "target"
  }, 
  {
    "deps": [
      "gpr", 
      "gpr_test_util", 
      "grpc", 
      "grpc_test_util"
    ], 
    "headers": [], 
    "is_filegroup": false, 
    "language": "c", 
    "name": "http_parser_test", 
    "src": [
      "test/core/http/parser_test.cc"
    ], 
    "third_party": false, 
    "type": "target"
  }, 
  {
    "deps": [
      "gpr", 
      "gpr_test_util", 
      "grpc", 
      "grpc_test_util"
    ], 
    "headers": [], 
    "is_filegroup": false, 
    "language": "c", 
    "name": "http_request_fuzzer_test", 
    "src": [
      "test/core/http/request_fuzzer.cc"
    ], 
    "third_party": false, 
    "type": "target"
  }, 
  {
    "deps": [
      "gpr", 
      "gpr_test_util", 
      "grpc", 
      "grpc_test_util"
    ], 
    "headers": [], 
    "is_filegroup": false, 
    "language": "c", 
    "name": "http_response_fuzzer_test", 
    "src": [
      "test/core/http/response_fuzzer.cc"
    ], 
    "third_party": false, 
    "type": "target"
  }, 
  {
    "deps": [
      "gpr", 
      "gpr_test_util", 
      "grpc", 
      "grpc_test_util"
    ], 
    "headers": [], 
    "is_filegroup": false, 
    "language": "c", 
    "name": "httpcli_format_request_test", 
    "src": [
      "test/core/http/format_request_test.cc"
    ], 
    "third_party": false, 
    "type": "target"
  }, 
  {
    "deps": [
      "gpr", 
      "gpr_test_util", 
      "grpc", 
      "grpc_test_util"
    ], 
    "headers": [], 
    "is_filegroup": false, 
    "language": "c", 
    "name": "httpcli_test", 
    "src": [
      "test/core/http/httpcli_test.cc"
    ], 
    "third_party": false, 
    "type": "target"
  }, 
  {
    "deps": [
      "gpr", 
      "gpr_test_util", 
      "grpc", 
      "grpc_test_util"
    ], 
    "headers": [], 
    "is_filegroup": false, 
    "language": "c", 
    "name": "httpscli_test", 
    "src": [
      "test/core/http/httpscli_test.cc"
    ], 
    "third_party": false, 
    "type": "target"
  }, 
  {
    "deps": [
      "gpr", 
      "gpr_test_util", 
      "grpc", 
      "grpc_test_util"
    ], 
    "headers": [], 
    "is_filegroup": false, 
    "language": "c", 
    "name": "init_test", 
    "src": [
      "test/core/surface/init_test.cc"
    ], 
    "third_party": false, 
    "type": "target"
  }, 
  {
    "deps": [
      "gpr", 
      "gpr_test_util", 
      "grpc", 
      "grpc_test_util"
    ], 
    "headers": [], 
    "is_filegroup": false, 
    "language": "c", 
    "name": "invalid_call_argument_test", 
    "src": [
      "test/core/end2end/invalid_call_argument_test.cc"
    ], 
    "third_party": false, 
    "type": "target"
  }, 
  {
    "deps": [
      "gpr", 
      "gpr_test_util", 
      "grpc", 
      "grpc_test_util"
    ], 
    "headers": [], 
    "is_filegroup": false, 
    "language": "c", 
    "name": "json_fuzzer_test", 
    "src": [
      "test/core/json/fuzzer.cc"
    ], 
    "third_party": false, 
    "type": "target"
  }, 
  {
    "deps": [
      "gpr", 
      "gpr_test_util", 
      "grpc", 
      "grpc_test_util"
    ], 
    "headers": [], 
    "is_filegroup": false, 
    "language": "c", 
    "name": "json_rewrite", 
    "src": [
      "test/core/json/json_rewrite.cc"
    ], 
    "third_party": false, 
    "type": "target"
  }, 
  {
    "deps": [
      "gpr", 
      "gpr_test_util", 
      "grpc", 
      "grpc_test_util"
    ], 
    "headers": [], 
    "is_filegroup": false, 
    "language": "c", 
    "name": "json_rewrite_test", 
    "src": [
      "test/core/json/json_rewrite_test.cc"
    ], 
    "third_party": false, 
    "type": "target"
  }, 
  {
    "deps": [
      "gpr", 
      "gpr_test_util", 
      "grpc", 
      "grpc_test_util"
    ], 
    "headers": [], 
    "is_filegroup": false, 
    "language": "c", 
    "name": "json_stream_error_test", 
    "src": [
      "test/core/json/json_stream_error_test.cc"
    ], 
    "third_party": false, 
    "type": "target"
  }, 
  {
    "deps": [
      "gpr", 
      "gpr_test_util", 
      "grpc", 
      "grpc_test_util"
    ], 
    "headers": [], 
    "is_filegroup": false, 
    "language": "c", 
    "name": "json_test", 
    "src": [
      "test/core/json/json_test.cc"
    ], 
    "third_party": false, 
    "type": "target"
  }, 
  {
    "deps": [
      "gpr", 
      "gpr_test_util", 
      "grpc", 
      "grpc_test_util"
    ], 
    "headers": [], 
    "is_filegroup": false, 
    "language": "c", 
    "name": "lame_client_test", 
    "src": [
      "test/core/surface/lame_client_test.cc"
    ], 
    "third_party": false, 
    "type": "target"
  }, 
  {
    "deps": [
      "gpr", 
      "gpr_test_util", 
      "grpc", 
      "grpc_test_util"
    ], 
    "headers": [], 
    "is_filegroup": false, 
    "language": "c", 
    "name": "load_file_test", 
    "src": [
      "test/core/iomgr/load_file_test.cc"
    ], 
    "third_party": false, 
    "type": "target"
  }, 
  {
    "deps": [
      "gpr", 
      "gpr_test_util", 
      "grpc", 
      "grpc_test_util"
    ], 
    "headers": [], 
    "is_filegroup": false, 
    "language": "c", 
    "name": "low_level_ping_pong_benchmark", 
    "src": [
      "test/core/network_benchmarks/low_level_ping_pong.cc"
    ], 
    "third_party": false, 
    "type": "target"
  }, 
  {
    "deps": [
      "gpr", 
      "gpr_test_util", 
      "grpc", 
      "grpc_test_util"
    ], 
    "headers": [], 
    "is_filegroup": false, 
    "language": "c", 
    "name": "memory_profile_client", 
    "src": [
      "test/core/memory_usage/client.cc"
    ], 
    "third_party": false, 
    "type": "target"
  }, 
  {
    "deps": [
      "gpr", 
      "gpr_test_util", 
      "grpc", 
      "grpc_test_util"
    ], 
    "headers": [], 
    "is_filegroup": false, 
    "language": "c", 
    "name": "memory_profile_server", 
    "src": [
      "test/core/memory_usage/server.cc"
    ], 
    "third_party": false, 
    "type": "target"
  }, 
  {
    "deps": [
      "gpr", 
      "gpr_test_util", 
      "grpc", 
      "grpc_test_util"
    ], 
    "headers": [], 
    "is_filegroup": false, 
    "language": "c", 
    "name": "memory_profile_test", 
    "src": [
      "test/core/memory_usage/memory_usage_test.cc"
    ], 
    "third_party": false, 
    "type": "target"
  }, 
  {
    "deps": [
      "gpr", 
      "gpr_test_util", 
      "grpc", 
      "grpc_test_util"
    ], 
    "headers": [], 
    "is_filegroup": false, 
    "language": "c", 
    "name": "message_compress_test", 
    "src": [
      "test/core/compression/message_compress_test.cc"
    ], 
    "third_party": false, 
    "type": "target"
  }, 
  {
    "deps": [
      "gpr", 
      "gpr_test_util", 
      "grpc", 
      "grpc_test_util"
    ], 
    "headers": [], 
    "is_filegroup": false, 
    "language": "c", 
    "name": "minimal_stack_is_minimal_test", 
    "src": [
      "test/core/channel/minimal_stack_is_minimal_test.cc"
    ], 
    "third_party": false, 
    "type": "target"
  }, 
  {
    "deps": [
      "gpr", 
      "gpr_test_util", 
      "grpc", 
      "grpc_test_util"
    ], 
    "headers": [], 
    "is_filegroup": false, 
    "language": "c", 
    "name": "multiple_server_queues_test", 
    "src": [
      "test/core/end2end/multiple_server_queues_test.cc"
    ], 
    "third_party": false, 
    "type": "target"
  }, 
  {
    "deps": [
      "gpr", 
      "gpr_test_util"
    ], 
    "headers": [], 
    "is_filegroup": false, 
    "language": "c", 
    "name": "murmur_hash_test", 
    "src": [
      "test/core/gpr/murmur_hash_test.cc"
    ], 
    "third_party": false, 
    "type": "target"
  }, 
  {
    "deps": [
      "gpr", 
      "gpr_test_util", 
      "grpc", 
      "grpc_test_util"
    ], 
    "headers": [], 
    "is_filegroup": false, 
    "language": "c", 
    "name": "nanopb_fuzzer_response_test", 
    "src": [
      "test/core/nanopb/fuzzer_response.cc"
    ], 
    "third_party": false, 
    "type": "target"
  }, 
  {
    "deps": [
      "gpr", 
      "gpr_test_util", 
      "grpc", 
      "grpc_test_util"
    ], 
    "headers": [], 
    "is_filegroup": false, 
    "language": "c", 
    "name": "nanopb_fuzzer_serverlist_test", 
    "src": [
      "test/core/nanopb/fuzzer_serverlist.cc"
    ], 
    "third_party": false, 
    "type": "target"
  }, 
  {
    "deps": [
      "gpr", 
      "gpr_test_util", 
      "grpc", 
      "grpc_test_util"
    ], 
    "headers": [], 
    "is_filegroup": false, 
    "language": "c", 
    "name": "no_server_test", 
    "src": [
      "test/core/end2end/no_server_test.cc"
    ], 
    "third_party": false, 
    "type": "target"
  }, 
  {
    "deps": [
      "gpr", 
      "gpr_test_util", 
      "grpc", 
      "grpc_test_util"
    ], 
    "headers": [], 
    "is_filegroup": false, 
    "language": "c", 
    "name": "num_external_connectivity_watchers_test", 
    "src": [
      "test/core/surface/num_external_connectivity_watchers_test.cc"
    ], 
    "third_party": false, 
    "type": "target"
  }, 
  {
    "deps": [
      "gpr", 
      "gpr_test_util", 
      "grpc", 
      "grpc_test_util"
    ], 
    "headers": [], 
    "is_filegroup": false, 
    "language": "c", 
    "name": "parse_address_test", 
    "src": [
      "test/core/client_channel/parse_address_test.cc"
    ], 
    "third_party": false, 
    "type": "target"
  }, 
  {
    "deps": [
      "gpr", 
      "gpr_test_util", 
      "grpc", 
      "grpc_test_util"
    ], 
    "headers": [], 
    "is_filegroup": false, 
    "language": "c", 
    "name": "percent_decode_fuzzer", 
    "src": [
      "test/core/slice/percent_decode_fuzzer.cc"
    ], 
    "third_party": false, 
    "type": "target"
  }, 
  {
    "deps": [
      "gpr", 
      "gpr_test_util", 
      "grpc", 
      "grpc_test_util"
    ], 
    "headers": [], 
    "is_filegroup": false, 
    "language": "c", 
    "name": "percent_encode_fuzzer", 
    "src": [
      "test/core/slice/percent_encode_fuzzer.cc"
    ], 
    "third_party": false, 
    "type": "target"
  }, 
  {
    "deps": [
      "gpr", 
      "gpr_test_util", 
      "grpc", 
      "grpc_test_util"
    ], 
    "headers": [], 
    "is_filegroup": false, 
    "language": "c", 
    "name": "percent_encoding_test", 
    "src": [
      "test/core/slice/percent_encoding_test.cc"
    ], 
    "third_party": false, 
    "type": "target"
  }, 
  {
    "deps": [
      "gpr", 
      "gpr_test_util", 
      "grpc", 
      "grpc_test_util"
    ], 
    "headers": [], 
    "is_filegroup": false, 
    "language": "c", 
    "name": "pollset_set_test", 
    "src": [
      "test/core/iomgr/pollset_set_test.cc"
    ], 
    "third_party": false, 
    "type": "target"
  }, 
  {
    "deps": [
      "gpr", 
      "gpr_test_util", 
      "grpc", 
      "grpc_test_util"
    ], 
    "headers": [], 
    "is_filegroup": false, 
    "language": "c", 
    "name": "resolve_address_posix_test", 
    "src": [
      "test/core/iomgr/resolve_address_posix_test.cc"
    ], 
    "third_party": false, 
    "type": "target"
  }, 
  {
    "deps": [
      "gpr", 
      "gpr_test_util", 
      "grpc", 
      "grpc_test_util"
    ], 
    "headers": [], 
    "is_filegroup": false, 
    "language": "c", 
    "name": "resolve_address_test", 
    "src": [
      "test/core/iomgr/resolve_address_test.cc"
    ], 
    "third_party": false, 
    "type": "target"
  }, 
  {
    "deps": [
      "gpr", 
      "gpr_test_util", 
      "grpc", 
      "grpc_test_util"
    ], 
    "headers": [], 
    "is_filegroup": false, 
    "language": "c", 
    "name": "resource_quota_test", 
    "src": [
      "test/core/iomgr/resource_quota_test.cc"
    ], 
    "third_party": false, 
    "type": "target"
  }, 
  {
    "deps": [
      "gpr", 
      "gpr_test_util", 
      "grpc", 
      "grpc_test_util"
    ], 
    "headers": [], 
    "is_filegroup": false, 
    "language": "c", 
    "name": "secure_channel_create_test", 
    "src": [
      "test/core/surface/secure_channel_create_test.cc"
    ], 
    "third_party": false, 
    "type": "target"
  }, 
  {
    "deps": [
      "gpr", 
      "gpr_test_util", 
      "grpc", 
      "grpc_test_util"
    ], 
    "headers": [], 
    "is_filegroup": false, 
    "language": "c", 
    "name": "secure_endpoint_test", 
    "src": [
      "test/core/security/secure_endpoint_test.cc"
    ], 
    "third_party": false, 
    "type": "target"
  }, 
  {
    "deps": [
      "gpr", 
      "gpr_test_util", 
      "grpc", 
      "grpc_test_util"
    ], 
    "headers": [], 
    "is_filegroup": false, 
    "language": "c", 
    "name": "sequential_connectivity_test", 
    "src": [
      "test/core/surface/sequential_connectivity_test.cc"
    ], 
    "third_party": false, 
    "type": "target"
  }, 
  {
    "deps": [
      "gpr", 
      "gpr_test_util", 
      "grpc", 
      "grpc_test_util"
    ], 
    "headers": [], 
    "is_filegroup": false, 
    "language": "c", 
    "name": "server_chttp2_test", 
    "src": [
      "test/core/surface/server_chttp2_test.cc"
    ], 
    "third_party": false, 
    "type": "target"
  }, 
  {
    "deps": [
      "gpr", 
      "gpr_test_util", 
      "grpc", 
      "grpc_test_util"
    ], 
    "headers": [], 
    "is_filegroup": false, 
    "language": "c", 
    "name": "server_fuzzer", 
    "src": [
      "test/core/end2end/fuzzers/server_fuzzer.cc"
    ], 
    "third_party": false, 
    "type": "target"
  }, 
  {
    "deps": [
      "gpr", 
      "gpr_test_util", 
      "grpc", 
      "grpc_test_util"
    ], 
    "headers": [], 
    "is_filegroup": false, 
    "language": "c", 
    "name": "server_test", 
    "src": [
      "test/core/surface/server_test.cc"
    ], 
    "third_party": false, 
    "type": "target"
  }, 
  {
    "deps": [
      "gpr", 
      "gpr_test_util", 
      "grpc", 
      "grpc_test_util"
    ], 
    "headers": [], 
    "is_filegroup": false, 
    "language": "c", 
    "name": "slice_buffer_test", 
    "src": [
      "test/core/slice/slice_buffer_test.cc"
    ], 
    "third_party": false, 
    "type": "target"
  }, 
  {
    "deps": [
      "gpr", 
      "gpr_test_util", 
      "grpc", 
      "grpc_test_util"
    ], 
    "headers": [], 
    "is_filegroup": false, 
    "language": "c", 
    "name": "slice_hash_table_test", 
    "src": [
      "test/core/slice/slice_hash_table_test.cc"
    ], 
    "third_party": false, 
    "type": "target"
  }, 
  {
    "deps": [
      "gpr", 
      "gpr_test_util", 
      "grpc", 
      "grpc_test_util"
    ], 
    "headers": [], 
    "is_filegroup": false, 
    "language": "c", 
    "name": "slice_string_helpers_test", 
    "src": [
      "test/core/slice/slice_string_helpers_test.cc"
    ], 
    "third_party": false, 
    "type": "target"
  }, 
  {
    "deps": [
      "gpr", 
      "gpr_test_util", 
      "grpc", 
      "grpc_test_util"
    ], 
    "headers": [], 
    "is_filegroup": false, 
    "language": "c", 
    "name": "slice_test", 
    "src": [
      "test/core/slice/slice_test.cc"
    ], 
    "third_party": false, 
    "type": "target"
  }, 
  {
    "deps": [
      "gpr", 
      "gpr_test_util", 
      "grpc", 
      "grpc_test_util"
    ], 
    "headers": [], 
    "is_filegroup": false, 
    "language": "c", 
    "name": "sockaddr_resolver_test", 
    "src": [
      "test/core/client_channel/resolvers/sockaddr_resolver_test.cc"
    ], 
    "third_party": false, 
    "type": "target"
  }, 
  {
    "deps": [
      "gpr", 
      "gpr_test_util", 
      "grpc", 
      "grpc_test_util"
    ], 
    "headers": [], 
    "is_filegroup": false, 
    "language": "c", 
    "name": "sockaddr_utils_test", 
    "src": [
      "test/core/iomgr/sockaddr_utils_test.cc"
    ], 
    "third_party": false, 
    "type": "target"
  }, 
  {
    "deps": [
      "gpr", 
      "gpr_test_util", 
      "grpc", 
      "grpc_test_util"
    ], 
    "headers": [], 
    "is_filegroup": false, 
    "language": "c", 
    "name": "socket_utils_test", 
    "src": [
      "test/core/iomgr/socket_utils_test.cc"
    ], 
    "third_party": false, 
    "type": "target"
  }, 
  {
    "deps": [
      "gpr", 
      "gpr_test_util", 
      "grpc", 
      "grpc_test_util"
    ], 
    "headers": [], 
    "is_filegroup": false, 
    "language": "c", 
    "name": "ssl_server_fuzzer", 
    "src": [
      "test/core/security/ssl_server_fuzzer.cc"
    ], 
    "third_party": false, 
    "type": "target"
  }, 
  {
    "deps": [
      "gpr", 
      "gpr_test_util", 
      "grpc", 
      "transport_security_test_lib"
    ], 
    "headers": [], 
    "is_filegroup": false, 
    "language": "c", 
    "name": "ssl_transport_security_test", 
    "src": [
      "test/core/tsi/ssl_transport_security_test.cc"
    ], 
    "third_party": false, 
    "type": "target"
  }, 
  {
    "deps": [
      "gpr", 
      "gpr_test_util", 
      "grpc", 
      "grpc_test_util"
    ], 
    "headers": [], 
    "is_filegroup": false, 
    "language": "c", 
    "name": "status_conversion_test", 
    "src": [
      "test/core/transport/status_conversion_test.cc"
    ], 
    "third_party": false, 
    "type": "target"
  }, 
  {
    "deps": [
      "gpr", 
      "gpr_test_util", 
      "grpc", 
      "grpc_test_util"
    ], 
    "headers": [], 
    "is_filegroup": false, 
    "language": "c", 
    "name": "stream_compression_test", 
    "src": [
      "test/core/compression/stream_compression_test.cc"
    ], 
    "third_party": false, 
    "type": "target"
  }, 
  {
    "deps": [
      "gpr", 
      "gpr_test_util", 
      "grpc", 
      "grpc_test_util"
    ], 
    "headers": [], 
    "is_filegroup": false, 
    "language": "c", 
    "name": "stream_owned_slice_test", 
    "src": [
      "test/core/transport/stream_owned_slice_test.cc"
    ], 
    "third_party": false, 
    "type": "target"
  }, 
  {
    "deps": [
      "gpr", 
      "gpr_test_util", 
      "grpc", 
      "grpc_test_util"
    ], 
    "headers": [], 
    "is_filegroup": false, 
    "language": "c", 
    "name": "tcp_client_posix_test", 
    "src": [
      "test/core/iomgr/tcp_client_posix_test.cc"
    ], 
    "third_party": false, 
    "type": "target"
  }, 
  {
    "deps": [
      "gpr", 
      "gpr_test_util", 
      "grpc", 
      "grpc_test_util"
    ], 
    "headers": [], 
    "is_filegroup": false, 
    "language": "c", 
    "name": "tcp_client_uv_test", 
    "src": [
      "test/core/iomgr/tcp_client_uv_test.cc"
    ], 
    "third_party": false, 
    "type": "target"
  }, 
  {
    "deps": [
      "gpr", 
      "gpr_test_util", 
      "grpc", 
      "grpc_test_util"
    ], 
    "headers": [], 
    "is_filegroup": false, 
    "language": "c", 
    "name": "tcp_posix_test", 
    "src": [
      "test/core/iomgr/tcp_posix_test.cc"
    ], 
    "third_party": false, 
    "type": "target"
  }, 
  {
    "deps": [
      "gpr", 
      "gpr_test_util", 
      "grpc", 
      "grpc_test_util"
    ], 
    "headers": [], 
    "is_filegroup": false, 
    "language": "c", 
    "name": "tcp_server_posix_test", 
    "src": [
      "test/core/iomgr/tcp_server_posix_test.cc"
    ], 
    "third_party": false, 
    "type": "target"
  }, 
  {
    "deps": [
      "gpr", 
      "gpr_test_util", 
      "grpc", 
      "grpc_test_util"
    ], 
    "headers": [], 
    "is_filegroup": false, 
    "language": "c", 
    "name": "tcp_server_uv_test", 
    "src": [
      "test/core/iomgr/tcp_server_uv_test.cc"
    ], 
    "third_party": false, 
    "type": "target"
  }, 
  {
    "deps": [
      "gpr", 
      "gpr_test_util", 
      "grpc", 
      "grpc_test_util"
    ], 
    "headers": [], 
    "is_filegroup": false, 
    "language": "c", 
    "name": "time_averaged_stats_test", 
    "src": [
      "test/core/iomgr/time_averaged_stats_test.cc"
    ], 
    "third_party": false, 
    "type": "target"
  }, 
  {
    "deps": [
      "gpr", 
      "gpr_test_util", 
      "grpc", 
      "grpc_test_util"
    ], 
    "headers": [], 
    "is_filegroup": false, 
    "language": "c", 
    "name": "timeout_encoding_test", 
    "src": [
      "test/core/transport/timeout_encoding_test.cc"
    ], 
    "third_party": false, 
    "type": "target"
  }, 
  {
    "deps": [
      "gpr", 
      "gpr_test_util", 
      "grpc", 
      "grpc_test_util"
    ], 
    "headers": [], 
    "is_filegroup": false, 
    "language": "c", 
    "name": "timer_heap_test", 
    "src": [
      "test/core/iomgr/timer_heap_test.cc"
    ], 
    "third_party": false, 
    "type": "target"
  }, 
  {
    "deps": [
      "gpr", 
      "gpr_test_util", 
      "grpc", 
      "grpc_test_util"
    ], 
    "headers": [], 
    "is_filegroup": false, 
    "language": "c", 
    "name": "timer_list_test", 
    "src": [
      "test/core/iomgr/timer_list_test.cc"
    ], 
    "third_party": false, 
    "type": "target"
  }, 
  {
    "deps": [
      "gpr", 
      "gpr_test_util", 
      "grpc", 
      "grpc_test_util"
    ], 
    "headers": [], 
    "is_filegroup": false, 
    "language": "c", 
    "name": "transport_connectivity_state_test", 
    "src": [
      "test/core/transport/connectivity_state_test.cc"
    ], 
    "third_party": false, 
    "type": "target"
  }, 
  {
    "deps": [
      "gpr", 
      "gpr_test_util", 
      "grpc", 
      "grpc_test_util"
    ], 
    "headers": [], 
    "is_filegroup": false, 
    "language": "c", 
    "name": "transport_metadata_test", 
    "src": [
      "test/core/transport/metadata_test.cc"
    ], 
    "third_party": false, 
    "type": "target"
  }, 
  {
    "deps": [
      "gpr", 
      "gpr_test_util", 
      "grpc", 
      "grpc_test_util"
    ], 
    "headers": [], 
    "is_filegroup": false, 
    "language": "c", 
    "name": "transport_security_test", 
    "src": [
      "test/core/tsi/transport_security_test.cc"
    ], 
    "third_party": false, 
    "type": "target"
  }, 
  {
    "deps": [
      "gpr", 
      "gpr_test_util", 
      "grpc", 
      "grpc_test_util"
    ], 
    "headers": [], 
    "is_filegroup": false, 
    "language": "c", 
    "name": "udp_server_test", 
    "src": [
      "test/core/iomgr/udp_server_test.cc"
    ], 
    "third_party": false, 
    "type": "target"
  }, 
  {
    "deps": [
      "gpr", 
      "gpr_test_util", 
      "grpc", 
      "grpc_test_util"
    ], 
    "headers": [], 
    "is_filegroup": false, 
    "language": "c", 
    "name": "uri_fuzzer_test", 
    "src": [
      "test/core/client_channel/uri_fuzzer_test.cc"
    ], 
    "third_party": false, 
    "type": "target"
  }, 
  {
    "deps": [
      "gpr", 
      "gpr_test_util", 
      "grpc", 
      "grpc_test_util"
    ], 
    "headers": [], 
    "is_filegroup": false, 
    "language": "c", 
    "name": "uri_parser_test", 
    "src": [
      "test/core/client_channel/uri_parser_test.cc"
    ], 
    "third_party": false, 
    "type": "target"
  }, 
  {
    "deps": [
      "gpr", 
      "gpr_test_util", 
      "grpc", 
      "grpc_test_util"
    ], 
    "headers": [], 
    "is_filegroup": false, 
    "language": "c", 
    "name": "wakeup_fd_cv_test", 
    "src": [
      "test/core/iomgr/wakeup_fd_cv_test.cc"
    ], 
    "third_party": false, 
    "type": "target"
  }, 
  {
    "deps": [
      "gpr", 
      "gpr_test_util", 
      "grpc++_test_util_unsecure", 
      "grpc++_unsecure", 
      "grpc_test_util_unsecure", 
      "grpc_unsecure"
    ], 
    "headers": [], 
    "is_filegroup": false, 
    "language": "c++", 
    "name": "alarm_test", 
    "src": [
      "test/cpp/common/alarm_test.cc"
    ], 
    "third_party": false, 
    "type": "target"
  }, 
  {
    "deps": [
      "gpr", 
      "gpr_test_util", 
      "grpc", 
      "grpc++", 
      "grpc++_test_util", 
      "grpc_test_util"
    ], 
    "headers": [], 
    "is_filegroup": false, 
    "language": "c++", 
    "name": "async_end2end_test", 
    "src": [
      "test/cpp/end2end/async_end2end_test.cc"
    ], 
    "third_party": false, 
    "type": "target"
  }, 
  {
    "deps": [
      "gpr", 
      "gpr_test_util", 
      "grpc", 
      "grpc++", 
      "grpc++_test_util", 
      "grpc_test_util"
    ], 
    "headers": [], 
    "is_filegroup": false, 
    "language": "c++", 
    "name": "auth_property_iterator_test", 
    "src": [
      "test/cpp/common/auth_property_iterator_test.cc"
    ], 
    "third_party": false, 
    "type": "target"
  }, 
  {
    "deps": [
      "gpr", 
      "gpr_test_util", 
      "grpc", 
      "grpc_test_util"
    ], 
    "headers": [], 
    "is_filegroup": false, 
    "language": "c++", 
    "name": "backoff_test", 
    "src": [
      "test/core/backoff/backoff_test.cc"
    ], 
    "third_party": false, 
    "type": "target"
  }, 
  {
    "deps": [
      "gpr", 
      "gpr_test_util", 
      "grpc", 
      "grpc++", 
      "grpc++_test_util", 
      "grpc_test_util"
    ], 
    "headers": [], 
    "is_filegroup": false, 
    "language": "c++", 
    "name": "bdp_estimator_test", 
    "src": [
      "test/core/transport/bdp_estimator_test.cc"
    ], 
    "third_party": false, 
    "type": "target"
  }, 
  {
    "deps": [
      "benchmark", 
      "gpr", 
      "gpr_test_util", 
      "grpc++_test_util_unsecure", 
      "grpc++_unsecure", 
      "grpc_benchmark", 
      "grpc_test_util_unsecure", 
      "grpc_unsecure"
    ], 
    "headers": [], 
    "is_filegroup": false, 
    "language": "c++", 
    "name": "bm_arena", 
    "src": [
      "test/cpp/microbenchmarks/bm_arena.cc"
    ], 
    "third_party": false, 
    "type": "target"
  }, 
  {
    "deps": [
      "benchmark", 
      "gpr", 
      "gpr_test_util", 
      "grpc++_test_util_unsecure", 
      "grpc++_unsecure", 
      "grpc_benchmark", 
      "grpc_test_util_unsecure", 
      "grpc_unsecure"
    ], 
    "headers": [], 
    "is_filegroup": false, 
    "language": "c++", 
    "name": "bm_call_create", 
    "src": [
      "test/cpp/microbenchmarks/bm_call_create.cc"
    ], 
    "third_party": false, 
    "type": "target"
  }, 
  {
    "deps": [
      "benchmark", 
      "gpr", 
      "gpr_test_util", 
      "grpc++_test_util_unsecure", 
      "grpc++_unsecure", 
      "grpc_benchmark", 
      "grpc_test_util_unsecure", 
      "grpc_unsecure"
    ], 
    "headers": [], 
    "is_filegroup": false, 
    "language": "c++", 
    "name": "bm_chttp2_hpack", 
    "src": [
      "test/cpp/microbenchmarks/bm_chttp2_hpack.cc"
    ], 
    "third_party": false, 
    "type": "target"
  }, 
  {
    "deps": [
      "benchmark", 
      "gpr", 
      "gpr_test_util", 
      "grpc++_test_util_unsecure", 
      "grpc++_unsecure", 
      "grpc_benchmark", 
      "grpc_test_util_unsecure", 
      "grpc_unsecure"
    ], 
    "headers": [], 
    "is_filegroup": false, 
    "language": "c++", 
    "name": "bm_chttp2_transport", 
    "src": [
      "test/cpp/microbenchmarks/bm_chttp2_transport.cc"
    ], 
    "third_party": false, 
    "type": "target"
  }, 
  {
    "deps": [
      "benchmark", 
      "gpr", 
      "gpr_test_util", 
      "grpc++_test_util_unsecure", 
      "grpc++_unsecure", 
      "grpc_benchmark", 
      "grpc_test_util_unsecure", 
      "grpc_unsecure"
    ], 
    "headers": [], 
    "is_filegroup": false, 
    "language": "c++", 
    "name": "bm_closure", 
    "src": [
      "test/cpp/microbenchmarks/bm_closure.cc"
    ], 
    "third_party": false, 
    "type": "target"
  }, 
  {
    "deps": [
      "benchmark", 
      "gpr", 
      "gpr_test_util", 
      "grpc++_test_util_unsecure", 
      "grpc++_unsecure", 
      "grpc_benchmark", 
      "grpc_test_util_unsecure", 
      "grpc_unsecure"
    ], 
    "headers": [], 
    "is_filegroup": false, 
    "language": "c++", 
    "name": "bm_cq", 
    "src": [
      "test/cpp/microbenchmarks/bm_cq.cc"
    ], 
    "third_party": false, 
    "type": "target"
  }, 
  {
    "deps": [
      "benchmark", 
      "gpr", 
      "gpr_test_util", 
      "grpc++_test_util_unsecure", 
      "grpc++_unsecure", 
      "grpc_benchmark", 
      "grpc_test_util_unsecure", 
      "grpc_unsecure"
    ], 
    "headers": [], 
    "is_filegroup": false, 
    "language": "c++", 
    "name": "bm_cq_multiple_threads", 
    "src": [
      "test/cpp/microbenchmarks/bm_cq_multiple_threads.cc"
    ], 
    "third_party": false, 
    "type": "target"
  }, 
  {
    "deps": [
      "benchmark", 
      "gpr", 
      "gpr_test_util", 
      "grpc++_test_util_unsecure", 
      "grpc++_unsecure", 
      "grpc_benchmark", 
      "grpc_test_util_unsecure", 
      "grpc_unsecure"
    ], 
    "headers": [], 
    "is_filegroup": false, 
    "language": "c++", 
    "name": "bm_error", 
    "src": [
      "test/cpp/microbenchmarks/bm_error.cc"
    ], 
    "third_party": false, 
    "type": "target"
  }, 
  {
    "deps": [
      "benchmark", 
      "gpr", 
      "gpr_test_util", 
      "grpc++_test_util_unsecure", 
      "grpc++_unsecure", 
      "grpc_benchmark", 
      "grpc_test_util_unsecure", 
      "grpc_unsecure"
    ], 
    "headers": [
      "test/cpp/microbenchmarks/fullstack_streaming_ping_pong.h"
    ], 
    "is_filegroup": false, 
    "language": "c++", 
    "name": "bm_fullstack_streaming_ping_pong", 
    "src": [
      "test/cpp/microbenchmarks/bm_fullstack_streaming_ping_pong.cc", 
      "test/cpp/microbenchmarks/fullstack_streaming_ping_pong.h"
    ], 
    "third_party": false, 
    "type": "target"
  }, 
  {
    "deps": [
      "benchmark", 
      "gpr", 
      "gpr_test_util", 
      "grpc++_test_util_unsecure", 
      "grpc++_unsecure", 
      "grpc_benchmark", 
      "grpc_test_util_unsecure", 
      "grpc_unsecure"
    ], 
    "headers": [
      "test/cpp/microbenchmarks/fullstack_streaming_pump.h"
    ], 
    "is_filegroup": false, 
    "language": "c++", 
    "name": "bm_fullstack_streaming_pump", 
    "src": [
      "test/cpp/microbenchmarks/bm_fullstack_streaming_pump.cc", 
      "test/cpp/microbenchmarks/fullstack_streaming_pump.h"
    ], 
    "third_party": false, 
    "type": "target"
  }, 
  {
    "deps": [
      "benchmark", 
      "gpr", 
      "gpr_test_util", 
      "grpc++_test_config", 
      "grpc++_test_util_unsecure", 
      "grpc++_unsecure", 
      "grpc_benchmark", 
      "grpc_test_util_unsecure", 
      "grpc_unsecure"
    ], 
    "headers": [], 
    "is_filegroup": false, 
    "language": "c++", 
    "name": "bm_fullstack_trickle", 
    "src": [
      "test/cpp/microbenchmarks/bm_fullstack_trickle.cc"
    ], 
    "third_party": false, 
    "type": "target"
  }, 
  {
    "deps": [
      "benchmark", 
      "gpr", 
      "gpr_test_util", 
      "grpc++_test_util_unsecure", 
      "grpc++_unsecure", 
      "grpc_benchmark", 
      "grpc_test_util_unsecure", 
      "grpc_unsecure"
    ], 
    "headers": [
      "test/cpp/microbenchmarks/fullstack_unary_ping_pong.h"
    ], 
    "is_filegroup": false, 
    "language": "c++", 
    "name": "bm_fullstack_unary_ping_pong", 
    "src": [
      "test/cpp/microbenchmarks/bm_fullstack_unary_ping_pong.cc", 
      "test/cpp/microbenchmarks/fullstack_unary_ping_pong.h"
    ], 
    "third_party": false, 
    "type": "target"
  }, 
  {
    "deps": [
      "benchmark", 
      "gpr", 
      "gpr_test_util", 
      "grpc++_test_util_unsecure", 
      "grpc++_unsecure", 
      "grpc_benchmark", 
      "grpc_test_util_unsecure", 
      "grpc_unsecure"
    ], 
    "headers": [], 
    "is_filegroup": false, 
    "language": "c++", 
    "name": "bm_metadata", 
    "src": [
      "test/cpp/microbenchmarks/bm_metadata.cc"
    ], 
    "third_party": false, 
    "type": "target"
  }, 
  {
    "deps": [
      "benchmark", 
      "gpr", 
      "gpr_test_util", 
      "grpc++_test_util_unsecure", 
      "grpc++_unsecure", 
      "grpc_benchmark", 
      "grpc_test_util_unsecure", 
      "grpc_unsecure"
    ], 
    "headers": [], 
    "is_filegroup": false, 
    "language": "c++", 
    "name": "bm_pollset", 
    "src": [
      "test/cpp/microbenchmarks/bm_pollset.cc"
    ], 
    "third_party": false, 
    "type": "target"
  }, 
  {
    "deps": [
      "gpr", 
      "grpc", 
      "grpc++"
    ], 
    "headers": [], 
    "is_filegroup": false, 
    "language": "c++", 
    "name": "channel_arguments_test", 
    "src": [
      "test/cpp/common/channel_arguments_test.cc"
    ], 
    "third_party": false, 
    "type": "target"
  }, 
  {
    "deps": [
      "gpr", 
      "grpc", 
      "grpc++"
    ], 
    "headers": [], 
    "is_filegroup": false, 
    "language": "c++", 
    "name": "channel_filter_test", 
    "src": [
      "test/cpp/common/channel_filter_test.cc"
    ], 
    "third_party": false, 
    "type": "target"
  }, 
  {
    "deps": [
      "gpr", 
      "gpr_test_util", 
      "grpc", 
      "grpc_test_util"
    ], 
    "headers": [], 
    "is_filegroup": false, 
    "language": "c++", 
    "name": "chttp2_settings_timeout_test", 
    "src": [
      "test/core/transport/chttp2/settings_timeout_test.cc"
    ], 
    "third_party": false, 
    "type": "target"
  }, 
  {
    "deps": [
      "gpr", 
      "gpr_test_util", 
      "grpc", 
      "grpc++", 
      "grpc++_test_util", 
      "grpc_cli_libs", 
      "grpc_test_util"
    ], 
    "headers": [], 
    "is_filegroup": false, 
    "language": "c++", 
    "name": "cli_call_test", 
    "src": [
      "test/cpp/util/cli_call_test.cc"
    ], 
    "third_party": false, 
    "type": "target"
  }, 
  {
    "deps": [
      "gpr", 
      "gpr_test_util", 
      "grpc", 
      "grpc++", 
      "grpc++_test_util", 
      "grpc_test_util"
    ], 
    "headers": [
      "src/proto/grpc/lb/v1/load_balancer.grpc.pb.h", 
      "src/proto/grpc/lb/v1/load_balancer.pb.h", 
      "src/proto/grpc/lb/v1/load_balancer_mock.grpc.pb.h"
    ], 
    "is_filegroup": false, 
    "language": "c++", 
    "name": "client_channel_stress_test", 
    "src": [
      "test/cpp/client/client_channel_stress_test.cc"
    ], 
    "third_party": false, 
    "type": "target"
  }, 
  {
    "deps": [
      "gpr", 
      "gpr_test_util", 
      "grpc", 
      "grpc++", 
      "grpc++_test_util", 
      "grpc_test_util"
    ], 
    "headers": [], 
    "is_filegroup": false, 
    "language": "c++", 
    "name": "client_crash_test", 
    "src": [
      "test/cpp/end2end/client_crash_test.cc"
    ], 
    "third_party": false, 
    "type": "target"
  }, 
  {
    "deps": [
      "gpr", 
      "gpr_test_util", 
      "grpc", 
      "grpc++", 
      "grpc++_test_util", 
      "grpc_test_util"
    ], 
    "headers": [], 
    "is_filegroup": false, 
    "language": "c++", 
    "name": "client_crash_test_server", 
    "src": [
      "test/cpp/end2end/client_crash_test_server.cc"
    ], 
    "third_party": false, 
    "type": "target"
  }, 
  {
    "deps": [
      "gpr", 
      "gpr_test_util", 
      "grpc", 
      "grpc++", 
      "grpc++_test_util", 
      "grpc_test_util"
    ], 
    "headers": [], 
    "is_filegroup": false, 
    "language": "c++", 
    "name": "client_lb_end2end_test", 
    "src": [
      "test/cpp/end2end/client_lb_end2end_test.cc"
    ], 
    "third_party": false, 
    "type": "target"
  }, 
  {
    "deps": [
      "gpr", 
      "grpc", 
      "grpc++", 
      "grpc++_codegen_base", 
      "grpc++_core_stats"
    ], 
    "headers": [
      "src/proto/grpc/testing/control.grpc.pb.h", 
      "src/proto/grpc/testing/control.pb.h", 
      "src/proto/grpc/testing/control_mock.grpc.pb.h", 
      "src/proto/grpc/testing/messages.grpc.pb.h", 
      "src/proto/grpc/testing/messages.pb.h", 
      "src/proto/grpc/testing/messages_mock.grpc.pb.h", 
      "src/proto/grpc/testing/payloads.grpc.pb.h", 
      "src/proto/grpc/testing/payloads.pb.h", 
      "src/proto/grpc/testing/payloads_mock.grpc.pb.h", 
      "src/proto/grpc/testing/services.grpc.pb.h", 
      "src/proto/grpc/testing/services.pb.h", 
      "src/proto/grpc/testing/services_mock.grpc.pb.h", 
      "src/proto/grpc/testing/stats.grpc.pb.h", 
      "src/proto/grpc/testing/stats.pb.h", 
      "src/proto/grpc/testing/stats_mock.grpc.pb.h"
    ], 
    "is_filegroup": false, 
    "language": "c++", 
    "name": "codegen_test_full", 
    "src": [
      "test/cpp/codegen/codegen_test_full.cc"
    ], 
    "third_party": false, 
    "type": "target"
  }, 
  {
    "deps": [
      "gpr", 
      "grpc", 
      "grpc++_codegen_base", 
      "grpc++_codegen_base_src", 
      "grpc++_core_stats"
    ], 
    "headers": [
      "src/proto/grpc/testing/control.grpc.pb.h", 
      "src/proto/grpc/testing/control.pb.h", 
      "src/proto/grpc/testing/control_mock.grpc.pb.h", 
      "src/proto/grpc/testing/messages.grpc.pb.h", 
      "src/proto/grpc/testing/messages.pb.h", 
      "src/proto/grpc/testing/messages_mock.grpc.pb.h", 
      "src/proto/grpc/testing/payloads.grpc.pb.h", 
      "src/proto/grpc/testing/payloads.pb.h", 
      "src/proto/grpc/testing/payloads_mock.grpc.pb.h", 
      "src/proto/grpc/testing/services.grpc.pb.h", 
      "src/proto/grpc/testing/services.pb.h", 
      "src/proto/grpc/testing/services_mock.grpc.pb.h", 
      "src/proto/grpc/testing/stats.grpc.pb.h", 
      "src/proto/grpc/testing/stats.pb.h", 
      "src/proto/grpc/testing/stats_mock.grpc.pb.h"
    ], 
    "is_filegroup": false, 
    "language": "c++", 
    "name": "codegen_test_minimal", 
    "src": [
      "test/cpp/codegen/codegen_test_minimal.cc"
    ], 
    "third_party": false, 
    "type": "target"
  }, 
  {
    "deps": [
      "gpr", 
      "grpc", 
      "grpc++"
    ], 
    "headers": [], 
    "is_filegroup": false, 
    "language": "c++", 
    "name": "credentials_test", 
    "src": [
      "test/cpp/client/credentials_test.cc"
    ], 
    "third_party": false, 
    "type": "target"
  }, 
  {
    "deps": [
      "gpr", 
      "gpr_test_util", 
      "grpc", 
      "grpc++", 
      "grpc_test_util"
    ], 
    "headers": [], 
    "is_filegroup": false, 
    "language": "c++", 
    "name": "cxx_byte_buffer_test", 
    "src": [
      "test/cpp/util/byte_buffer_test.cc"
    ], 
    "third_party": false, 
    "type": "target"
  }, 
  {
    "deps": [
      "gpr", 
      "gpr_test_util", 
      "grpc", 
      "grpc++", 
      "grpc_test_util"
    ], 
    "headers": [], 
    "is_filegroup": false, 
    "language": "c++", 
    "name": "cxx_slice_test", 
    "src": [
      "test/cpp/util/slice_test.cc"
    ], 
    "third_party": false, 
    "type": "target"
  }, 
  {
    "deps": [
      "grpc", 
      "grpc++"
    ], 
    "headers": [], 
    "is_filegroup": false, 
    "language": "c++", 
    "name": "cxx_string_ref_test", 
    "src": [
      "test/cpp/util/string_ref_test.cc"
    ], 
    "third_party": false, 
    "type": "target"
  }, 
  {
    "deps": [
      "gpr", 
      "gpr_test_util", 
      "grpc", 
      "grpc++", 
      "grpc_test_util"
    ], 
    "headers": [], 
    "is_filegroup": false, 
    "language": "c++", 
    "name": "cxx_time_test", 
    "src": [
      "test/cpp/util/time_test.cc"
    ], 
    "third_party": false, 
    "type": "target"
  }, 
  {
    "deps": [
      "gpr", 
      "gpr_test_util", 
      "grpc", 
      "grpc++", 
      "grpc++_test_util", 
      "grpc_test_util"
    ], 
    "headers": [], 
    "is_filegroup": false, 
    "language": "c++", 
    "name": "end2end_test", 
    "src": [
      "test/cpp/end2end/end2end_test.cc"
    ], 
    "third_party": false, 
    "type": "target"
  }, 
  {
    "deps": [
      "grpc++", 
      "grpc++_error_details"
    ], 
    "headers": [
      "src/proto/grpc/testing/echo_messages.grpc.pb.h", 
      "src/proto/grpc/testing/echo_messages.pb.h", 
      "src/proto/grpc/testing/echo_messages_mock.grpc.pb.h"
    ], 
    "is_filegroup": false, 
    "language": "c++", 
    "name": "error_details_test", 
    "src": [
      "test/cpp/util/error_details_test.cc"
    ], 
    "third_party": false, 
    "type": "target"
  }, 
  {
    "deps": [
      "gpr", 
      "gpr_test_util", 
      "grpc", 
      "grpc++", 
      "grpc++_test_util", 
      "grpc_test_util"
    ], 
    "headers": [], 
    "is_filegroup": false, 
    "language": "c++", 
    "name": "exception_test", 
    "src": [
      "test/cpp/end2end/exception_test.cc"
    ], 
    "third_party": false, 
    "type": "target"
  }, 
  {
    "deps": [
      "gpr", 
      "gpr_test_util", 
      "grpc", 
      "grpc++", 
      "grpc++_test_util", 
      "grpc_test_util"
    ], 
    "headers": [], 
    "is_filegroup": false, 
    "language": "c++", 
    "name": "filter_end2end_test", 
    "src": [
      "test/cpp/end2end/filter_end2end_test.cc"
    ], 
    "third_party": false, 
    "type": "target"
  }, 
  {
    "deps": [
      "gpr", 
      "gpr_test_util", 
      "grpc", 
      "grpc++", 
      "grpc++_test_util", 
      "grpc_test_util"
    ], 
    "headers": [], 
    "is_filegroup": false, 
    "language": "c++", 
    "name": "generic_end2end_test", 
    "src": [
      "test/cpp/end2end/generic_end2end_test.cc"
    ], 
    "third_party": false, 
    "type": "target"
  }, 
  {
    "deps": [
      "gpr", 
      "grpc", 
      "grpc++"
    ], 
    "headers": [
      "src/proto/grpc/testing/compiler_test.grpc.pb.h", 
      "src/proto/grpc/testing/compiler_test.pb.h", 
      "src/proto/grpc/testing/compiler_test_mock.grpc.pb.h"
    ], 
    "is_filegroup": false, 
    "language": "c++", 
    "name": "golden_file_test", 
    "src": [
      "test/cpp/codegen/golden_file_test.cc"
    ], 
    "third_party": false, 
    "type": "target"
  }, 
  {
    "deps": [
      "gpr", 
      "grpc", 
      "grpc++", 
      "grpc++_proto_reflection_desc_db", 
      "grpc++_test_config", 
      "grpc_cli_libs"
    ], 
    "headers": [], 
    "is_filegroup": false, 
    "language": "c++", 
    "name": "grpc_cli", 
    "src": [
      "test/cpp/util/grpc_cli.cc"
    ], 
    "third_party": false, 
    "type": "target"
  }, 
  {
    "deps": [
      "grpc_plugin_support"
    ], 
    "headers": [], 
    "is_filegroup": false, 
    "language": "c++", 
    "name": "grpc_cpp_plugin", 
    "src": [
      "src/compiler/cpp_plugin.cc"
    ], 
    "third_party": false, 
    "type": "target"
  }, 
  {
    "deps": [
      "grpc_plugin_support"
    ], 
    "headers": [], 
    "is_filegroup": false, 
    "language": "c++", 
    "name": "grpc_csharp_plugin", 
    "src": [
      "src/compiler/csharp_plugin.cc"
    ], 
    "third_party": false, 
    "type": "target"
  }, 
  {
    "deps": [
      "grpc_plugin_support"
    ], 
    "headers": [], 
    "is_filegroup": false, 
    "language": "c++", 
    "name": "grpc_node_plugin", 
    "src": [
      "src/compiler/node_plugin.cc"
    ], 
    "third_party": false, 
    "type": "target"
  }, 
  {
    "deps": [
      "grpc_plugin_support"
    ], 
    "headers": [], 
    "is_filegroup": false, 
    "language": "c++", 
    "name": "grpc_objective_c_plugin", 
    "src": [
      "src/compiler/objective_c_plugin.cc"
    ], 
    "third_party": false, 
    "type": "target"
  }, 
  {
    "deps": [
      "grpc_plugin_support"
    ], 
    "headers": [], 
    "is_filegroup": false, 
    "language": "c++", 
    "name": "grpc_php_plugin", 
    "src": [
      "src/compiler/php_plugin.cc"
    ], 
    "third_party": false, 
    "type": "target"
  }, 
  {
    "deps": [
      "grpc_plugin_support"
    ], 
    "headers": [], 
    "is_filegroup": false, 
    "language": "c++", 
    "name": "grpc_python_plugin", 
    "src": [
      "src/compiler/python_plugin.cc"
    ], 
    "third_party": false, 
    "type": "target"
  }, 
  {
    "deps": [
      "grpc_plugin_support"
    ], 
    "headers": [], 
    "is_filegroup": false, 
    "language": "c++", 
    "name": "grpc_ruby_plugin", 
    "src": [
      "src/compiler/ruby_plugin.cc"
    ], 
    "third_party": false, 
    "type": "target"
  }, 
  {
    "deps": [
      "gpr", 
      "gpr_test_util", 
      "grpc", 
      "grpc++", 
      "grpc++_codegen_proto", 
      "grpc++_proto_reflection_desc_db", 
      "grpc++_reflection", 
      "grpc++_test_util", 
      "grpc_cli_libs", 
      "grpc_test_util"
    ], 
    "headers": [
      "src/proto/grpc/testing/echo.grpc.pb.h", 
      "src/proto/grpc/testing/echo.pb.h", 
      "src/proto/grpc/testing/echo_messages.grpc.pb.h", 
      "src/proto/grpc/testing/echo_messages.pb.h", 
      "src/proto/grpc/testing/echo_messages_mock.grpc.pb.h", 
      "src/proto/grpc/testing/echo_mock.grpc.pb.h"
    ], 
    "is_filegroup": false, 
    "language": "c++", 
    "name": "grpc_tool_test", 
    "src": [
      "test/cpp/util/grpc_tool_test.cc"
    ], 
    "third_party": false, 
    "type": "target"
  }, 
  {
    "deps": [
      "grpc", 
      "grpc++", 
      "grpc++_test_util", 
      "grpc_test_util"
    ], 
    "headers": [
      "src/proto/grpc/lb/v1/load_balancer.grpc.pb.h", 
      "src/proto/grpc/lb/v1/load_balancer.pb.h", 
      "src/proto/grpc/lb/v1/load_balancer_mock.grpc.pb.h"
    ], 
    "is_filegroup": false, 
    "language": "c++", 
    "name": "grpclb_api_test", 
    "src": [
      "test/cpp/grpclb/grpclb_api_test.cc"
    ], 
    "third_party": false, 
    "type": "target"
  }, 
  {
    "deps": [
      "gpr", 
      "gpr_test_util", 
      "grpc", 
      "grpc++", 
      "grpc++_test_util", 
      "grpc_test_util"
    ], 
    "headers": [
      "src/proto/grpc/lb/v1/load_balancer.grpc.pb.h", 
      "src/proto/grpc/lb/v1/load_balancer.pb.h", 
      "src/proto/grpc/lb/v1/load_balancer_mock.grpc.pb.h"
    ], 
    "is_filegroup": false, 
    "language": "c++", 
    "name": "grpclb_end2end_test", 
    "src": [
      "test/cpp/end2end/grpclb_end2end_test.cc"
    ], 
    "third_party": false, 
    "type": "target"
  }, 
  {
    "deps": [
      "gpr", 
      "gpr_test_util", 
      "grpc", 
      "grpc++", 
      "grpc++_test_util", 
      "grpc_test_util"
    ], 
    "headers": [
      "src/proto/grpc/lb/v1/load_balancer.grpc.pb.h", 
      "src/proto/grpc/lb/v1/load_balancer.pb.h", 
      "src/proto/grpc/lb/v1/load_balancer_mock.grpc.pb.h"
    ], 
    "is_filegroup": false, 
    "language": "c++", 
    "name": "grpclb_test", 
    "src": [
      "test/cpp/grpclb/grpclb_test.cc"
    ], 
    "third_party": false, 
    "type": "target"
  }, 
  {
    "deps": [
      "gpr", 
      "gpr_test_util", 
      "grpc", 
      "grpc++", 
      "grpc++_test", 
      "grpc_test_util"
    ], 
    "headers": [
      "test/core/end2end/end2end_tests.h"
    ], 
    "is_filegroup": false, 
    "language": "c++", 
    "name": "h2_ssl_cert_test", 
    "src": [
      "test/core/end2end/end2end_tests.h", 
      "test/core/end2end/h2_ssl_cert_test.cc"
    ], 
    "third_party": false, 
    "type": "target"
  }, 
  {
    "deps": [
      "gpr", 
      "gpr_test_util", 
      "grpc", 
      "grpc++", 
      "grpc++_test_util", 
      "grpc_test_util"
    ], 
    "headers": [], 
    "is_filegroup": false, 
    "language": "c++", 
    "name": "health_service_end2end_test", 
    "src": [
      "test/cpp/end2end/health_service_end2end_test.cc"
    ], 
    "third_party": false, 
    "type": "target"
  }, 
  {
    "deps": [
      "grpc", 
      "grpc++", 
      "grpc++_test_config", 
      "grpc++_test_util", 
      "grpc_test_util", 
      "http2_client_main"
    ], 
    "headers": [], 
    "is_filegroup": false, 
    "language": "c++", 
    "name": "http2_client", 
    "src": [], 
    "third_party": false, 
    "type": "target"
  }, 
  {
    "deps": [
      "gpr", 
      "gpr_test_util", 
      "grpc", 
      "grpc++", 
      "grpc++_test_util", 
      "grpc_test_util"
    ], 
    "headers": [], 
    "is_filegroup": false, 
    "language": "c++", 
    "name": "hybrid_end2end_test", 
    "src": [
      "test/cpp/end2end/hybrid_end2end_test.cc"
    ], 
    "third_party": false, 
    "type": "target"
  }, 
  {
    "deps": [
      "gpr", 
      "gpr_test_util", 
      "grpc", 
      "grpc++", 
      "grpc++_test", 
      "grpc_test_util"
    ], 
    "headers": [], 
    "is_filegroup": false, 
    "language": "c++", 
    "name": "inlined_vector_test", 
    "src": [
      "test/core/gprpp/inlined_vector_test.cc"
    ], 
    "third_party": false, 
    "type": "target"
  }, 
  {
    "deps": [
      "gpr", 
      "gpr_test_util", 
      "grpc", 
      "grpc++", 
      "grpc++_core_stats", 
      "grpc++_test_config", 
      "grpc++_test_util", 
      "grpc_test_util", 
      "qps"
    ], 
    "headers": [], 
    "is_filegroup": false, 
    "language": "c++", 
    "name": "inproc_sync_unary_ping_pong_test", 
    "src": [
      "test/cpp/qps/inproc_sync_unary_ping_pong_test.cc"
    ], 
    "third_party": false, 
    "type": "target"
  }, 
  {
    "deps": [
      "gpr", 
      "gpr_test_util", 
      "grpc", 
      "grpc++", 
      "grpc++_test_config", 
      "grpc++_test_util", 
      "grpc_test_util", 
      "interop_client_helper", 
      "interop_client_main"
    ], 
    "headers": [], 
    "is_filegroup": false, 
    "language": "c++", 
    "name": "interop_client", 
    "src": [], 
    "third_party": false, 
    "type": "target"
  }, 
  {
    "deps": [
      "gpr", 
      "gpr_test_util", 
      "grpc", 
      "grpc++", 
      "grpc++_test_config", 
      "grpc++_test_util", 
      "grpc_test_util", 
      "interop_server_helper", 
      "interop_server_lib", 
      "interop_server_main"
    ], 
    "headers": [], 
    "is_filegroup": false, 
    "language": "c++", 
    "name": "interop_server", 
    "src": [], 
    "third_party": false, 
    "type": "target"
  }, 
  {
    "deps": [
      "gpr", 
      "gpr_test_util", 
      "grpc", 
      "grpc++_test_config", 
      "grpc_test_util"
    ], 
    "headers": [], 
    "is_filegroup": false, 
    "language": "c++", 
    "name": "interop_test", 
    "src": [
      "test/cpp/interop/interop_test.cc"
    ], 
    "third_party": false, 
    "type": "target"
  }, 
  {
    "deps": [
      "gpr", 
      "gpr_test_util", 
      "grpc", 
      "grpc++", 
      "grpc++_test_config", 
      "grpc++_test_util", 
      "grpc_test_util"
    ], 
    "headers": [], 
    "is_filegroup": false, 
    "language": "c++", 
    "name": "json_run_localhost", 
    "src": [
      "test/cpp/qps/json_run_localhost.cc"
    ], 
    "third_party": false, 
    "type": "target"
  }, 
  {
    "deps": [
      "gpr", 
      "gpr_test_util", 
      "grpc", 
      "grpc++", 
      "grpc++_test", 
      "grpc_test_util"
    ], 
    "headers": [], 
    "is_filegroup": false, 
    "language": "c++", 
    "name": "memory_test", 
    "src": [
      "test/core/gprpp/memory_test.cc"
    ], 
    "third_party": false, 
    "type": "target"
  }, 
  {
    "deps": [
      "gpr", 
      "grpc", 
      "grpc++", 
      "grpc++_test_config"
    ], 
    "headers": [
      "src/proto/grpc/testing/metrics.grpc.pb.h", 
      "src/proto/grpc/testing/metrics.pb.h", 
      "src/proto/grpc/testing/metrics_mock.grpc.pb.h", 
      "test/cpp/util/metrics_server.h"
    ], 
    "is_filegroup": false, 
    "language": "c++", 
    "name": "metrics_client", 
    "src": [
      "test/cpp/interop/metrics_client.cc", 
      "test/cpp/util/metrics_server.h"
    ], 
    "third_party": false, 
    "type": "target"
  }, 
  {
    "deps": [
      "gpr", 
      "gpr_test_util", 
      "grpc", 
      "grpc++", 
      "grpc++_test_util", 
      "grpc_test_util"
    ], 
    "headers": [
      "include/grpc++/test/mock_stream.h"
    ], 
    "is_filegroup": false, 
    "language": "c++", 
    "name": "mock_test", 
    "src": [
      "include/grpc++/test/mock_stream.h", 
      "test/cpp/end2end/mock_test.cc"
    ], 
    "third_party": false, 
    "type": "target"
  }, 
  {
    "deps": [
      "benchmark"
    ], 
    "headers": [], 
    "is_filegroup": false, 
    "language": "c++", 
    "name": "noop-benchmark", 
    "src": [
      "test/cpp/microbenchmarks/noop-benchmark.cc"
    ], 
    "third_party": false, 
    "type": "target"
  }, 
  {
    "deps": [
      "gpr", 
      "gpr_test_util", 
      "grpc", 
      "grpc++", 
      "grpc++_test", 
      "grpc_test_util"
    ], 
    "headers": [], 
    "is_filegroup": false, 
    "language": "c++", 
    "name": "orphanable_test", 
    "src": [
      "test/core/gprpp/orphanable_test.cc"
    ], 
    "third_party": false, 
    "type": "target"
  }, 
  {
    "deps": [
      "gpr", 
      "gpr_test_util", 
      "grpc", 
      "grpc++", 
      "grpc++_proto_reflection_desc_db", 
      "grpc++_reflection", 
      "grpc++_test_util", 
      "grpc_test_util"
    ], 
    "headers": [], 
    "is_filegroup": false, 
    "language": "c++", 
    "name": "proto_server_reflection_test", 
    "src": [
      "test/cpp/end2end/proto_server_reflection_test.cc"
    ], 
    "third_party": false, 
    "type": "target"
  }, 
  {
    "deps": [
      "grpc", 
      "grpc++", 
      "grpc++_codegen_base", 
      "grpc++_codegen_proto"
    ], 
    "headers": [], 
    "is_filegroup": false, 
    "language": "c++", 
    "name": "proto_utils_test", 
    "src": [
      "test/cpp/codegen/proto_utils_test.cc"
    ], 
    "third_party": false, 
    "type": "target"
  }, 
  {
    "deps": [
      "gpr", 
      "gpr_test_util", 
      "grpc", 
      "grpc++", 
      "grpc++_test_config", 
      "grpc++_test_util", 
      "grpc_test_util", 
      "qps"
    ], 
    "headers": [], 
    "is_filegroup": false, 
    "language": "c++", 
    "name": "qps_interarrival_test", 
    "src": [
      "test/cpp/qps/qps_interarrival_test.cc"
    ], 
    "third_party": false, 
    "type": "target"
  }, 
  {
    "deps": [
      "gpr", 
      "gpr_test_util", 
      "grpc", 
      "grpc++", 
      "grpc++_core_stats", 
      "grpc++_test_config", 
      "grpc++_test_util", 
      "grpc_test_util", 
      "qps"
    ], 
    "headers": [], 
    "is_filegroup": false, 
    "language": "c++", 
    "name": "qps_json_driver", 
    "src": [
      "test/cpp/qps/qps_json_driver.cc"
    ], 
    "third_party": false, 
    "type": "target"
  }, 
  {
    "deps": [
      "gpr", 
      "gpr_test_util", 
      "grpc", 
      "grpc++", 
      "grpc++_core_stats", 
      "grpc++_test_config", 
      "grpc++_test_util", 
      "grpc_test_util", 
      "qps"
    ], 
    "headers": [], 
    "is_filegroup": false, 
    "language": "c++", 
    "name": "qps_openloop_test", 
    "src": [
      "test/cpp/qps/qps_openloop_test.cc"
    ], 
    "third_party": false, 
    "type": "target"
  }, 
  {
    "deps": [
      "gpr", 
      "gpr_test_util", 
      "grpc", 
      "grpc++", 
      "grpc++_core_stats", 
      "grpc++_test_config", 
      "grpc++_test_util", 
      "grpc_test_util", 
      "qps"
    ], 
    "headers": [
      "test/cpp/qps/client.h", 
      "test/cpp/qps/server.h"
    ], 
    "is_filegroup": false, 
    "language": "c++", 
    "name": "qps_worker", 
    "src": [
      "test/cpp/qps/client.h", 
      "test/cpp/qps/server.h", 
      "test/cpp/qps/worker.cc"
    ], 
    "third_party": false, 
    "type": "target"
  }, 
  {
    "deps": [
      "gpr", 
      "gpr_test_util", 
      "grpc", 
      "grpc++", 
      "grpc++_test_config", 
      "grpc++_test_util", 
      "grpc_test_util"
    ], 
    "headers": [
      "src/proto/grpc/testing/empty.grpc.pb.h", 
      "src/proto/grpc/testing/empty.pb.h", 
      "src/proto/grpc/testing/empty_mock.grpc.pb.h", 
      "src/proto/grpc/testing/messages.grpc.pb.h", 
      "src/proto/grpc/testing/messages.pb.h", 
      "src/proto/grpc/testing/messages_mock.grpc.pb.h", 
      "src/proto/grpc/testing/test.grpc.pb.h", 
      "src/proto/grpc/testing/test.pb.h", 
      "src/proto/grpc/testing/test_mock.grpc.pb.h"
    ], 
    "is_filegroup": false, 
    "language": "c++", 
    "name": "reconnect_interop_client", 
    "src": [
      "test/cpp/interop/reconnect_interop_client.cc"
    ], 
    "third_party": false, 
    "type": "target"
  }, 
  {
    "deps": [
      "gpr", 
      "gpr_test_util", 
      "grpc", 
      "grpc++", 
      "grpc++_test_config", 
      "grpc++_test_util", 
      "grpc_test_util", 
      "reconnect_server", 
      "test_tcp_server"
    ], 
    "headers": [
      "src/proto/grpc/testing/empty.grpc.pb.h", 
      "src/proto/grpc/testing/empty.pb.h", 
      "src/proto/grpc/testing/empty_mock.grpc.pb.h", 
      "src/proto/grpc/testing/messages.grpc.pb.h", 
      "src/proto/grpc/testing/messages.pb.h", 
      "src/proto/grpc/testing/messages_mock.grpc.pb.h", 
      "src/proto/grpc/testing/test.grpc.pb.h", 
      "src/proto/grpc/testing/test.pb.h", 
      "src/proto/grpc/testing/test_mock.grpc.pb.h"
    ], 
    "is_filegroup": false, 
    "language": "c++", 
    "name": "reconnect_interop_server", 
    "src": [
      "test/cpp/interop/reconnect_interop_server.cc"
    ], 
    "third_party": false, 
    "type": "target"
  }, 
  {
    "deps": [
      "gpr", 
      "gpr_test_util", 
      "grpc", 
      "grpc++", 
      "grpc++_test", 
      "grpc_test_util"
    ], 
    "headers": [], 
    "is_filegroup": false, 
    "language": "c++", 
    "name": "ref_counted_ptr_test", 
    "src": [
      "test/core/gprpp/ref_counted_ptr_test.cc"
    ], 
    "third_party": false, 
    "type": "target"
  }, 
  {
    "deps": [
      "gpr", 
      "gpr_test_util", 
      "grpc", 
      "grpc++", 
      "grpc++_test", 
      "grpc_test_util"
    ], 
    "headers": [], 
    "is_filegroup": false, 
    "language": "c++", 
    "name": "ref_counted_test", 
    "src": [
      "test/core/gprpp/ref_counted_test.cc"
    ], 
    "third_party": false, 
    "type": "target"
  }, 
  {
    "deps": [
      "gpr", 
      "gpr_test_util", 
      "grpc", 
      "grpc++", 
      "grpc++_test_util", 
      "grpc_test_util"
    ], 
    "headers": [], 
    "is_filegroup": false, 
    "language": "c++", 
    "name": "secure_auth_context_test", 
    "src": [
      "test/cpp/common/secure_auth_context_test.cc"
    ], 
    "third_party": false, 
    "type": "target"
  }, 
  {
    "deps": [
      "gpr", 
      "gpr_test_util", 
      "grpc", 
      "grpc++", 
      "grpc++_core_stats", 
      "grpc++_test_config", 
      "grpc++_test_util", 
      "grpc_test_util", 
      "qps"
    ], 
    "headers": [], 
    "is_filegroup": false, 
    "language": "c++", 
    "name": "secure_sync_unary_ping_pong_test", 
    "src": [
      "test/cpp/qps/secure_sync_unary_ping_pong_test.cc"
    ], 
    "third_party": false, 
    "type": "target"
  }, 
  {
    "deps": [
      "gpr", 
      "gpr_test_util", 
      "grpc", 
      "grpc++", 
      "grpc++_test_util", 
      "grpc_test_util"
    ], 
    "headers": [], 
    "is_filegroup": false, 
    "language": "c++", 
    "name": "server_builder_plugin_test", 
    "src": [
      "test/cpp/end2end/server_builder_plugin_test.cc"
    ], 
    "third_party": false, 
    "type": "target"
  }, 
  {
    "deps": [
      "gpr", 
      "gpr_test_util", 
      "grpc++_test_util_unsecure", 
      "grpc++_unsecure", 
      "grpc_test_util_unsecure", 
      "grpc_unsecure"
    ], 
    "headers": [
      "src/proto/grpc/testing/echo.grpc.pb.h", 
      "src/proto/grpc/testing/echo.pb.h", 
      "src/proto/grpc/testing/echo_messages.grpc.pb.h", 
      "src/proto/grpc/testing/echo_messages.pb.h", 
      "src/proto/grpc/testing/echo_messages_mock.grpc.pb.h", 
      "src/proto/grpc/testing/echo_mock.grpc.pb.h"
    ], 
    "is_filegroup": false, 
    "language": "c++", 
    "name": "server_builder_test", 
    "src": [
      "test/cpp/server/server_builder_test.cc"
    ], 
    "third_party": false, 
    "type": "target"
  }, 
  {
    "deps": [
      "gpr", 
      "gpr_test_util", 
      "grpc", 
      "grpc++", 
      "grpc++_test", 
      "grpc_test_util"
    ], 
    "headers": [], 
    "is_filegroup": false, 
    "language": "c++", 
    "name": "server_context_test_spouse_test", 
    "src": [
      "test/cpp/test/server_context_test_spouse_test.cc"
    ], 
    "third_party": false, 
    "type": "target"
  }, 
  {
    "deps": [
      "gpr", 
      "gpr_test_util", 
      "grpc", 
      "grpc++", 
      "grpc++_test_util", 
      "grpc_test_util"
    ], 
    "headers": [], 
    "is_filegroup": false, 
    "language": "c++", 
    "name": "server_crash_test", 
    "src": [
      "test/cpp/end2end/server_crash_test.cc"
    ], 
    "third_party": false, 
    "type": "target"
  }, 
  {
    "deps": [
      "gpr", 
      "gpr_test_util", 
      "grpc", 
      "grpc++", 
      "grpc++_test_util", 
      "grpc_test_util"
    ], 
    "headers": [], 
    "is_filegroup": false, 
    "language": "c++", 
    "name": "server_crash_test_client", 
    "src": [
      "test/cpp/end2end/server_crash_test_client.cc"
    ], 
    "third_party": false, 
    "type": "target"
  }, 
  {
    "deps": [
      "gpr", 
      "gpr_test_util", 
      "grpc", 
      "grpc++", 
      "grpc++_test_util", 
      "grpc_test_util"
    ], 
    "headers": [], 
    "is_filegroup": false, 
    "language": "c++", 
    "name": "server_early_return_test", 
    "src": [
      "test/cpp/end2end/server_early_return_test.cc"
    ], 
    "third_party": false, 
    "type": "target"
  }, 
  {
    "deps": [
      "gpr", 
      "gpr_test_util", 
      "grpc++_test_util_unsecure", 
      "grpc++_unsecure", 
      "grpc_test_util_unsecure", 
      "grpc_unsecure"
    ], 
    "headers": [
      "src/proto/grpc/testing/echo.grpc.pb.h", 
      "src/proto/grpc/testing/echo.pb.h", 
      "src/proto/grpc/testing/echo_messages.grpc.pb.h", 
      "src/proto/grpc/testing/echo_messages.pb.h", 
      "src/proto/grpc/testing/echo_messages_mock.grpc.pb.h", 
      "src/proto/grpc/testing/echo_mock.grpc.pb.h"
    ], 
    "is_filegroup": false, 
    "language": "c++", 
    "name": "server_request_call_test", 
    "src": [
      "test/cpp/server/server_request_call_test.cc"
    ], 
    "third_party": false, 
    "type": "target"
  }, 
  {
    "deps": [
      "gpr", 
      "gpr_test_util", 
      "grpc", 
      "grpc++", 
      "grpc++_test_util", 
      "grpc_test_util"
    ], 
    "headers": [], 
    "is_filegroup": false, 
    "language": "c++", 
    "name": "shutdown_test", 
    "src": [
      "test/cpp/end2end/shutdown_test.cc"
    ], 
    "third_party": false, 
    "type": "target"
  }, 
  {
    "deps": [
      "gpr", 
      "gpr_test_util", 
      "grpc", 
      "grpc++_test_util", 
      "grpc_test_util"
    ], 
    "headers": [], 
    "is_filegroup": false, 
    "language": "c++", 
    "name": "stats_test", 
    "src": [
      "test/core/debug/stats_test.cc"
    ], 
    "third_party": false, 
    "type": "target"
  }, 
  {
    "deps": [
      "gpr", 
      "gpr_test_util", 
      "grpc", 
      "grpc++", 
      "grpc_test_util"
    ], 
    "headers": [], 
    "is_filegroup": false, 
    "language": "c++", 
    "name": "status_test", 
    "src": [
      "test/cpp/util/status_test.cc"
    ], 
    "third_party": false, 
    "type": "target"
  }, 
  {
    "deps": [
      "gpr", 
      "gpr_test_util", 
      "grpc", 
      "grpc++", 
      "grpc++_test_util", 
      "grpc_test_util"
    ], 
    "headers": [], 
    "is_filegroup": false, 
    "language": "c++", 
    "name": "streaming_throughput_test", 
    "src": [
      "test/cpp/end2end/streaming_throughput_test.cc"
    ], 
    "third_party": false, 
    "type": "target"
  }, 
  {
    "deps": [
      "gpr", 
      "gpr_test_util", 
      "grpc", 
      "grpc++", 
      "grpc++_test_config", 
      "grpc++_test_util", 
      "grpc_test_util"
    ], 
    "headers": [
      "src/proto/grpc/testing/empty.grpc.pb.h", 
      "src/proto/grpc/testing/empty.pb.h", 
      "src/proto/grpc/testing/empty_mock.grpc.pb.h", 
      "src/proto/grpc/testing/messages.grpc.pb.h", 
      "src/proto/grpc/testing/messages.pb.h", 
      "src/proto/grpc/testing/messages_mock.grpc.pb.h", 
      "src/proto/grpc/testing/metrics.grpc.pb.h", 
      "src/proto/grpc/testing/metrics.pb.h", 
      "src/proto/grpc/testing/metrics_mock.grpc.pb.h", 
      "src/proto/grpc/testing/test.grpc.pb.h", 
      "src/proto/grpc/testing/test.pb.h", 
      "src/proto/grpc/testing/test_mock.grpc.pb.h", 
      "test/cpp/interop/client_helper.h", 
      "test/cpp/interop/interop_client.h", 
      "test/cpp/interop/stress_interop_client.h", 
      "test/cpp/util/create_test_channel.h", 
      "test/cpp/util/metrics_server.h"
    ], 
    "is_filegroup": false, 
    "language": "c++", 
    "name": "stress_test", 
    "src": [
      "test/cpp/interop/client_helper.h", 
      "test/cpp/interop/interop_client.cc", 
      "test/cpp/interop/interop_client.h", 
      "test/cpp/interop/stress_interop_client.cc", 
      "test/cpp/interop/stress_interop_client.h", 
      "test/cpp/interop/stress_test.cc", 
      "test/cpp/util/create_test_channel.h", 
      "test/cpp/util/metrics_server.cc", 
      "test/cpp/util/metrics_server.h"
    ], 
    "third_party": false, 
    "type": "target"
  }, 
  {
    "deps": [
      "gpr", 
      "grpc++_test_config", 
      "grpc++_unsecure", 
      "grpc_unsecure"
    ], 
    "headers": [], 
    "is_filegroup": false, 
    "language": "c++", 
    "name": "thread_manager_test", 
    "src": [
      "test/cpp/thread_manager/thread_manager_test.cc"
    ], 
    "third_party": false, 
    "type": "target"
  }, 
  {
    "deps": [
      "gpr", 
      "gpr_test_util", 
      "grpc++_test_util_unsecure", 
      "grpc++_unsecure", 
      "grpc_test_util_unsecure", 
      "grpc_unsecure"
    ], 
    "headers": [], 
    "is_filegroup": false, 
    "language": "c++", 
    "name": "thread_stress_test", 
    "src": [
      "test/cpp/end2end/thread_stress_test.cc"
    ], 
    "third_party": false, 
    "type": "target"
  }, 
  {
    "deps": [
      "gpr", 
      "gpr_test_util", 
      "grpc", 
      "grpc++", 
      "grpc++_test_util", 
      "grpc_test_util"
    ], 
    "headers": [], 
    "is_filegroup": false, 
    "language": "c++", 
    "name": "transport_pid_controller_test", 
    "src": [
      "test/core/transport/pid_controller_test.cc"
    ], 
    "third_party": false, 
    "type": "target"
  }, 
  {
    "deps": [
      "gpr", 
      "gpr_test_util", 
      "grpc", 
      "grpc++", 
      "grpc++_test_util", 
      "grpc_test_util"
    ], 
    "headers": [], 
    "is_filegroup": false, 
    "language": "c++", 
    "name": "writes_per_rpc_test", 
    "src": [
      "test/cpp/performance/writes_per_rpc_test.cc"
    ], 
    "third_party": false, 
    "type": "target"
  }, 
  {
    "deps": [
      "gpr", 
      "grpc"
    ], 
    "headers": [], 
    "is_filegroup": false, 
    "language": "c89", 
    "name": "public_headers_must_be_c89", 
    "src": [
      "test/core/surface/public_headers_must_be_c89.c"
    ], 
    "third_party": false, 
    "type": "target"
  }, 
  {
    "deps": [
      "gpr", 
      "grpc"
    ], 
    "headers": [], 
    "is_filegroup": false, 
    "language": "cc", 
    "name": "gen_hpack_tables", 
    "src": [
      "tools/codegen/core/gen_hpack_tables.cc"
    ], 
    "third_party": false, 
    "type": "target"
  }, 
  {
    "deps": [], 
    "headers": [], 
    "is_filegroup": false, 
    "language": "cc", 
    "name": "gen_legal_metadata_characters", 
    "src": [
      "tools/codegen/core/gen_legal_metadata_characters.cc"
    ], 
    "third_party": false, 
    "type": "target"
  }, 
  {
    "deps": [], 
    "headers": [], 
    "is_filegroup": false, 
    "language": "cc", 
    "name": "gen_percent_encoding_tables", 
    "src": [
      "tools/codegen/core/gen_percent_encoding_tables.cc"
    ], 
    "third_party": false, 
    "type": "target"
  }, 
  {
    "deps": [
      "boringssl", 
      "boringssl_crypto_test_data_lib", 
      "boringssl_test_util"
    ], 
    "headers": [], 
    "is_filegroup": false, 
    "language": "c++", 
    "name": "boringssl_crypto_test_data", 
    "src": [], 
    "third_party": true, 
    "type": "target"
  }, 
  {
    "deps": [
      "boringssl", 
      "boringssl_asn1_test_lib", 
      "boringssl_test_util"
    ], 
    "headers": [], 
    "is_filegroup": false, 
    "language": "c++", 
    "name": "boringssl_asn1_test", 
    "src": [], 
    "third_party": true, 
    "type": "target"
  }, 
  {
    "deps": [
      "boringssl", 
      "boringssl_base64_test_lib", 
      "boringssl_test_util"
    ], 
    "headers": [], 
    "is_filegroup": false, 
    "language": "c++", 
    "name": "boringssl_base64_test", 
    "src": [], 
    "third_party": true, 
    "type": "target"
  }, 
  {
    "deps": [
      "boringssl", 
      "boringssl_bio_test_lib", 
      "boringssl_test_util"
    ], 
    "headers": [], 
    "is_filegroup": false, 
    "language": "c++", 
    "name": "boringssl_bio_test", 
    "src": [], 
    "third_party": true, 
    "type": "target"
  }, 
  {
    "deps": [
      "boringssl", 
      "boringssl_bytestring_test_lib", 
      "boringssl_test_util"
    ], 
    "headers": [], 
    "is_filegroup": false, 
    "language": "c++", 
    "name": "boringssl_bytestring_test", 
    "src": [], 
    "third_party": true, 
    "type": "target"
  }, 
  {
    "deps": [
      "boringssl", 
      "boringssl_chacha_test_lib", 
      "boringssl_test_util"
    ], 
    "headers": [], 
    "is_filegroup": false, 
    "language": "c++", 
    "name": "boringssl_chacha_test", 
    "src": [], 
    "third_party": true, 
    "type": "target"
  }, 
  {
    "deps": [
      "boringssl", 
      "boringssl_aead_test_lib", 
      "boringssl_test_util"
    ], 
    "headers": [], 
    "is_filegroup": false, 
    "language": "c++", 
    "name": "boringssl_aead_test", 
    "src": [], 
    "third_party": true, 
    "type": "target"
  }, 
  {
    "deps": [
      "boringssl", 
      "boringssl_cipher_test_lib", 
      "boringssl_test_util"
    ], 
    "headers": [], 
    "is_filegroup": false, 
    "language": "c++", 
    "name": "boringssl_cipher_test", 
    "src": [], 
    "third_party": true, 
    "type": "target"
  }, 
  {
    "deps": [
      "boringssl", 
      "boringssl_cmac_test_lib", 
      "boringssl_test_util"
    ], 
    "headers": [], 
    "is_filegroup": false, 
    "language": "c++", 
    "name": "boringssl_cmac_test", 
    "src": [], 
    "third_party": true, 
    "type": "target"
  }, 
  {
    "deps": [
      "boringssl", 
      "boringssl_compiler_test_lib", 
      "boringssl_test_util"
    ], 
    "headers": [], 
    "is_filegroup": false, 
    "language": "c++", 
    "name": "boringssl_compiler_test", 
    "src": [], 
    "third_party": true, 
    "type": "target"
  }, 
  {
    "deps": [
      "boringssl", 
      "boringssl_constant_time_test_lib", 
      "boringssl_test_util"
    ], 
    "headers": [], 
    "is_filegroup": false, 
    "language": "c++", 
    "name": "boringssl_constant_time_test", 
    "src": [], 
    "third_party": true, 
    "type": "target"
  }, 
  {
    "deps": [
      "boringssl", 
      "boringssl_ed25519_test_lib", 
      "boringssl_test_util"
    ], 
    "headers": [], 
    "is_filegroup": false, 
    "language": "c++", 
    "name": "boringssl_ed25519_test", 
    "src": [], 
    "third_party": true, 
    "type": "target"
  }, 
  {
    "deps": [
      "boringssl", 
      "boringssl_spake25519_test_lib", 
      "boringssl_test_util"
    ], 
    "headers": [], 
    "is_filegroup": false, 
    "language": "c++", 
    "name": "boringssl_spake25519_test", 
    "src": [], 
    "third_party": true, 
    "type": "target"
  }, 
  {
    "deps": [
      "boringssl", 
      "boringssl_test_util", 
      "boringssl_x25519_test_lib"
    ], 
    "headers": [], 
    "is_filegroup": false, 
    "language": "c++", 
    "name": "boringssl_x25519_test", 
    "src": [], 
    "third_party": true, 
    "type": "target"
  }, 
  {
    "deps": [
      "boringssl", 
      "boringssl_dh_test_lib", 
      "boringssl_test_util"
    ], 
    "headers": [], 
    "is_filegroup": false, 
    "language": "c++", 
    "name": "boringssl_dh_test", 
    "src": [], 
    "third_party": true, 
    "type": "target"
  }, 
  {
    "deps": [
      "boringssl", 
      "boringssl_digest_test_lib", 
      "boringssl_test_util"
    ], 
    "headers": [], 
    "is_filegroup": false, 
    "language": "c++", 
    "name": "boringssl_digest_test", 
    "src": [], 
    "third_party": true, 
    "type": "target"
  }, 
  {
    "deps": [
      "boringssl", 
      "boringssl_dsa_test_lib", 
      "boringssl_test_util"
    ], 
    "headers": [], 
    "is_filegroup": false, 
    "language": "c++", 
    "name": "boringssl_dsa_test", 
    "src": [], 
    "third_party": true, 
    "type": "target"
  }, 
  {
    "deps": [
      "boringssl", 
      "boringssl_ecdh_test_lib", 
      "boringssl_test_util"
    ], 
    "headers": [], 
    "is_filegroup": false, 
    "language": "c++", 
    "name": "boringssl_ecdh_test", 
    "src": [], 
    "third_party": true, 
    "type": "target"
  }, 
  {
    "deps": [
      "boringssl", 
      "boringssl_err_test_lib", 
      "boringssl_test_util"
    ], 
    "headers": [], 
    "is_filegroup": false, 
    "language": "c++", 
    "name": "boringssl_err_test", 
    "src": [], 
    "third_party": true, 
    "type": "target"
  }, 
  {
    "deps": [
      "boringssl", 
      "boringssl_evp_extra_test_lib", 
      "boringssl_test_util"
    ], 
    "headers": [], 
    "is_filegroup": false, 
    "language": "c++", 
    "name": "boringssl_evp_extra_test", 
    "src": [], 
    "third_party": true, 
    "type": "target"
  }, 
  {
    "deps": [
      "boringssl", 
      "boringssl_evp_test_lib", 
      "boringssl_test_util"
    ], 
    "headers": [], 
    "is_filegroup": false, 
    "language": "c++", 
    "name": "boringssl_evp_test", 
    "src": [], 
    "third_party": true, 
    "type": "target"
  }, 
  {
    "deps": [
      "boringssl", 
      "boringssl_pbkdf_test_lib", 
      "boringssl_test_util"
    ], 
    "headers": [], 
    "is_filegroup": false, 
    "language": "c++", 
    "name": "boringssl_pbkdf_test", 
    "src": [], 
    "third_party": true, 
    "type": "target"
  }, 
  {
    "deps": [
      "boringssl", 
      "boringssl_scrypt_test_lib", 
      "boringssl_test_util"
    ], 
    "headers": [], 
    "is_filegroup": false, 
    "language": "c++", 
    "name": "boringssl_scrypt_test", 
    "src": [], 
    "third_party": true, 
    "type": "target"
  }, 
  {
    "deps": [
      "boringssl", 
      "boringssl_aes_test_lib", 
      "boringssl_test_util"
    ], 
    "headers": [], 
    "is_filegroup": false, 
    "language": "c++", 
    "name": "boringssl_aes_test", 
    "src": [], 
    "third_party": true, 
    "type": "target"
  }, 
  {
    "deps": [
      "boringssl", 
      "boringssl_bn_test_lib", 
      "boringssl_test_util"
    ], 
    "headers": [], 
    "is_filegroup": false, 
    "language": "c++", 
    "name": "boringssl_bn_test", 
    "src": [], 
    "third_party": true, 
    "type": "target"
  }, 
  {
    "deps": [
      "boringssl", 
      "boringssl_ec_test_lib", 
      "boringssl_test_util"
    ], 
    "headers": [], 
    "is_filegroup": false, 
    "language": "c++", 
    "name": "boringssl_ec_test", 
    "src": [], 
    "third_party": true, 
    "type": "target"
  }, 
  {
    "deps": [
      "boringssl", 
      "boringssl_p256-x86_64_test_lib", 
      "boringssl_test_util"
    ], 
    "headers": [], 
    "is_filegroup": false, 
    "language": "c++", 
    "name": "boringssl_p256-x86_64_test", 
    "src": [], 
    "third_party": true, 
    "type": "target"
  }, 
  {
    "deps": [
      "boringssl", 
      "boringssl_ecdsa_test_lib", 
      "boringssl_test_util"
    ], 
    "headers": [], 
    "is_filegroup": false, 
    "language": "c++", 
    "name": "boringssl_ecdsa_test", 
    "src": [], 
    "third_party": true, 
    "type": "target"
  }, 
  {
    "deps": [
      "boringssl", 
      "boringssl_gcm_test_lib", 
      "boringssl_test_util"
    ], 
    "headers": [], 
    "is_filegroup": false, 
    "language": "c++", 
    "name": "boringssl_gcm_test", 
    "src": [], 
    "third_party": true, 
    "type": "target"
  }, 
  {
    "deps": [
      "boringssl", 
      "boringssl_ctrdrbg_test_lib", 
      "boringssl_test_util"
    ], 
    "headers": [], 
    "is_filegroup": false, 
    "language": "c++", 
    "name": "boringssl_ctrdrbg_test", 
    "src": [], 
    "third_party": true, 
    "type": "target"
  }, 
  {
    "deps": [
      "boringssl", 
      "boringssl_hkdf_test_lib", 
      "boringssl_test_util"
    ], 
    "headers": [], 
    "is_filegroup": false, 
    "language": "c++", 
    "name": "boringssl_hkdf_test", 
    "src": [], 
    "third_party": true, 
    "type": "target"
  }, 
  {
    "deps": [
      "boringssl", 
      "boringssl_hmac_test_lib", 
      "boringssl_test_util"
    ], 
    "headers": [], 
    "is_filegroup": false, 
    "language": "c++", 
    "name": "boringssl_hmac_test", 
    "src": [], 
    "third_party": true, 
    "type": "target"
  }, 
  {
    "deps": [
      "boringssl", 
      "boringssl_lhash_test_lib", 
      "boringssl_test_util"
    ], 
    "headers": [], 
    "is_filegroup": false, 
    "language": "c++", 
    "name": "boringssl_lhash_test", 
    "src": [], 
    "third_party": true, 
    "type": "target"
  }, 
  {
    "deps": [
      "boringssl", 
      "boringssl_obj_test_lib", 
      "boringssl_test_util"
    ], 
    "headers": [], 
    "is_filegroup": false, 
    "language": "c++", 
    "name": "boringssl_obj_test", 
    "src": [], 
    "third_party": true, 
    "type": "target"
  }, 
  {
    "deps": [
      "boringssl", 
      "boringssl_pkcs7_test_lib", 
      "boringssl_test_util"
    ], 
    "headers": [], 
    "is_filegroup": false, 
    "language": "c++", 
    "name": "boringssl_pkcs7_test", 
    "src": [], 
    "third_party": true, 
    "type": "target"
  }, 
  {
    "deps": [
      "boringssl", 
      "boringssl_pkcs12_test_lib", 
      "boringssl_test_util"
    ], 
    "headers": [], 
    "is_filegroup": false, 
    "language": "c++", 
    "name": "boringssl_pkcs12_test", 
    "src": [], 
    "third_party": true, 
    "type": "target"
  }, 
  {
    "deps": [
      "boringssl", 
      "boringssl_pkcs8_test_lib", 
      "boringssl_test_util"
    ], 
    "headers": [], 
    "is_filegroup": false, 
    "language": "c++", 
    "name": "boringssl_pkcs8_test", 
    "src": [], 
    "third_party": true, 
    "type": "target"
  }, 
  {
    "deps": [
      "boringssl", 
      "boringssl_poly1305_test_lib", 
      "boringssl_test_util"
    ], 
    "headers": [], 
    "is_filegroup": false, 
    "language": "c++", 
    "name": "boringssl_poly1305_test", 
    "src": [], 
    "third_party": true, 
    "type": "target"
  }, 
  {
    "deps": [
      "boringssl", 
      "boringssl_pool_test_lib", 
      "boringssl_test_util"
    ], 
    "headers": [], 
    "is_filegroup": false, 
    "language": "c++", 
    "name": "boringssl_pool_test", 
    "src": [], 
    "third_party": true, 
    "type": "target"
  }, 
  {
    "deps": [
      "boringssl", 
      "boringssl_refcount_test_lib", 
      "boringssl_test_util"
    ], 
    "headers": [], 
    "is_filegroup": false, 
    "language": "c++", 
    "name": "boringssl_refcount_test", 
    "src": [], 
    "third_party": true, 
    "type": "target"
  }, 
  {
    "deps": [
      "boringssl", 
      "boringssl_rsa_test_lib", 
      "boringssl_test_util"
    ], 
    "headers": [], 
    "is_filegroup": false, 
    "language": "c++", 
    "name": "boringssl_rsa_test", 
    "src": [], 
    "third_party": true, 
    "type": "target"
  }, 
  {
    "deps": [
      "boringssl", 
      "boringssl_file_test_gtest_lib", 
      "boringssl_test_util"
    ], 
    "headers": [], 
    "is_filegroup": false, 
    "language": "c++", 
    "name": "boringssl_file_test_gtest", 
    "src": [], 
    "third_party": true, 
    "type": "target"
  }, 
  {
    "deps": [
      "boringssl", 
      "boringssl_gtest_main_lib", 
      "boringssl_test_util"
    ], 
    "headers": [], 
    "is_filegroup": false, 
    "language": "c++", 
    "name": "boringssl_gtest_main", 
    "src": [], 
    "third_party": true, 
    "type": "target"
  }, 
  {
    "deps": [
      "boringssl", 
      "boringssl_test_util", 
      "boringssl_thread_test_lib"
    ], 
    "headers": [], 
    "is_filegroup": false, 
    "language": "c++", 
    "name": "boringssl_thread_test", 
    "src": [], 
    "third_party": true, 
    "type": "target"
  }, 
  {
    "deps": [
      "boringssl", 
      "boringssl_test_util", 
      "boringssl_x509_test_lib"
    ], 
    "headers": [], 
    "is_filegroup": false, 
    "language": "c++", 
    "name": "boringssl_x509_test", 
    "src": [], 
    "third_party": true, 
    "type": "target"
  }, 
  {
    "deps": [
      "boringssl", 
      "boringssl_tab_test_lib", 
      "boringssl_test_util"
    ], 
    "headers": [], 
    "is_filegroup": false, 
    "language": "c++", 
    "name": "boringssl_tab_test", 
    "src": [], 
    "third_party": true, 
    "type": "target"
  }, 
  {
    "deps": [
      "boringssl", 
      "boringssl_test_util", 
      "boringssl_v3name_test_lib"
    ], 
    "headers": [], 
    "is_filegroup": false, 
    "language": "c++", 
    "name": "boringssl_v3name_test", 
    "src": [], 
    "third_party": true, 
    "type": "target"
  }, 
  {
    "deps": [
      "boringssl", 
      "boringssl_span_test_lib", 
      "boringssl_test_util"
    ], 
    "headers": [], 
    "is_filegroup": false, 
    "language": "c++", 
    "name": "boringssl_span_test", 
    "src": [], 
    "third_party": true, 
    "type": "target"
  }, 
  {
    "deps": [
      "boringssl", 
      "boringssl_ssl_test_lib", 
      "boringssl_test_util"
    ], 
    "headers": [], 
    "is_filegroup": false, 
    "language": "c++", 
    "name": "boringssl_ssl_test", 
    "src": [], 
    "third_party": true, 
    "type": "target"
  }, 
  {
    "deps": [
      "bad_client_test", 
      "gpr", 
      "gpr_test_util", 
      "grpc_test_util_unsecure", 
      "grpc_unsecure"
    ], 
    "headers": [], 
    "is_filegroup": false, 
    "language": "c", 
    "name": "badreq_bad_client_test", 
    "src": [
      "test/core/bad_client/tests/badreq.cc"
    ], 
    "third_party": false, 
    "type": "target"
  }, 
  {
    "deps": [
      "bad_client_test", 
      "gpr", 
      "gpr_test_util", 
      "grpc_test_util_unsecure", 
      "grpc_unsecure"
    ], 
    "headers": [], 
    "is_filegroup": false, 
    "language": "c", 
    "name": "connection_prefix_bad_client_test", 
    "src": [
      "test/core/bad_client/tests/connection_prefix.cc"
    ], 
    "third_party": false, 
    "type": "target"
  }, 
  {
    "deps": [
      "bad_client_test", 
      "gpr", 
      "gpr_test_util", 
      "grpc_test_util_unsecure", 
      "grpc_unsecure"
    ], 
    "headers": [], 
    "is_filegroup": false, 
    "language": "c", 
    "name": "duplicate_header_bad_client_test", 
    "src": [
      "test/core/bad_client/tests/duplicate_header.cc"
    ], 
    "third_party": false, 
    "type": "target"
  }, 
  {
    "deps": [
      "bad_client_test", 
      "gpr", 
      "gpr_test_util", 
      "grpc_test_util_unsecure", 
      "grpc_unsecure"
    ], 
    "headers": [], 
    "is_filegroup": false, 
    "language": "c", 
    "name": "head_of_line_blocking_bad_client_test", 
    "src": [
      "test/core/bad_client/tests/head_of_line_blocking.cc"
    ], 
    "third_party": false, 
    "type": "target"
  }, 
  {
    "deps": [
      "bad_client_test", 
      "gpr", 
      "gpr_test_util", 
      "grpc_test_util_unsecure", 
      "grpc_unsecure"
    ], 
    "headers": [], 
    "is_filegroup": false, 
    "language": "c", 
    "name": "headers_bad_client_test", 
    "src": [
      "test/core/bad_client/tests/headers.cc"
    ], 
    "third_party": false, 
    "type": "target"
  }, 
  {
    "deps": [
      "bad_client_test", 
      "gpr", 
      "gpr_test_util", 
      "grpc_test_util_unsecure", 
      "grpc_unsecure"
    ], 
    "headers": [], 
    "is_filegroup": false, 
    "language": "c", 
    "name": "initial_settings_frame_bad_client_test", 
    "src": [
      "test/core/bad_client/tests/initial_settings_frame.cc"
    ], 
    "third_party": false, 
    "type": "target"
  }, 
  {
    "deps": [
      "bad_client_test", 
      "gpr", 
      "gpr_test_util", 
      "grpc_test_util_unsecure", 
      "grpc_unsecure"
    ], 
    "headers": [], 
    "is_filegroup": false, 
    "language": "c", 
    "name": "large_metadata_bad_client_test", 
    "src": [
      "test/core/bad_client/tests/large_metadata.cc"
    ], 
    "third_party": false, 
    "type": "target"
  }, 
  {
    "deps": [
      "bad_client_test", 
      "gpr", 
      "gpr_test_util", 
      "grpc_test_util_unsecure", 
      "grpc_unsecure"
    ], 
    "headers": [], 
    "is_filegroup": false, 
    "language": "c", 
    "name": "server_registered_method_bad_client_test", 
    "src": [
      "test/core/bad_client/tests/server_registered_method.cc"
    ], 
    "third_party": false, 
    "type": "target"
  }, 
  {
    "deps": [
      "bad_client_test", 
      "gpr", 
      "gpr_test_util", 
      "grpc_test_util_unsecure", 
      "grpc_unsecure"
    ], 
    "headers": [], 
    "is_filegroup": false, 
    "language": "c", 
    "name": "simple_request_bad_client_test", 
    "src": [
      "test/core/bad_client/tests/simple_request.cc"
    ], 
    "third_party": false, 
    "type": "target"
  }, 
  {
    "deps": [
      "bad_client_test", 
      "gpr", 
      "gpr_test_util", 
      "grpc_test_util_unsecure", 
      "grpc_unsecure"
    ], 
    "headers": [], 
    "is_filegroup": false, 
    "language": "c", 
    "name": "unknown_frame_bad_client_test", 
    "src": [
      "test/core/bad_client/tests/unknown_frame.cc"
    ], 
    "third_party": false, 
    "type": "target"
  }, 
  {
    "deps": [
      "bad_client_test", 
      "gpr", 
      "gpr_test_util", 
      "grpc_test_util_unsecure", 
      "grpc_unsecure"
    ], 
    "headers": [], 
    "is_filegroup": false, 
    "language": "c", 
    "name": "window_overflow_bad_client_test", 
    "src": [
      "test/core/bad_client/tests/window_overflow.cc"
    ], 
    "third_party": false, 
    "type": "target"
  }, 
  {
    "deps": [
      "bad_ssl_test_server", 
      "gpr", 
      "gpr_test_util", 
      "grpc", 
      "grpc_test_util"
    ], 
    "headers": [], 
    "is_filegroup": false, 
    "language": "c", 
    "name": "bad_ssl_cert_server", 
    "src": [
      "test/core/bad_ssl/servers/cert.cc"
    ], 
    "third_party": false, 
    "type": "target"
  }, 
  {
    "deps": [
      "gpr", 
      "gpr_test_util", 
      "grpc", 
      "grpc_test_util"
    ], 
    "headers": [], 
    "is_filegroup": false, 
    "language": "c", 
    "name": "bad_ssl_cert_test", 
    "src": [
      "test/core/bad_ssl/bad_ssl_test.cc"
    ], 
    "third_party": false, 
    "type": "target"
  }, 
  {
    "deps": [
      "end2end_tests", 
      "gpr", 
      "gpr_test_util", 
      "grpc", 
      "grpc_test_util"
    ], 
    "headers": [], 
    "is_filegroup": false, 
    "language": "c", 
    "name": "h2_census_test", 
    "src": [
      "test/core/end2end/fixtures/h2_census.cc"
    ], 
    "third_party": false, 
    "type": "target"
  }, 
  {
    "deps": [
      "end2end_tests", 
      "gpr", 
      "gpr_test_util", 
      "grpc", 
      "grpc_test_util"
    ], 
    "headers": [], 
    "is_filegroup": false, 
    "language": "c", 
    "name": "h2_compress_test", 
    "src": [
      "test/core/end2end/fixtures/h2_compress.cc"
    ], 
    "third_party": false, 
    "type": "target"
  }, 
  {
    "deps": [
      "end2end_tests", 
      "gpr", 
      "gpr_test_util", 
      "grpc", 
      "grpc_test_util"
    ], 
    "headers": [], 
    "is_filegroup": false, 
    "language": "c", 
    "name": "h2_fakesec_test", 
    "src": [
      "test/core/end2end/fixtures/h2_fakesec.cc"
    ], 
    "third_party": false, 
    "type": "target"
  }, 
  {
    "deps": [
      "end2end_tests", 
      "gpr", 
      "gpr_test_util", 
      "grpc", 
      "grpc_test_util"
    ], 
    "headers": [], 
    "is_filegroup": false, 
    "language": "c", 
    "name": "h2_fd_test", 
    "src": [
      "test/core/end2end/fixtures/h2_fd.cc"
    ], 
    "third_party": false, 
    "type": "target"
  }, 
  {
    "deps": [
      "end2end_tests", 
      "gpr", 
      "gpr_test_util", 
      "grpc", 
      "grpc_test_util"
    ], 
    "headers": [], 
    "is_filegroup": false, 
    "language": "c", 
    "name": "h2_full_test", 
    "src": [
      "test/core/end2end/fixtures/h2_full.cc"
    ], 
    "third_party": false, 
    "type": "target"
  }, 
  {
    "deps": [
      "end2end_tests", 
      "gpr", 
      "gpr_test_util", 
      "grpc", 
      "grpc_test_util"
    ], 
    "headers": [], 
    "is_filegroup": false, 
    "language": "c", 
    "name": "h2_full+pipe_test", 
    "src": [
      "test/core/end2end/fixtures/h2_full+pipe.cc"
    ], 
    "third_party": false, 
    "type": "target"
  }, 
  {
    "deps": [
      "end2end_tests", 
      "gpr", 
      "gpr_test_util", 
      "grpc", 
      "grpc_test_util"
    ], 
    "headers": [], 
    "is_filegroup": false, 
    "language": "c", 
    "name": "h2_full+trace_test", 
    "src": [
      "test/core/end2end/fixtures/h2_full+trace.cc"
    ], 
    "third_party": false, 
    "type": "target"
  }, 
  {
    "deps": [
      "end2end_tests", 
      "gpr", 
      "gpr_test_util", 
      "grpc", 
      "grpc_test_util"
    ], 
    "headers": [], 
    "is_filegroup": false, 
    "language": "c", 
    "name": "h2_full+workarounds_test", 
    "src": [
      "test/core/end2end/fixtures/h2_full+workarounds.cc"
    ], 
    "third_party": false, 
    "type": "target"
  }, 
  {
    "deps": [
      "end2end_tests", 
      "gpr", 
      "gpr_test_util", 
      "grpc", 
      "grpc_test_util"
    ], 
    "headers": [], 
    "is_filegroup": false, 
    "language": "c", 
    "name": "h2_http_proxy_test", 
    "src": [
      "test/core/end2end/fixtures/h2_http_proxy.cc"
    ], 
    "third_party": false, 
    "type": "target"
  }, 
  {
    "deps": [
      "end2end_tests", 
      "gpr", 
      "gpr_test_util", 
      "grpc", 
      "grpc_test_util"
    ], 
    "headers": [], 
    "is_filegroup": false, 
    "language": "c", 
    "name": "h2_load_reporting_test", 
    "src": [
      "test/core/end2end/fixtures/h2_load_reporting.cc"
    ], 
    "third_party": false, 
    "type": "target"
  }, 
  {
    "deps": [
      "end2end_tests", 
      "gpr", 
      "gpr_test_util", 
      "grpc", 
      "grpc_test_util"
    ], 
    "headers": [], 
    "is_filegroup": false, 
    "language": "c", 
    "name": "h2_oauth2_test", 
    "src": [
      "test/core/end2end/fixtures/h2_oauth2.cc"
    ], 
    "third_party": false, 
    "type": "target"
  }, 
  {
    "deps": [
      "end2end_tests", 
      "gpr", 
      "gpr_test_util", 
      "grpc", 
      "grpc_test_util"
    ], 
    "headers": [], 
    "is_filegroup": false, 
    "language": "c", 
    "name": "h2_proxy_test", 
    "src": [
      "test/core/end2end/fixtures/h2_proxy.cc"
    ], 
    "third_party": false, 
    "type": "target"
  }, 
  {
    "deps": [
      "end2end_tests", 
      "gpr", 
      "gpr_test_util", 
      "grpc", 
      "grpc_test_util"
    ], 
    "headers": [], 
    "is_filegroup": false, 
    "language": "c", 
    "name": "h2_sockpair_test", 
    "src": [
      "test/core/end2end/fixtures/h2_sockpair.cc"
    ], 
    "third_party": false, 
    "type": "target"
  }, 
  {
    "deps": [
      "end2end_tests", 
      "gpr", 
      "gpr_test_util", 
      "grpc", 
      "grpc_test_util"
    ], 
    "headers": [], 
    "is_filegroup": false, 
    "language": "c", 
    "name": "h2_sockpair+trace_test", 
    "src": [
      "test/core/end2end/fixtures/h2_sockpair+trace.cc"
    ], 
    "third_party": false, 
    "type": "target"
  }, 
  {
    "deps": [
      "end2end_tests", 
      "gpr", 
      "gpr_test_util", 
      "grpc", 
      "grpc_test_util"
    ], 
    "headers": [], 
    "is_filegroup": false, 
    "language": "c", 
    "name": "h2_sockpair_1byte_test", 
    "src": [
      "test/core/end2end/fixtures/h2_sockpair_1byte.cc"
    ], 
    "third_party": false, 
    "type": "target"
  }, 
  {
    "deps": [
      "end2end_tests", 
      "gpr", 
      "gpr_test_util", 
      "grpc", 
      "grpc_test_util"
    ], 
    "headers": [], 
    "is_filegroup": false, 
    "language": "c", 
    "name": "h2_ssl_test", 
    "src": [
      "test/core/end2end/fixtures/h2_ssl.cc"
    ], 
    "third_party": false, 
    "type": "target"
  }, 
  {
    "deps": [
      "end2end_tests", 
      "gpr", 
      "gpr_test_util", 
      "grpc", 
      "grpc_test_util"
    ], 
    "headers": [], 
    "is_filegroup": false, 
    "language": "c", 
    "name": "h2_ssl_proxy_test", 
    "src": [
      "test/core/end2end/fixtures/h2_ssl_proxy.cc"
    ], 
    "third_party": false, 
    "type": "target"
  }, 
  {
    "deps": [
      "end2end_tests", 
      "gpr", 
      "gpr_test_util", 
      "grpc", 
      "grpc_test_util"
    ], 
    "headers": [], 
    "is_filegroup": false, 
    "language": "c", 
    "name": "h2_uds_test", 
    "src": [
      "test/core/end2end/fixtures/h2_uds.cc"
    ], 
    "third_party": false, 
    "type": "target"
  }, 
  {
    "deps": [
      "end2end_tests", 
      "gpr", 
      "gpr_test_util", 
      "grpc", 
      "grpc_test_util"
    ], 
    "headers": [], 
    "is_filegroup": false, 
    "language": "c", 
    "name": "inproc_test", 
    "src": [
      "test/core/end2end/fixtures/inproc.cc"
    ], 
    "third_party": false, 
    "type": "target"
  }, 
  {
    "deps": [
      "end2end_nosec_tests", 
      "gpr", 
      "gpr_test_util", 
      "grpc_test_util_unsecure", 
      "grpc_unsecure"
    ], 
    "headers": [], 
    "is_filegroup": false, 
    "language": "c", 
    "name": "h2_census_nosec_test", 
    "src": [
      "test/core/end2end/fixtures/h2_census.cc"
    ], 
    "third_party": false, 
    "type": "target"
  }, 
  {
    "deps": [
      "end2end_nosec_tests", 
      "gpr", 
      "gpr_test_util", 
      "grpc_test_util_unsecure", 
      "grpc_unsecure"
    ], 
    "headers": [], 
    "is_filegroup": false, 
    "language": "c", 
    "name": "h2_compress_nosec_test", 
    "src": [
      "test/core/end2end/fixtures/h2_compress.cc"
    ], 
    "third_party": false, 
    "type": "target"
  }, 
  {
    "deps": [
      "end2end_nosec_tests", 
      "gpr", 
      "gpr_test_util", 
      "grpc_test_util_unsecure", 
      "grpc_unsecure"
    ], 
    "headers": [], 
    "is_filegroup": false, 
    "language": "c", 
    "name": "h2_fd_nosec_test", 
    "src": [
      "test/core/end2end/fixtures/h2_fd.cc"
    ], 
    "third_party": false, 
    "type": "target"
  }, 
  {
    "deps": [
      "end2end_nosec_tests", 
      "gpr", 
      "gpr_test_util", 
      "grpc_test_util_unsecure", 
      "grpc_unsecure"
    ], 
    "headers": [], 
    "is_filegroup": false, 
    "language": "c", 
    "name": "h2_full_nosec_test", 
    "src": [
      "test/core/end2end/fixtures/h2_full.cc"
    ], 
    "third_party": false, 
    "type": "target"
  }, 
  {
    "deps": [
      "end2end_nosec_tests", 
      "gpr", 
      "gpr_test_util", 
      "grpc_test_util_unsecure", 
      "grpc_unsecure"
    ], 
    "headers": [], 
    "is_filegroup": false, 
    "language": "c", 
    "name": "h2_full+pipe_nosec_test", 
    "src": [
      "test/core/end2end/fixtures/h2_full+pipe.cc"
    ], 
    "third_party": false, 
    "type": "target"
  }, 
  {
    "deps": [
      "end2end_nosec_tests", 
      "gpr", 
      "gpr_test_util", 
      "grpc_test_util_unsecure", 
      "grpc_unsecure"
    ], 
    "headers": [], 
    "is_filegroup": false, 
    "language": "c", 
    "name": "h2_full+trace_nosec_test", 
    "src": [
      "test/core/end2end/fixtures/h2_full+trace.cc"
    ], 
    "third_party": false, 
    "type": "target"
  }, 
  {
    "deps": [
      "end2end_nosec_tests", 
      "gpr", 
      "gpr_test_util", 
      "grpc_test_util_unsecure", 
      "grpc_unsecure"
    ], 
    "headers": [], 
    "is_filegroup": false, 
    "language": "c", 
    "name": "h2_full+workarounds_nosec_test", 
    "src": [
      "test/core/end2end/fixtures/h2_full+workarounds.cc"
    ], 
    "third_party": false, 
    "type": "target"
  }, 
  {
    "deps": [
      "end2end_nosec_tests", 
      "gpr", 
      "gpr_test_util", 
      "grpc_test_util_unsecure", 
      "grpc_unsecure"
    ], 
    "headers": [], 
    "is_filegroup": false, 
    "language": "c", 
    "name": "h2_http_proxy_nosec_test", 
    "src": [
      "test/core/end2end/fixtures/h2_http_proxy.cc"
    ], 
    "third_party": false, 
    "type": "target"
  }, 
  {
    "deps": [
      "end2end_nosec_tests", 
      "gpr", 
      "gpr_test_util", 
      "grpc_test_util_unsecure", 
      "grpc_unsecure"
    ], 
    "headers": [], 
    "is_filegroup": false, 
    "language": "c", 
    "name": "h2_load_reporting_nosec_test", 
    "src": [
      "test/core/end2end/fixtures/h2_load_reporting.cc"
    ], 
    "third_party": false, 
    "type": "target"
  }, 
  {
    "deps": [
      "end2end_nosec_tests", 
      "gpr", 
      "gpr_test_util", 
      "grpc_test_util_unsecure", 
      "grpc_unsecure"
    ], 
    "headers": [], 
    "is_filegroup": false, 
    "language": "c", 
    "name": "h2_proxy_nosec_test", 
    "src": [
      "test/core/end2end/fixtures/h2_proxy.cc"
    ], 
    "third_party": false, 
    "type": "target"
  }, 
  {
    "deps": [
      "end2end_nosec_tests", 
      "gpr", 
      "gpr_test_util", 
      "grpc_test_util_unsecure", 
      "grpc_unsecure"
    ], 
    "headers": [], 
    "is_filegroup": false, 
    "language": "c", 
    "name": "h2_sockpair_nosec_test", 
    "src": [
      "test/core/end2end/fixtures/h2_sockpair.cc"
    ], 
    "third_party": false, 
    "type": "target"
  }, 
  {
    "deps": [
      "end2end_nosec_tests", 
      "gpr", 
      "gpr_test_util", 
      "grpc_test_util_unsecure", 
      "grpc_unsecure"
    ], 
    "headers": [], 
    "is_filegroup": false, 
    "language": "c", 
    "name": "h2_sockpair+trace_nosec_test", 
    "src": [
      "test/core/end2end/fixtures/h2_sockpair+trace.cc"
    ], 
    "third_party": false, 
    "type": "target"
  }, 
  {
    "deps": [
      "end2end_nosec_tests", 
      "gpr", 
      "gpr_test_util", 
      "grpc_test_util_unsecure", 
      "grpc_unsecure"
    ], 
    "headers": [], 
    "is_filegroup": false, 
    "language": "c", 
    "name": "h2_sockpair_1byte_nosec_test", 
    "src": [
      "test/core/end2end/fixtures/h2_sockpair_1byte.cc"
    ], 
    "third_party": false, 
    "type": "target"
  }, 
  {
    "deps": [
      "end2end_nosec_tests", 
      "gpr", 
      "gpr_test_util", 
      "grpc_test_util_unsecure", 
      "grpc_unsecure"
    ], 
    "headers": [], 
    "is_filegroup": false, 
    "language": "c", 
    "name": "h2_uds_nosec_test", 
    "src": [
      "test/core/end2end/fixtures/h2_uds.cc"
    ], 
    "third_party": false, 
    "type": "target"
  }, 
  {
    "deps": [
      "end2end_nosec_tests", 
      "gpr", 
      "gpr_test_util", 
      "grpc_test_util_unsecure", 
      "grpc_unsecure"
    ], 
    "headers": [], 
    "is_filegroup": false, 
    "language": "c", 
    "name": "inproc_nosec_test", 
    "src": [
      "test/core/end2end/fixtures/inproc.cc"
    ], 
    "third_party": false, 
    "type": "target"
  }, 
  {
    "deps": [
      "gpr", 
      "gpr_test_util", 
      "grpc++_test_config", 
      "grpc++_test_util_unsecure", 
      "grpc++_unsecure", 
      "grpc_test_util_unsecure", 
      "grpc_unsecure"
    ], 
    "headers": [], 
    "is_filegroup": false, 
    "language": "c++", 
    "name": "resolver_component_test_unsecure", 
    "src": [
      "test/cpp/naming/resolver_component_test.cc"
    ], 
    "third_party": false, 
    "type": "target"
  }, 
  {
    "deps": [
      "gpr", 
      "gpr_test_util", 
      "grpc", 
      "grpc++", 
      "grpc++_test_config", 
      "grpc++_test_util", 
      "grpc_test_util"
    ], 
    "headers": [], 
    "is_filegroup": false, 
    "language": "c++", 
    "name": "resolver_component_test", 
    "src": [
      "test/cpp/naming/resolver_component_test.cc"
    ], 
    "third_party": false, 
    "type": "target"
  }, 
  {
    "deps": [
      "gpr", 
      "gpr_test_util", 
      "grpc", 
      "grpc++", 
      "grpc++_test_config", 
      "grpc++_test_util", 
      "grpc_test_util"
    ], 
    "headers": [], 
    "is_filegroup": false, 
    "language": "c++", 
    "name": "resolver_component_tests_runner_invoker_unsecure", 
    "src": [
      "test/cpp/naming/resolver_component_tests_runner_invoker.cc"
    ], 
    "third_party": false, 
    "type": "target"
  }, 
  {
    "deps": [
      "gpr", 
      "gpr_test_util", 
      "grpc", 
      "grpc++", 
      "grpc++_test_config", 
      "grpc++_test_util", 
      "grpc_test_util"
    ], 
    "headers": [], 
    "is_filegroup": false, 
    "language": "c++", 
    "name": "resolver_component_tests_runner_invoker", 
    "src": [
      "test/cpp/naming/resolver_component_tests_runner_invoker.cc"
    ], 
    "third_party": false, 
    "type": "target"
  }, 
  {
    "deps": [
      "gpr", 
      "gpr_test_util", 
      "grpc", 
      "grpc_test_util"
    ], 
    "headers": [], 
    "is_filegroup": false, 
    "language": "c", 
    "name": "api_fuzzer_one_entry", 
    "src": [
      "test/core/end2end/fuzzers/api_fuzzer.cc", 
      "test/core/util/one_corpus_entry_fuzzer.cc"
    ], 
    "third_party": false, 
    "type": "target"
  }, 
  {
    "deps": [
      "gpr", 
      "gpr_test_util", 
      "grpc", 
      "grpc_test_util"
    ], 
    "headers": [], 
    "is_filegroup": false, 
    "language": "c", 
    "name": "client_fuzzer_one_entry", 
    "src": [
      "test/core/end2end/fuzzers/client_fuzzer.cc", 
      "test/core/util/one_corpus_entry_fuzzer.cc"
    ], 
    "third_party": false, 
    "type": "target"
  }, 
  {
    "deps": [
      "gpr", 
      "gpr_test_util", 
      "grpc", 
      "grpc_test_util"
    ], 
    "headers": [], 
    "is_filegroup": false, 
    "language": "c", 
    "name": "hpack_parser_fuzzer_test_one_entry", 
    "src": [
      "test/core/transport/chttp2/hpack_parser_fuzzer_test.cc", 
      "test/core/util/one_corpus_entry_fuzzer.cc"
    ], 
    "third_party": false, 
    "type": "target"
  }, 
  {
    "deps": [
      "gpr", 
      "gpr_test_util", 
      "grpc", 
      "grpc_test_util"
    ], 
    "headers": [], 
    "is_filegroup": false, 
    "language": "c", 
    "name": "http_request_fuzzer_test_one_entry", 
    "src": [
      "test/core/http/request_fuzzer.cc", 
      "test/core/util/one_corpus_entry_fuzzer.cc"
    ], 
    "third_party": false, 
    "type": "target"
  }, 
  {
    "deps": [
      "gpr", 
      "gpr_test_util", 
      "grpc", 
      "grpc_test_util"
    ], 
    "headers": [], 
    "is_filegroup": false, 
    "language": "c", 
    "name": "http_response_fuzzer_test_one_entry", 
    "src": [
      "test/core/http/response_fuzzer.cc", 
      "test/core/util/one_corpus_entry_fuzzer.cc"
    ], 
    "third_party": false, 
    "type": "target"
  }, 
  {
    "deps": [
      "gpr", 
      "gpr_test_util", 
      "grpc", 
      "grpc_test_util"
    ], 
    "headers": [], 
    "is_filegroup": false, 
    "language": "c", 
    "name": "json_fuzzer_test_one_entry", 
    "src": [
      "test/core/json/fuzzer.cc", 
      "test/core/util/one_corpus_entry_fuzzer.cc"
    ], 
    "third_party": false, 
    "type": "target"
  }, 
  {
    "deps": [
      "gpr", 
      "gpr_test_util", 
      "grpc", 
      "grpc_test_util"
    ], 
    "headers": [], 
    "is_filegroup": false, 
    "language": "c", 
    "name": "nanopb_fuzzer_response_test_one_entry", 
    "src": [
      "test/core/nanopb/fuzzer_response.cc", 
      "test/core/util/one_corpus_entry_fuzzer.cc"
    ], 
    "third_party": false, 
    "type": "target"
  }, 
  {
    "deps": [
      "gpr", 
      "gpr_test_util", 
      "grpc", 
      "grpc_test_util"
    ], 
    "headers": [], 
    "is_filegroup": false, 
    "language": "c", 
    "name": "nanopb_fuzzer_serverlist_test_one_entry", 
    "src": [
      "test/core/nanopb/fuzzer_serverlist.cc", 
      "test/core/util/one_corpus_entry_fuzzer.cc"
    ], 
    "third_party": false, 
    "type": "target"
  }, 
  {
    "deps": [
      "gpr", 
      "gpr_test_util", 
      "grpc", 
      "grpc_test_util"
    ], 
    "headers": [], 
    "is_filegroup": false, 
    "language": "c", 
    "name": "percent_decode_fuzzer_one_entry", 
    "src": [
      "test/core/slice/percent_decode_fuzzer.cc", 
      "test/core/util/one_corpus_entry_fuzzer.cc"
    ], 
    "third_party": false, 
    "type": "target"
  }, 
  {
    "deps": [
      "gpr", 
      "gpr_test_util", 
      "grpc", 
      "grpc_test_util"
    ], 
    "headers": [], 
    "is_filegroup": false, 
    "language": "c", 
    "name": "percent_encode_fuzzer_one_entry", 
    "src": [
      "test/core/slice/percent_encode_fuzzer.cc", 
      "test/core/util/one_corpus_entry_fuzzer.cc"
    ], 
    "third_party": false, 
    "type": "target"
  }, 
  {
    "deps": [
      "gpr", 
      "gpr_test_util", 
      "grpc", 
      "grpc_test_util"
    ], 
    "headers": [], 
    "is_filegroup": false, 
    "language": "c", 
    "name": "server_fuzzer_one_entry", 
    "src": [
      "test/core/end2end/fuzzers/server_fuzzer.cc", 
      "test/core/util/one_corpus_entry_fuzzer.cc"
    ], 
    "third_party": false, 
    "type": "target"
  }, 
  {
    "deps": [
      "gpr", 
      "gpr_test_util", 
      "grpc", 
      "grpc_test_util"
    ], 
    "headers": [], 
    "is_filegroup": false, 
    "language": "c", 
    "name": "ssl_server_fuzzer_one_entry", 
    "src": [
      "test/core/security/ssl_server_fuzzer.cc", 
      "test/core/util/one_corpus_entry_fuzzer.cc"
    ], 
    "third_party": false, 
    "type": "target"
  }, 
  {
    "deps": [
      "gpr", 
      "gpr_test_util", 
      "grpc", 
      "grpc_test_util"
    ], 
    "headers": [], 
    "is_filegroup": false, 
    "language": "c", 
    "name": "uri_fuzzer_test_one_entry", 
    "src": [
      "test/core/client_channel/uri_fuzzer_test.cc", 
      "test/core/util/one_corpus_entry_fuzzer.cc"
    ], 
    "third_party": false, 
    "type": "target"
  }, 
  {
    "deps": [
      "gpr_base"
    ], 
    "headers": [], 
    "is_filegroup": false, 
    "language": "c", 
    "name": "gpr", 
    "src": [], 
    "third_party": false, 
    "type": "lib"
  }, 
  {
    "deps": [
      "gpr"
    ], 
    "headers": [
      "test/core/util/test_config.h"
    ], 
    "is_filegroup": false, 
    "language": "c", 
    "name": "gpr_test_util", 
    "src": [
      "test/core/util/test_config.cc", 
      "test/core/util/test_config.h"
    ], 
    "third_party": false, 
    "type": "lib"
  }, 
  {
    "deps": [
      "census", 
      "gpr", 
      "grpc_base", 
      "grpc_deadline_filter", 
      "grpc_lb_policy_grpclb_secure", 
      "grpc_lb_policy_pick_first", 
      "grpc_lb_policy_round_robin", 
      "grpc_max_age_filter", 
      "grpc_message_size_filter", 
      "grpc_resolver_dns_ares", 
      "grpc_resolver_dns_native", 
      "grpc_resolver_fake", 
      "grpc_resolver_sockaddr", 
      "grpc_secure", 
      "grpc_server_backward_compatibility", 
      "grpc_server_load_reporting", 
      "grpc_transport_chttp2_client_insecure", 
      "grpc_transport_chttp2_client_secure", 
      "grpc_transport_chttp2_server_insecure", 
      "grpc_transport_chttp2_server_secure", 
      "grpc_transport_inproc", 
      "grpc_workaround_cronet_compression_filter"
    ], 
    "headers": [], 
    "is_filegroup": false, 
    "language": "c", 
    "name": "grpc", 
    "src": [
      "src/core/lib/surface/init.cc"
    ], 
    "third_party": false, 
    "type": "lib"
  }, 
  {
    "deps": [
      "gpr", 
      "grpc_base", 
      "grpc_server_load_reporting", 
      "grpc_transport_chttp2_client_secure", 
      "grpc_transport_cronet_client_secure"
    ], 
    "headers": [], 
    "is_filegroup": false, 
    "language": "c", 
    "name": "grpc_cronet", 
    "src": [
      "src/core/lib/surface/init.cc"
    ], 
    "third_party": false, 
    "type": "lib"
  }, 
  {
    "deps": [
      "gpr", 
      "grpc"
    ], 
    "headers": [], 
    "is_filegroup": false, 
    "language": "c", 
    "name": "grpc_dll", 
    "src": [], 
    "third_party": false, 
    "type": "lib"
  }, 
  {
    "deps": [
      "gpr", 
      "gpr_test_util", 
      "grpc", 
      "grpc_test_util_base"
    ], 
    "headers": [
      "test/core/end2end/data/ssl_test_data.h", 
      "test/core/security/oauth2_utils.h"
    ], 
    "is_filegroup": false, 
    "language": "c", 
    "name": "grpc_test_util", 
    "src": [
      "test/core/end2end/data/client_certs.cc", 
      "test/core/end2end/data/server1_cert.cc", 
      "test/core/end2end/data/server1_key.cc", 
      "test/core/end2end/data/ssl_test_data.h", 
      "test/core/end2end/data/test_root_cert.cc", 
      "test/core/security/oauth2_utils.cc", 
      "test/core/security/oauth2_utils.h"
    ], 
    "third_party": false, 
    "type": "lib"
  }, 
  {
    "deps": [
      "gpr", 
      "gpr_test_util", 
      "grpc_test_util_base", 
      "grpc_unsecure"
    ], 
    "headers": [], 
    "is_filegroup": false, 
    "language": "c", 
    "name": "grpc_test_util_unsecure", 
    "src": [], 
    "third_party": false, 
    "type": "lib"
  }, 
  {
    "deps": [
      "census", 
      "gpr", 
      "grpc_base", 
      "grpc_deadline_filter", 
      "grpc_lb_policy_grpclb", 
      "grpc_lb_policy_pick_first", 
      "grpc_lb_policy_round_robin", 
      "grpc_max_age_filter", 
      "grpc_message_size_filter", 
      "grpc_resolver_dns_ares", 
      "grpc_resolver_dns_native", 
      "grpc_resolver_fake", 
      "grpc_resolver_sockaddr", 
      "grpc_server_backward_compatibility", 
      "grpc_server_load_reporting", 
      "grpc_transport_chttp2_client_insecure", 
      "grpc_transport_chttp2_server_insecure", 
      "grpc_transport_inproc", 
      "grpc_workaround_cronet_compression_filter"
    ], 
    "headers": [], 
    "is_filegroup": false, 
    "language": "c", 
    "name": "grpc_unsecure", 
    "src": [
      "src/core/lib/surface/init.cc", 
      "src/core/lib/surface/init_unsecure.cc"
    ], 
    "third_party": false, 
    "type": "lib"
  }, 
  {
    "deps": [
      "gpr", 
      "gpr_test_util", 
      "grpc", 
      "grpc_test_util", 
      "test_tcp_server"
    ], 
    "headers": [
      "test/core/util/reconnect_server.h"
    ], 
    "is_filegroup": false, 
    "language": "c", 
    "name": "reconnect_server", 
    "src": [
      "test/core/util/reconnect_server.cc", 
      "test/core/util/reconnect_server.h"
    ], 
    "third_party": false, 
    "type": "lib"
  }, 
  {
    "deps": [
      "gpr", 
      "gpr_test_util", 
      "grpc", 
      "grpc_test_util"
    ], 
    "headers": [
      "test/core/util/test_tcp_server.h"
    ], 
    "is_filegroup": false, 
    "language": "c", 
    "name": "test_tcp_server", 
    "src": [
      "test/core/util/test_tcp_server.cc", 
      "test/core/util/test_tcp_server.h"
    ], 
    "third_party": false, 
    "type": "lib"
  }, 
  {
    "deps": [
      "gpr", 
      "grpc", 
      "grpc++_base", 
      "grpc++_codegen_base", 
      "grpc++_codegen_base_src", 
      "grpc++_codegen_proto"
    ], 
    "headers": [
      "include/grpc++/impl/codegen/core_codegen.h", 
      "src/cpp/client/secure_credentials.h", 
      "src/cpp/common/secure_auth_context.h", 
      "src/cpp/server/secure_server_credentials.h"
    ], 
    "is_filegroup": false, 
    "language": "c++", 
    "name": "grpc++", 
    "src": [
      "include/grpc++/impl/codegen/core_codegen.h", 
      "src/cpp/client/insecure_credentials.cc", 
      "src/cpp/client/secure_credentials.cc", 
      "src/cpp/client/secure_credentials.h", 
      "src/cpp/common/auth_property_iterator.cc", 
      "src/cpp/common/secure_auth_context.cc", 
      "src/cpp/common/secure_auth_context.h", 
      "src/cpp/common/secure_channel_arguments.cc", 
      "src/cpp/common/secure_create_auth_context.cc", 
      "src/cpp/server/insecure_server_credentials.cc", 
      "src/cpp/server/secure_server_credentials.cc", 
      "src/cpp/server/secure_server_credentials.h"
    ], 
    "third_party": false, 
    "type": "lib"
  }, 
  {
    "deps": [
      "grpc++"
    ], 
    "headers": [
      "src/cpp/util/core_stats.h", 
      "src/proto/grpc/core/stats.grpc.pb.h", 
      "src/proto/grpc/core/stats.pb.h", 
      "src/proto/grpc/core/stats_mock.grpc.pb.h"
    ], 
    "is_filegroup": false, 
    "language": "c++", 
    "name": "grpc++_core_stats", 
    "src": [
      "src/cpp/util/core_stats.cc", 
      "src/cpp/util/core_stats.h"
    ], 
    "third_party": false, 
    "type": "lib"
  }, 
  {
    "deps": [
      "census", 
      "gpr", 
      "grpc", 
      "grpc++_base", 
      "grpc++_codegen_base", 
      "grpc++_codegen_base_src", 
      "grpc_cronet", 
      "grpc_transport_chttp2_client_insecure", 
      "grpc_transport_chttp2_server_insecure"
    ], 
    "headers": [], 
    "is_filegroup": false, 
    "language": "c++", 
    "name": "grpc++_cronet", 
    "src": [
      "src/cpp/client/cronet_credentials.cc", 
      "src/cpp/client/insecure_credentials.cc", 
      "src/cpp/common/insecure_create_auth_context.cc", 
      "src/cpp/server/insecure_server_credentials.cc"
    ], 
    "third_party": false, 
    "type": "lib"
  }, 
  {
    "deps": [
      "grpc++"
    ], 
    "headers": [
      "include/grpc++/support/error_details.h", 
      "src/proto/grpc/status/status.grpc.pb.h", 
      "src/proto/grpc/status/status.pb.h", 
      "src/proto/grpc/status/status_mock.grpc.pb.h"
    ], 
    "is_filegroup": false, 
    "language": "c++", 
    "name": "grpc++_error_details", 
    "src": [
      "include/grpc++/support/error_details.h", 
      "src/cpp/util/error_details.cc"
    ], 
    "third_party": false, 
    "type": "lib"
  }, 
  {
    "deps": [
      "grpc", 
      "grpc++", 
      "grpc++_config_proto", 
      "grpc++_reflection_proto"
    ], 
    "headers": [
      "test/cpp/util/proto_reflection_descriptor_database.h"
    ], 
    "is_filegroup": false, 
    "language": "c++", 
    "name": "grpc++_proto_reflection_desc_db", 
    "src": [
      "test/cpp/util/proto_reflection_descriptor_database.cc", 
      "test/cpp/util/proto_reflection_descriptor_database.h"
    ], 
    "third_party": false, 
    "type": "lib"
  }, 
  {
    "deps": [
      "grpc", 
      "grpc++", 
      "grpc++_reflection_proto"
    ], 
    "headers": [
      "include/grpc++/ext/proto_server_reflection_plugin.h", 
      "src/cpp/ext/proto_server_reflection.h"
    ], 
    "is_filegroup": false, 
    "language": "c++", 
    "name": "grpc++_reflection", 
    "src": [
      "include/grpc++/ext/proto_server_reflection_plugin.h", 
      "src/cpp/ext/proto_server_reflection.cc", 
      "src/cpp/ext/proto_server_reflection.h", 
      "src/cpp/ext/proto_server_reflection_plugin.cc"
    ], 
    "third_party": false, 
    "type": "lib"
  }, 
  {
    "deps": [], 
    "headers": [
      "test/cpp/util/test_config.h"
    ], 
    "is_filegroup": false, 
    "language": "c++", 
    "name": "grpc++_test_config", 
    "src": [
      "test/cpp/util/test_config.h", 
      "test/cpp/util/test_config_cc.cc"
    ], 
    "third_party": false, 
    "type": "lib"
  }, 
  {
    "deps": [
      "grpc", 
      "grpc++", 
      "grpc++_codegen_base", 
      "grpc++_codegen_base_src", 
      "grpc++_codegen_proto", 
      "grpc++_config_proto", 
      "grpc_test_util"
    ], 
    "headers": [
      "src/proto/grpc/health/v1/health.grpc.pb.h", 
      "src/proto/grpc/health/v1/health.pb.h", 
      "src/proto/grpc/health/v1/health_mock.grpc.pb.h", 
      "src/proto/grpc/testing/duplicate/echo_duplicate.grpc.pb.h", 
      "src/proto/grpc/testing/duplicate/echo_duplicate.pb.h", 
      "src/proto/grpc/testing/duplicate/echo_duplicate_mock.grpc.pb.h", 
      "src/proto/grpc/testing/echo.grpc.pb.h", 
      "src/proto/grpc/testing/echo.pb.h", 
      "src/proto/grpc/testing/echo_messages.grpc.pb.h", 
      "src/proto/grpc/testing/echo_messages.pb.h", 
      "src/proto/grpc/testing/echo_messages_mock.grpc.pb.h", 
      "src/proto/grpc/testing/echo_mock.grpc.pb.h", 
      "test/cpp/end2end/test_service_impl.h", 
      "test/cpp/util/byte_buffer_proto_helper.h", 
      "test/cpp/util/create_test_channel.h", 
      "test/cpp/util/string_ref_helper.h", 
      "test/cpp/util/subprocess.h", 
      "test/cpp/util/test_credentials_provider.h"
    ], 
    "is_filegroup": false, 
    "language": "c++", 
    "name": "grpc++_test_util", 
    "src": [
      "test/cpp/end2end/test_service_impl.cc", 
      "test/cpp/end2end/test_service_impl.h", 
      "test/cpp/util/byte_buffer_proto_helper.cc", 
      "test/cpp/util/byte_buffer_proto_helper.h", 
      "test/cpp/util/create_test_channel.cc", 
      "test/cpp/util/create_test_channel.h", 
      "test/cpp/util/string_ref_helper.cc", 
      "test/cpp/util/string_ref_helper.h", 
      "test/cpp/util/subprocess.cc", 
      "test/cpp/util/subprocess.h", 
      "test/cpp/util/test_credentials_provider.cc", 
      "test/cpp/util/test_credentials_provider.h"
    ], 
    "third_party": false, 
    "type": "lib"
  }, 
  {
    "deps": [
      "grpc++_codegen_base", 
      "grpc++_codegen_base_src", 
      "grpc++_codegen_proto", 
      "grpc++_config_proto", 
      "grpc++_unsecure", 
      "grpc_test_util_unsecure", 
      "grpc_unsecure"
    ], 
    "headers": [
      "src/proto/grpc/health/v1/health.grpc.pb.h", 
      "src/proto/grpc/health/v1/health.pb.h", 
      "src/proto/grpc/health/v1/health_mock.grpc.pb.h", 
      "src/proto/grpc/testing/duplicate/echo_duplicate.grpc.pb.h", 
      "src/proto/grpc/testing/duplicate/echo_duplicate.pb.h", 
      "src/proto/grpc/testing/duplicate/echo_duplicate_mock.grpc.pb.h", 
      "src/proto/grpc/testing/echo.grpc.pb.h", 
      "src/proto/grpc/testing/echo.pb.h", 
      "src/proto/grpc/testing/echo_messages.grpc.pb.h", 
      "src/proto/grpc/testing/echo_messages.pb.h", 
      "src/proto/grpc/testing/echo_messages_mock.grpc.pb.h", 
      "src/proto/grpc/testing/echo_mock.grpc.pb.h", 
      "test/cpp/end2end/test_service_impl.h", 
      "test/cpp/util/byte_buffer_proto_helper.h", 
      "test/cpp/util/string_ref_helper.h", 
      "test/cpp/util/subprocess.h"
    ], 
    "is_filegroup": false, 
    "language": "c++", 
    "name": "grpc++_test_util_unsecure", 
    "src": [
      "test/cpp/end2end/test_service_impl.cc", 
      "test/cpp/end2end/test_service_impl.h", 
      "test/cpp/util/byte_buffer_proto_helper.cc", 
      "test/cpp/util/byte_buffer_proto_helper.h", 
      "test/cpp/util/string_ref_helper.cc", 
      "test/cpp/util/string_ref_helper.h", 
      "test/cpp/util/subprocess.cc", 
      "test/cpp/util/subprocess.h"
    ], 
    "third_party": false, 
    "type": "lib"
  }, 
  {
    "deps": [
      "gpr", 
      "grpc++_base_unsecure", 
      "grpc++_codegen_base", 
      "grpc++_codegen_base_src", 
      "grpc_unsecure"
    ], 
    "headers": [], 
    "is_filegroup": false, 
    "language": "c++", 
    "name": "grpc++_unsecure", 
    "src": [
      "src/cpp/client/insecure_credentials.cc", 
      "src/cpp/common/insecure_create_auth_context.cc", 
      "src/cpp/server/insecure_server_credentials.cc"
    ], 
    "third_party": false, 
    "type": "lib"
  }, 
  {
    "deps": [
      "benchmark", 
      "grpc++_unsecure", 
      "grpc_test_util_unsecure", 
      "grpc_unsecure"
    ], 
    "headers": [
      "test/cpp/microbenchmarks/fullstack_context_mutators.h", 
      "test/cpp/microbenchmarks/fullstack_fixtures.h", 
      "test/cpp/microbenchmarks/helpers.h"
    ], 
    "is_filegroup": false, 
    "language": "c++", 
    "name": "grpc_benchmark", 
    "src": [
      "test/cpp/microbenchmarks/fullstack_context_mutators.h", 
      "test/cpp/microbenchmarks/fullstack_fixtures.h", 
      "test/cpp/microbenchmarks/helpers.cc", 
      "test/cpp/microbenchmarks/helpers.h"
    ], 
    "third_party": false, 
    "type": "lib"
  }, 
  {
    "deps": [
      "grpc", 
      "grpc++", 
      "grpc++_config_proto", 
      "grpc++_proto_reflection_desc_db", 
      "grpc++_reflection_proto"
    ], 
    "headers": [
      "test/cpp/util/cli_call.h", 
      "test/cpp/util/cli_credentials.h", 
      "test/cpp/util/config_grpc_cli.h", 
      "test/cpp/util/grpc_tool.h", 
      "test/cpp/util/proto_file_parser.h", 
      "test/cpp/util/service_describer.h"
    ], 
    "is_filegroup": false, 
    "language": "c++", 
    "name": "grpc_cli_libs", 
    "src": [
      "test/cpp/util/cli_call.cc", 
      "test/cpp/util/cli_call.h", 
      "test/cpp/util/cli_credentials.cc", 
      "test/cpp/util/cli_credentials.h", 
      "test/cpp/util/config_grpc_cli.h", 
      "test/cpp/util/grpc_tool.cc", 
      "test/cpp/util/grpc_tool.h", 
      "test/cpp/util/proto_file_parser.cc", 
      "test/cpp/util/proto_file_parser.h", 
      "test/cpp/util/service_describer.cc", 
      "test/cpp/util/service_describer.h"
    ], 
    "third_party": false, 
    "type": "lib"
  }, 
  {
    "deps": [
      "grpc++_config_proto"
    ], 
    "headers": [
      "src/compiler/config.h", 
      "src/compiler/cpp_generator.h", 
      "src/compiler/cpp_generator_helpers.h", 
      "src/compiler/csharp_generator.h", 
      "src/compiler/csharp_generator_helpers.h", 
      "src/compiler/generator_helpers.h", 
      "src/compiler/node_generator.h", 
      "src/compiler/node_generator_helpers.h", 
      "src/compiler/objective_c_generator.h", 
      "src/compiler/objective_c_generator_helpers.h", 
      "src/compiler/php_generator.h", 
      "src/compiler/php_generator_helpers.h", 
      "src/compiler/protobuf_plugin.h", 
      "src/compiler/python_generator.h", 
      "src/compiler/python_generator_helpers.h", 
      "src/compiler/python_private_generator.h", 
      "src/compiler/ruby_generator.h", 
      "src/compiler/ruby_generator_helpers-inl.h", 
      "src/compiler/ruby_generator_map-inl.h", 
      "src/compiler/ruby_generator_string-inl.h", 
      "src/compiler/schema_interface.h"
    ], 
    "is_filegroup": false, 
    "language": "c++", 
    "name": "grpc_plugin_support", 
    "src": [
      "src/compiler/config.h", 
      "src/compiler/cpp_generator.cc", 
      "src/compiler/cpp_generator.h", 
      "src/compiler/cpp_generator_helpers.h", 
      "src/compiler/csharp_generator.cc", 
      "src/compiler/csharp_generator.h", 
      "src/compiler/csharp_generator_helpers.h", 
      "src/compiler/generator_helpers.h", 
      "src/compiler/node_generator.cc", 
      "src/compiler/node_generator.h", 
      "src/compiler/node_generator_helpers.h", 
      "src/compiler/objective_c_generator.cc", 
      "src/compiler/objective_c_generator.h", 
      "src/compiler/objective_c_generator_helpers.h", 
      "src/compiler/php_generator.cc", 
      "src/compiler/php_generator.h", 
      "src/compiler/php_generator_helpers.h", 
      "src/compiler/protobuf_plugin.h", 
      "src/compiler/python_generator.cc", 
      "src/compiler/python_generator.h", 
      "src/compiler/python_generator_helpers.h", 
      "src/compiler/python_private_generator.h", 
      "src/compiler/ruby_generator.cc", 
      "src/compiler/ruby_generator.h", 
      "src/compiler/ruby_generator_helpers-inl.h", 
      "src/compiler/ruby_generator_map-inl.h", 
      "src/compiler/ruby_generator_string-inl.h", 
      "src/compiler/schema_interface.h"
    ], 
    "third_party": false, 
    "type": "lib"
  }, 
  {
    "deps": [
      "grpc", 
      "grpc++", 
      "grpc++_test_config", 
      "grpc++_test_util", 
      "grpc_test_util"
    ], 
    "headers": [
      "src/proto/grpc/testing/empty.grpc.pb.h", 
      "src/proto/grpc/testing/empty.pb.h", 
      "src/proto/grpc/testing/empty_mock.grpc.pb.h", 
      "src/proto/grpc/testing/messages.grpc.pb.h", 
      "src/proto/grpc/testing/messages.pb.h", 
      "src/proto/grpc/testing/messages_mock.grpc.pb.h", 
      "src/proto/grpc/testing/test.grpc.pb.h", 
      "src/proto/grpc/testing/test.pb.h", 
      "src/proto/grpc/testing/test_mock.grpc.pb.h", 
      "test/cpp/interop/http2_client.h"
    ], 
    "is_filegroup": false, 
    "language": "c++", 
    "name": "http2_client_main", 
    "src": [
      "test/cpp/interop/http2_client.cc", 
      "test/cpp/interop/http2_client.h"
    ], 
    "third_party": false, 
    "type": "lib"
  }, 
  {
    "deps": [
      "gpr", 
      "grpc", 
      "grpc++", 
      "grpc++_test_util", 
      "grpc_test_util"
    ], 
    "headers": [
      "src/proto/grpc/testing/messages.grpc.pb.h", 
      "src/proto/grpc/testing/messages.pb.h", 
      "src/proto/grpc/testing/messages_mock.grpc.pb.h", 
      "test/cpp/interop/client_helper.h"
    ], 
    "is_filegroup": false, 
    "language": "c++", 
    "name": "interop_client_helper", 
    "src": [
      "test/cpp/interop/client_helper.cc", 
      "test/cpp/interop/client_helper.h"
    ], 
    "third_party": false, 
    "type": "lib"
  }, 
  {
    "deps": [
      "gpr", 
      "gpr_test_util", 
      "grpc", 
      "grpc++", 
      "grpc++_test_config", 
      "grpc++_test_util", 
      "grpc_test_util", 
      "interop_client_helper"
    ], 
    "headers": [
      "src/proto/grpc/testing/empty.grpc.pb.h", 
      "src/proto/grpc/testing/empty.pb.h", 
      "src/proto/grpc/testing/empty_mock.grpc.pb.h", 
      "src/proto/grpc/testing/messages.grpc.pb.h", 
      "src/proto/grpc/testing/messages.pb.h", 
      "src/proto/grpc/testing/messages_mock.grpc.pb.h", 
      "src/proto/grpc/testing/test.grpc.pb.h", 
      "src/proto/grpc/testing/test.pb.h", 
      "src/proto/grpc/testing/test_mock.grpc.pb.h", 
      "test/cpp/interop/interop_client.h"
    ], 
    "is_filegroup": false, 
    "language": "c++", 
    "name": "interop_client_main", 
    "src": [
      "test/cpp/interop/client.cc", 
      "test/cpp/interop/interop_client.cc", 
      "test/cpp/interop/interop_client.h"
    ], 
    "third_party": false, 
    "type": "lib"
  }, 
  {
    "deps": [
      "gpr", 
      "grpc", 
      "grpc++", 
      "grpc++_test_util", 
      "grpc_test_util"
    ], 
    "headers": [
      "test/cpp/interop/server_helper.h"
    ], 
    "is_filegroup": false, 
    "language": "c++", 
    "name": "interop_server_helper", 
    "src": [
      "test/cpp/interop/server_helper.cc", 
      "test/cpp/interop/server_helper.h"
    ], 
    "third_party": false, 
    "type": "lib"
  }, 
  {
    "deps": [
      "gpr", 
      "gpr_test_util", 
      "grpc", 
      "grpc++", 
      "grpc++_test_config", 
      "grpc++_test_util", 
      "grpc_test_util", 
      "interop_server_helper"
    ], 
    "headers": [
      "src/proto/grpc/testing/empty.grpc.pb.h", 
      "src/proto/grpc/testing/empty.pb.h", 
      "src/proto/grpc/testing/empty_mock.grpc.pb.h", 
      "src/proto/grpc/testing/messages.grpc.pb.h", 
      "src/proto/grpc/testing/messages.pb.h", 
      "src/proto/grpc/testing/messages_mock.grpc.pb.h", 
      "src/proto/grpc/testing/test.grpc.pb.h", 
      "src/proto/grpc/testing/test.pb.h", 
      "src/proto/grpc/testing/test_mock.grpc.pb.h"
    ], 
    "is_filegroup": false, 
    "language": "c++", 
    "name": "interop_server_lib", 
    "src": [
      "test/cpp/interop/interop_server.cc"
    ], 
    "third_party": false, 
    "type": "lib"
  }, 
  {
    "deps": [
      "interop_server_lib"
    ], 
    "headers": [], 
    "is_filegroup": false, 
    "language": "c++", 
    "name": "interop_server_main", 
    "src": [
      "test/cpp/interop/interop_server_bootstrap.cc"
    ], 
    "third_party": false, 
    "type": "lib"
  }, 
  {
    "deps": [
      "grpc", 
      "grpc++", 
      "grpc++_core_stats", 
      "grpc++_test_util", 
      "grpc_test_util"
    ], 
    "headers": [
      "src/proto/grpc/testing/control.grpc.pb.h", 
      "src/proto/grpc/testing/control.pb.h", 
      "src/proto/grpc/testing/control_mock.grpc.pb.h", 
      "src/proto/grpc/testing/messages.grpc.pb.h", 
      "src/proto/grpc/testing/messages.pb.h", 
      "src/proto/grpc/testing/messages_mock.grpc.pb.h", 
      "src/proto/grpc/testing/payloads.grpc.pb.h", 
      "src/proto/grpc/testing/payloads.pb.h", 
      "src/proto/grpc/testing/payloads_mock.grpc.pb.h", 
      "src/proto/grpc/testing/services.grpc.pb.h", 
      "src/proto/grpc/testing/services.pb.h", 
      "src/proto/grpc/testing/services_mock.grpc.pb.h", 
      "src/proto/grpc/testing/stats.grpc.pb.h", 
      "src/proto/grpc/testing/stats.pb.h", 
      "src/proto/grpc/testing/stats_mock.grpc.pb.h", 
      "test/cpp/qps/benchmark_config.h", 
      "test/cpp/qps/client.h", 
      "test/cpp/qps/driver.h", 
      "test/cpp/qps/histogram.h", 
      "test/cpp/qps/interarrival.h", 
      "test/cpp/qps/parse_json.h", 
      "test/cpp/qps/qps_worker.h", 
      "test/cpp/qps/report.h", 
      "test/cpp/qps/server.h", 
      "test/cpp/qps/stats.h", 
      "test/cpp/qps/usage_timer.h"
    ], 
    "is_filegroup": false, 
    "language": "c++", 
    "name": "qps", 
    "src": [
      "test/cpp/qps/benchmark_config.cc", 
      "test/cpp/qps/benchmark_config.h", 
      "test/cpp/qps/client.h", 
      "test/cpp/qps/client_async.cc", 
      "test/cpp/qps/client_sync.cc", 
      "test/cpp/qps/driver.cc", 
      "test/cpp/qps/driver.h", 
      "test/cpp/qps/histogram.h", 
      "test/cpp/qps/interarrival.h", 
      "test/cpp/qps/parse_json.cc", 
      "test/cpp/qps/parse_json.h", 
      "test/cpp/qps/qps_worker.cc", 
      "test/cpp/qps/qps_worker.h", 
      "test/cpp/qps/report.cc", 
      "test/cpp/qps/report.h", 
      "test/cpp/qps/server.h", 
      "test/cpp/qps/server_async.cc", 
      "test/cpp/qps/server_sync.cc", 
      "test/cpp/qps/stats.h", 
      "test/cpp/qps/usage_timer.cc", 
      "test/cpp/qps/usage_timer.h"
    ], 
    "third_party": false, 
    "type": "lib"
  }, 
  {
    "deps": [
      "gpr", 
      "grpc"
    ], 
    "headers": [], 
    "is_filegroup": false, 
    "language": "csharp", 
    "name": "grpc_csharp_ext", 
    "src": [
      "src/csharp/ext/grpc_csharp_ext.c"
    ], 
    "third_party": false, 
    "type": "lib"
  }, 
  {
    "deps": [], 
    "headers": [
      "third_party/boringssl/crypto/asn1/asn1_locl.h", 
      "third_party/boringssl/crypto/bio/internal.h", 
      "third_party/boringssl/crypto/bytestring/internal.h", 
      "third_party/boringssl/crypto/cipher_extra/internal.h", 
      "third_party/boringssl/crypto/conf/conf_def.h", 
      "third_party/boringssl/crypto/conf/internal.h", 
      "third_party/boringssl/crypto/curve25519/internal.h", 
      "third_party/boringssl/crypto/err/internal.h", 
      "third_party/boringssl/crypto/evp/internal.h", 
      "third_party/boringssl/crypto/fipsmodule/aes/internal.h", 
      "third_party/boringssl/crypto/fipsmodule/bn/internal.h", 
      "third_party/boringssl/crypto/fipsmodule/bn/rsaz_exp.h", 
      "third_party/boringssl/crypto/fipsmodule/cipher/internal.h", 
      "third_party/boringssl/crypto/fipsmodule/delocate.h", 
      "third_party/boringssl/crypto/fipsmodule/des/internal.h", 
      "third_party/boringssl/crypto/fipsmodule/digest/internal.h", 
      "third_party/boringssl/crypto/fipsmodule/digest/md32_common.h", 
      "third_party/boringssl/crypto/fipsmodule/ec/internal.h", 
      "third_party/boringssl/crypto/fipsmodule/ec/p256-x86_64-table.h", 
      "third_party/boringssl/crypto/fipsmodule/ec/p256-x86_64.h", 
      "third_party/boringssl/crypto/fipsmodule/modes/internal.h", 
      "third_party/boringssl/crypto/fipsmodule/rand/internal.h", 
      "third_party/boringssl/crypto/fipsmodule/rsa/internal.h", 
      "third_party/boringssl/crypto/internal.h", 
      "third_party/boringssl/crypto/obj/obj_dat.h", 
      "third_party/boringssl/crypto/pkcs7/internal.h", 
      "third_party/boringssl/crypto/pkcs8/internal.h", 
      "third_party/boringssl/crypto/poly1305/internal.h", 
      "third_party/boringssl/crypto/pool/internal.h", 
      "third_party/boringssl/crypto/x509/charmap.h", 
      "third_party/boringssl/crypto/x509/internal.h", 
      "third_party/boringssl/crypto/x509/vpm_int.h", 
      "third_party/boringssl/crypto/x509v3/ext_dat.h", 
      "third_party/boringssl/crypto/x509v3/pcy_int.h", 
      "third_party/boringssl/include/openssl/aead.h", 
      "third_party/boringssl/include/openssl/aes.h", 
      "third_party/boringssl/include/openssl/arm_arch.h", 
      "third_party/boringssl/include/openssl/asn1.h", 
      "third_party/boringssl/include/openssl/asn1_mac.h", 
      "third_party/boringssl/include/openssl/asn1t.h", 
      "third_party/boringssl/include/openssl/base.h", 
      "third_party/boringssl/include/openssl/base64.h", 
      "third_party/boringssl/include/openssl/bio.h", 
      "third_party/boringssl/include/openssl/blowfish.h", 
      "third_party/boringssl/include/openssl/bn.h", 
      "third_party/boringssl/include/openssl/buf.h", 
      "third_party/boringssl/include/openssl/buffer.h", 
      "third_party/boringssl/include/openssl/bytestring.h", 
      "third_party/boringssl/include/openssl/cast.h", 
      "third_party/boringssl/include/openssl/chacha.h", 
      "third_party/boringssl/include/openssl/cipher.h", 
      "third_party/boringssl/include/openssl/cmac.h", 
      "third_party/boringssl/include/openssl/conf.h", 
      "third_party/boringssl/include/openssl/cpu.h", 
      "third_party/boringssl/include/openssl/crypto.h", 
      "third_party/boringssl/include/openssl/curve25519.h", 
      "third_party/boringssl/include/openssl/des.h", 
      "third_party/boringssl/include/openssl/dh.h", 
      "third_party/boringssl/include/openssl/digest.h", 
      "third_party/boringssl/include/openssl/dsa.h", 
      "third_party/boringssl/include/openssl/dtls1.h", 
      "third_party/boringssl/include/openssl/ec.h", 
      "third_party/boringssl/include/openssl/ec_key.h", 
      "third_party/boringssl/include/openssl/ecdh.h", 
      "third_party/boringssl/include/openssl/ecdsa.h", 
      "third_party/boringssl/include/openssl/engine.h", 
      "third_party/boringssl/include/openssl/err.h", 
      "third_party/boringssl/include/openssl/evp.h", 
      "third_party/boringssl/include/openssl/ex_data.h", 
      "third_party/boringssl/include/openssl/hkdf.h", 
      "third_party/boringssl/include/openssl/hmac.h", 
      "third_party/boringssl/include/openssl/is_boringssl.h", 
      "third_party/boringssl/include/openssl/lhash.h", 
      "third_party/boringssl/include/openssl/lhash_macros.h", 
      "third_party/boringssl/include/openssl/md4.h", 
      "third_party/boringssl/include/openssl/md5.h", 
      "third_party/boringssl/include/openssl/mem.h", 
      "third_party/boringssl/include/openssl/nid.h", 
      "third_party/boringssl/include/openssl/obj.h", 
      "third_party/boringssl/include/openssl/obj_mac.h", 
      "third_party/boringssl/include/openssl/objects.h", 
      "third_party/boringssl/include/openssl/opensslconf.h", 
      "third_party/boringssl/include/openssl/opensslv.h", 
      "third_party/boringssl/include/openssl/ossl_typ.h", 
      "third_party/boringssl/include/openssl/pem.h", 
      "third_party/boringssl/include/openssl/pkcs12.h", 
      "third_party/boringssl/include/openssl/pkcs7.h", 
      "third_party/boringssl/include/openssl/pkcs8.h", 
      "third_party/boringssl/include/openssl/poly1305.h", 
      "third_party/boringssl/include/openssl/pool.h", 
      "third_party/boringssl/include/openssl/rand.h", 
      "third_party/boringssl/include/openssl/rc4.h", 
      "third_party/boringssl/include/openssl/ripemd.h", 
      "third_party/boringssl/include/openssl/rsa.h", 
      "third_party/boringssl/include/openssl/safestack.h", 
      "third_party/boringssl/include/openssl/sha.h", 
      "third_party/boringssl/include/openssl/span.h", 
      "third_party/boringssl/include/openssl/srtp.h", 
      "third_party/boringssl/include/openssl/ssl.h", 
      "third_party/boringssl/include/openssl/ssl3.h", 
      "third_party/boringssl/include/openssl/stack.h", 
      "third_party/boringssl/include/openssl/thread.h", 
      "third_party/boringssl/include/openssl/tls1.h", 
      "third_party/boringssl/include/openssl/type_check.h", 
      "third_party/boringssl/include/openssl/x509.h", 
      "third_party/boringssl/include/openssl/x509_vfy.h", 
      "third_party/boringssl/include/openssl/x509v3.h", 
      "third_party/boringssl/ssl/internal.h"
    ], 
    "is_filegroup": false, 
    "language": "c", 
    "name": "boringssl", 
    "src": [
      "src/boringssl/err_data.c"
    ], 
    "third_party": true, 
    "type": "lib"
  }, 
  {
    "deps": [], 
    "headers": [], 
    "is_filegroup": false, 
    "language": "c++", 
    "name": "boringssl_test_util", 
    "src": [], 
    "third_party": true, 
    "type": "lib"
  }, 
  {
    "deps": [
      "boringssl", 
      "boringssl_test_util"
    ], 
    "headers": [], 
    "is_filegroup": false, 
    "language": "c++", 
    "name": "boringssl_crypto_test_data_lib", 
    "src": [
      "src/boringssl/crypto_test_data.cc"
    ], 
    "third_party": true, 
    "type": "lib"
  }, 
  {
    "deps": [
      "boringssl", 
      "boringssl_test_util"
    ], 
    "headers": [], 
    "is_filegroup": false, 
    "language": "c++", 
    "name": "boringssl_asn1_test_lib", 
    "src": [], 
    "third_party": true, 
    "type": "lib"
  }, 
  {
    "deps": [
      "boringssl", 
      "boringssl_test_util"
    ], 
    "headers": [], 
    "is_filegroup": false, 
    "language": "c++", 
    "name": "boringssl_base64_test_lib", 
    "src": [], 
    "third_party": true, 
    "type": "lib"
  }, 
  {
    "deps": [
      "boringssl", 
      "boringssl_test_util"
    ], 
    "headers": [], 
    "is_filegroup": false, 
    "language": "c++", 
    "name": "boringssl_bio_test_lib", 
    "src": [], 
    "third_party": true, 
    "type": "lib"
  }, 
  {
    "deps": [
      "boringssl", 
      "boringssl_test_util"
    ], 
    "headers": [], 
    "is_filegroup": false, 
    "language": "c++", 
    "name": "boringssl_bytestring_test_lib", 
    "src": [], 
    "third_party": true, 
    "type": "lib"
  }, 
  {
    "deps": [
      "boringssl", 
      "boringssl_test_util"
    ], 
    "headers": [], 
    "is_filegroup": false, 
    "language": "c++", 
    "name": "boringssl_chacha_test_lib", 
    "src": [], 
    "third_party": true, 
    "type": "lib"
  }, 
  {
    "deps": [
      "boringssl", 
      "boringssl_test_util"
    ], 
    "headers": [], 
    "is_filegroup": false, 
    "language": "c++", 
    "name": "boringssl_aead_test_lib", 
    "src": [], 
    "third_party": true, 
    "type": "lib"
  }, 
  {
    "deps": [
      "boringssl", 
      "boringssl_test_util"
    ], 
    "headers": [], 
    "is_filegroup": false, 
    "language": "c++", 
    "name": "boringssl_cipher_test_lib", 
    "src": [], 
    "third_party": true, 
    "type": "lib"
  }, 
  {
    "deps": [
      "boringssl", 
      "boringssl_test_util"
    ], 
    "headers": [], 
    "is_filegroup": false, 
    "language": "c++", 
    "name": "boringssl_cmac_test_lib", 
    "src": [], 
    "third_party": true, 
    "type": "lib"
  }, 
  {
    "deps": [
      "boringssl", 
      "boringssl_test_util"
    ], 
    "headers": [], 
    "is_filegroup": false, 
    "language": "c++", 
    "name": "boringssl_compiler_test_lib", 
    "src": [], 
    "third_party": true, 
    "type": "lib"
  }, 
  {
    "deps": [
      "boringssl", 
      "boringssl_test_util"
    ], 
    "headers": [], 
    "is_filegroup": false, 
    "language": "c++", 
    "name": "boringssl_constant_time_test_lib", 
    "src": [], 
    "third_party": true, 
    "type": "lib"
  }, 
  {
    "deps": [
      "boringssl", 
      "boringssl_test_util"
    ], 
    "headers": [], 
    "is_filegroup": false, 
    "language": "c++", 
    "name": "boringssl_ed25519_test_lib", 
    "src": [], 
    "third_party": true, 
    "type": "lib"
  }, 
  {
    "deps": [
      "boringssl", 
      "boringssl_test_util"
    ], 
    "headers": [], 
    "is_filegroup": false, 
    "language": "c++", 
    "name": "boringssl_spake25519_test_lib", 
    "src": [], 
    "third_party": true, 
    "type": "lib"
  }, 
  {
    "deps": [
      "boringssl", 
      "boringssl_test_util"
    ], 
    "headers": [], 
    "is_filegroup": false, 
    "language": "c++", 
    "name": "boringssl_x25519_test_lib", 
    "src": [], 
    "third_party": true, 
    "type": "lib"
  }, 
  {
    "deps": [
      "boringssl", 
      "boringssl_test_util"
    ], 
    "headers": [], 
    "is_filegroup": false, 
    "language": "c++", 
    "name": "boringssl_dh_test_lib", 
    "src": [], 
    "third_party": true, 
    "type": "lib"
  }, 
  {
    "deps": [
      "boringssl", 
      "boringssl_test_util"
    ], 
    "headers": [], 
    "is_filegroup": false, 
    "language": "c++", 
    "name": "boringssl_digest_test_lib", 
    "src": [], 
    "third_party": true, 
    "type": "lib"
  }, 
  {
    "deps": [
      "boringssl", 
      "boringssl_test_util"
    ], 
    "headers": [], 
    "is_filegroup": false, 
    "language": "c++", 
    "name": "boringssl_dsa_test_lib", 
    "src": [], 
    "third_party": true, 
    "type": "lib"
  }, 
  {
    "deps": [
      "boringssl", 
      "boringssl_test_util"
    ], 
    "headers": [], 
    "is_filegroup": false, 
    "language": "c++", 
    "name": "boringssl_ecdh_test_lib", 
    "src": [], 
    "third_party": true, 
    "type": "lib"
  }, 
  {
    "deps": [
      "boringssl", 
      "boringssl_test_util"
    ], 
    "headers": [], 
    "is_filegroup": false, 
    "language": "c++", 
    "name": "boringssl_err_test_lib", 
    "src": [], 
    "third_party": true, 
    "type": "lib"
  }, 
  {
    "deps": [
      "boringssl", 
      "boringssl_test_util"
    ], 
    "headers": [], 
    "is_filegroup": false, 
    "language": "c++", 
    "name": "boringssl_evp_extra_test_lib", 
    "src": [], 
    "third_party": true, 
    "type": "lib"
  }, 
  {
    "deps": [
      "boringssl", 
      "boringssl_test_util"
    ], 
    "headers": [], 
    "is_filegroup": false, 
    "language": "c++", 
    "name": "boringssl_evp_test_lib", 
    "src": [], 
    "third_party": true, 
    "type": "lib"
  }, 
  {
    "deps": [
      "boringssl", 
      "boringssl_test_util"
    ], 
    "headers": [], 
    "is_filegroup": false, 
    "language": "c++", 
    "name": "boringssl_pbkdf_test_lib", 
    "src": [], 
    "third_party": true, 
    "type": "lib"
  }, 
  {
    "deps": [
      "boringssl", 
      "boringssl_test_util"
    ], 
    "headers": [], 
    "is_filegroup": false, 
    "language": "c++", 
    "name": "boringssl_scrypt_test_lib", 
    "src": [], 
    "third_party": true, 
    "type": "lib"
  }, 
  {
    "deps": [
      "boringssl", 
      "boringssl_test_util"
    ], 
    "headers": [], 
    "is_filegroup": false, 
    "language": "c++", 
    "name": "boringssl_aes_test_lib", 
    "src": [], 
    "third_party": true, 
    "type": "lib"
  }, 
  {
    "deps": [
      "boringssl", 
      "boringssl_test_util"
    ], 
    "headers": [], 
    "is_filegroup": false, 
    "language": "c++", 
    "name": "boringssl_bn_test_lib", 
    "src": [], 
    "third_party": true, 
    "type": "lib"
  }, 
  {
    "deps": [
      "boringssl", 
      "boringssl_test_util"
    ], 
    "headers": [], 
    "is_filegroup": false, 
    "language": "c++", 
    "name": "boringssl_ec_test_lib", 
    "src": [], 
    "third_party": true, 
    "type": "lib"
  }, 
  {
    "deps": [
      "boringssl", 
      "boringssl_test_util"
    ], 
    "headers": [], 
    "is_filegroup": false, 
    "language": "c++", 
    "name": "boringssl_p256-x86_64_test_lib", 
    "src": [], 
    "third_party": true, 
    "type": "lib"
  }, 
  {
    "deps": [
      "boringssl", 
      "boringssl_test_util"
    ], 
    "headers": [], 
    "is_filegroup": false, 
    "language": "c++", 
    "name": "boringssl_ecdsa_test_lib", 
    "src": [], 
    "third_party": true, 
    "type": "lib"
  }, 
  {
    "deps": [
      "boringssl", 
      "boringssl_test_util"
    ], 
    "headers": [], 
    "is_filegroup": false, 
    "language": "c++", 
    "name": "boringssl_gcm_test_lib", 
    "src": [], 
    "third_party": true, 
    "type": "lib"
  }, 
  {
    "deps": [
      "boringssl", 
      "boringssl_test_util"
    ], 
    "headers": [], 
    "is_filegroup": false, 
    "language": "c++", 
    "name": "boringssl_ctrdrbg_test_lib", 
    "src": [], 
    "third_party": true, 
    "type": "lib"
  }, 
  {
    "deps": [
      "boringssl", 
      "boringssl_test_util"
    ], 
    "headers": [], 
    "is_filegroup": false, 
    "language": "c++", 
    "name": "boringssl_hkdf_test_lib", 
    "src": [], 
    "third_party": true, 
    "type": "lib"
  }, 
  {
    "deps": [
      "boringssl", 
      "boringssl_test_util"
    ], 
    "headers": [], 
    "is_filegroup": false, 
    "language": "c++", 
    "name": "boringssl_hmac_test_lib", 
    "src": [], 
    "third_party": true, 
    "type": "lib"
  }, 
  {
    "deps": [
      "boringssl", 
      "boringssl_test_util"
    ], 
    "headers": [], 
    "is_filegroup": false, 
    "language": "c++", 
    "name": "boringssl_lhash_test_lib", 
    "src": [], 
    "third_party": true, 
    "type": "lib"
  }, 
  {
    "deps": [
      "boringssl", 
      "boringssl_test_util"
    ], 
    "headers": [], 
    "is_filegroup": false, 
    "language": "c++", 
    "name": "boringssl_obj_test_lib", 
    "src": [], 
    "third_party": true, 
    "type": "lib"
  }, 
  {
    "deps": [
      "boringssl", 
      "boringssl_test_util"
    ], 
    "headers": [], 
    "is_filegroup": false, 
    "language": "c++", 
    "name": "boringssl_pkcs7_test_lib", 
    "src": [], 
    "third_party": true, 
    "type": "lib"
  }, 
  {
    "deps": [
      "boringssl", 
      "boringssl_test_util"
    ], 
    "headers": [], 
    "is_filegroup": false, 
    "language": "c++", 
    "name": "boringssl_pkcs12_test_lib", 
    "src": [], 
    "third_party": true, 
    "type": "lib"
  }, 
  {
    "deps": [
      "boringssl", 
      "boringssl_test_util"
    ], 
    "headers": [], 
    "is_filegroup": false, 
    "language": "c++", 
    "name": "boringssl_pkcs8_test_lib", 
    "src": [], 
    "third_party": true, 
    "type": "lib"
  }, 
  {
    "deps": [
      "boringssl", 
      "boringssl_test_util"
    ], 
    "headers": [], 
    "is_filegroup": false, 
    "language": "c++", 
    "name": "boringssl_poly1305_test_lib", 
    "src": [], 
    "third_party": true, 
    "type": "lib"
  }, 
  {
    "deps": [
      "boringssl", 
      "boringssl_test_util"
    ], 
    "headers": [], 
    "is_filegroup": false, 
    "language": "c++", 
    "name": "boringssl_pool_test_lib", 
    "src": [], 
    "third_party": true, 
    "type": "lib"
  }, 
  {
    "deps": [
      "boringssl", 
      "boringssl_test_util"
    ], 
    "headers": [], 
    "is_filegroup": false, 
    "language": "c++", 
    "name": "boringssl_refcount_test_lib", 
    "src": [], 
    "third_party": true, 
    "type": "lib"
  }, 
  {
    "deps": [
      "boringssl", 
      "boringssl_test_util"
    ], 
    "headers": [], 
    "is_filegroup": false, 
    "language": "c++", 
    "name": "boringssl_rsa_test_lib", 
    "src": [], 
    "third_party": true, 
    "type": "lib"
  }, 
  {
    "deps": [
      "boringssl", 
      "boringssl_test_util"
    ], 
    "headers": [], 
    "is_filegroup": false, 
    "language": "c++", 
    "name": "boringssl_file_test_gtest_lib", 
    "src": [], 
    "third_party": true, 
    "type": "lib"
  }, 
  {
    "deps": [
      "boringssl", 
      "boringssl_test_util"
    ], 
    "headers": [], 
    "is_filegroup": false, 
    "language": "c++", 
    "name": "boringssl_gtest_main_lib", 
    "src": [], 
    "third_party": true, 
    "type": "lib"
  }, 
  {
    "deps": [
      "boringssl", 
      "boringssl_test_util"
    ], 
    "headers": [], 
    "is_filegroup": false, 
    "language": "c++", 
    "name": "boringssl_thread_test_lib", 
    "src": [], 
    "third_party": true, 
    "type": "lib"
  }, 
  {
    "deps": [
      "boringssl", 
      "boringssl_test_util"
    ], 
    "headers": [], 
    "is_filegroup": false, 
    "language": "c++", 
    "name": "boringssl_x509_test_lib", 
    "src": [], 
    "third_party": true, 
    "type": "lib"
  }, 
  {
    "deps": [
      "boringssl", 
      "boringssl_test_util"
    ], 
    "headers": [], 
    "is_filegroup": false, 
    "language": "c++", 
    "name": "boringssl_tab_test_lib", 
    "src": [], 
    "third_party": true, 
    "type": "lib"
  }, 
  {
    "deps": [
      "boringssl", 
      "boringssl_test_util"
    ], 
    "headers": [], 
    "is_filegroup": false, 
    "language": "c++", 
    "name": "boringssl_v3name_test_lib", 
    "src": [], 
    "third_party": true, 
    "type": "lib"
  }, 
  {
    "deps": [
      "boringssl", 
      "boringssl_test_util"
    ], 
    "headers": [], 
    "is_filegroup": false, 
    "language": "c++", 
    "name": "boringssl_span_test_lib", 
    "src": [], 
    "third_party": true, 
    "type": "lib"
  }, 
  {
    "deps": [
      "boringssl", 
      "boringssl_test_util"
    ], 
    "headers": [], 
    "is_filegroup": false, 
    "language": "c++", 
    "name": "boringssl_ssl_test_lib", 
    "src": [], 
    "third_party": true, 
    "type": "lib"
  }, 
  {
    "deps": [], 
    "headers": [
      "third_party/benchmark/include/benchmark/benchmark.h", 
      "third_party/benchmark/include/benchmark/benchmark_api.h", 
      "third_party/benchmark/include/benchmark/reporter.h", 
      "third_party/benchmark/src/arraysize.h", 
      "third_party/benchmark/src/benchmark_api_internal.h", 
      "third_party/benchmark/src/check.h", 
      "third_party/benchmark/src/colorprint.h", 
      "third_party/benchmark/src/commandlineflags.h", 
      "third_party/benchmark/src/complexity.h", 
      "third_party/benchmark/src/counter.h", 
      "third_party/benchmark/src/cycleclock.h", 
      "third_party/benchmark/src/internal_macros.h", 
      "third_party/benchmark/src/log.h", 
      "third_party/benchmark/src/mutex.h", 
      "third_party/benchmark/src/re.h", 
      "third_party/benchmark/src/sleep.h", 
      "third_party/benchmark/src/stat.h", 
      "third_party/benchmark/src/string_util.h", 
      "third_party/benchmark/src/sysinfo.h", 
      "third_party/benchmark/src/timers.h"
    ], 
    "is_filegroup": false, 
    "language": "c++", 
    "name": "benchmark", 
    "src": [], 
    "third_party": false, 
    "type": "lib"
  }, 
  {
    "deps": [], 
    "headers": [
      "third_party/zlib/crc32.h", 
      "third_party/zlib/deflate.h", 
      "third_party/zlib/gzguts.h", 
      "third_party/zlib/inffast.h", 
      "third_party/zlib/inffixed.h", 
      "third_party/zlib/inflate.h", 
      "third_party/zlib/inftrees.h", 
      "third_party/zlib/trees.h", 
      "third_party/zlib/zconf.h", 
      "third_party/zlib/zlib.h", 
      "third_party/zlib/zutil.h"
    ], 
    "is_filegroup": false, 
    "language": "c", 
    "name": "z", 
    "src": [], 
    "third_party": true, 
    "type": "lib"
  }, 
  {
    "deps": [], 
    "headers": [
      "third_party/cares/ares_build.h", 
      "third_party/cares/cares/ares.h", 
      "third_party/cares/cares/ares_data.h", 
      "third_party/cares/cares/ares_dns.h", 
      "third_party/cares/cares/ares_getenv.h", 
      "third_party/cares/cares/ares_getopt.h", 
      "third_party/cares/cares/ares_inet_net_pton.h", 
      "third_party/cares/cares/ares_iphlpapi.h", 
      "third_party/cares/cares/ares_ipv6.h", 
      "third_party/cares/cares/ares_library_init.h", 
      "third_party/cares/cares/ares_llist.h", 
      "third_party/cares/cares/ares_nowarn.h", 
      "third_party/cares/cares/ares_platform.h", 
      "third_party/cares/cares/ares_private.h", 
      "third_party/cares/cares/ares_rules.h", 
      "third_party/cares/cares/ares_setup.h", 
      "third_party/cares/cares/ares_strcasecmp.h", 
      "third_party/cares/cares/ares_strdup.h", 
      "third_party/cares/cares/ares_version.h", 
      "third_party/cares/cares/bitncmp.h", 
      "third_party/cares/cares/config-win32.h", 
      "third_party/cares/cares/setup_once.h", 
      "third_party/cares/config_darwin/ares_config.h", 
      "third_party/cares/config_freebsd/ares_config.h", 
      "third_party/cares/config_linux/ares_config.h", 
      "third_party/cares/config_openbsd/ares_config.h"
    ], 
    "is_filegroup": false, 
    "language": "c", 
    "name": "ares", 
    "src": [], 
    "third_party": false, 
    "type": "lib"
  }, 
  {
    "deps": [
      "gpr", 
      "gpr_test_util", 
      "grpc_test_util_unsecure", 
      "grpc_unsecure"
    ], 
    "headers": [
      "test/core/bad_client/bad_client.h"
    ], 
    "is_filegroup": false, 
    "language": "c", 
    "name": "bad_client_test", 
    "src": [
      "test/core/bad_client/bad_client.cc", 
      "test/core/bad_client/bad_client.h"
    ], 
    "third_party": false, 
    "type": "lib"
  }, 
  {
    "deps": [
      "gpr", 
      "gpr_test_util", 
      "grpc", 
      "grpc_test_util"
    ], 
    "headers": [
      "test/core/bad_ssl/server_common.h"
    ], 
    "is_filegroup": false, 
    "language": "c", 
    "name": "bad_ssl_test_server", 
    "src": [
      "test/core/bad_ssl/server_common.cc", 
      "test/core/bad_ssl/server_common.h"
    ], 
    "third_party": false, 
    "type": "lib"
  }, 
  {
    "deps": [
      "gpr", 
      "gpr_test_util", 
      "grpc", 
      "grpc_test_util"
    ], 
    "headers": [
      "test/core/end2end/end2end_tests.h", 
      "test/core/end2end/tests/cancel_test_helpers.h"
    ], 
    "is_filegroup": false, 
    "language": "c", 
    "name": "end2end_tests", 
    "src": [
      "test/core/end2end/end2end_test_utils.cc", 
      "test/core/end2end/end2end_tests.cc", 
      "test/core/end2end/end2end_tests.h", 
      "test/core/end2end/tests/authority_not_supported.cc", 
      "test/core/end2end/tests/bad_hostname.cc", 
      "test/core/end2end/tests/bad_ping.cc", 
      "test/core/end2end/tests/binary_metadata.cc", 
      "test/core/end2end/tests/call_creds.cc", 
      "test/core/end2end/tests/cancel_after_accept.cc", 
      "test/core/end2end/tests/cancel_after_client_done.cc", 
      "test/core/end2end/tests/cancel_after_invoke.cc", 
      "test/core/end2end/tests/cancel_after_round_trip.cc", 
      "test/core/end2end/tests/cancel_before_invoke.cc", 
      "test/core/end2end/tests/cancel_in_a_vacuum.cc", 
      "test/core/end2end/tests/cancel_test_helpers.h", 
      "test/core/end2end/tests/cancel_with_status.cc", 
      "test/core/end2end/tests/compressed_payload.cc", 
      "test/core/end2end/tests/connectivity.cc", 
      "test/core/end2end/tests/default_host.cc", 
      "test/core/end2end/tests/disappearing_server.cc", 
      "test/core/end2end/tests/empty_batch.cc", 
      "test/core/end2end/tests/filter_call_init_fails.cc", 
      "test/core/end2end/tests/filter_causes_close.cc", 
      "test/core/end2end/tests/filter_latency.cc", 
      "test/core/end2end/tests/filter_status_code.cc", 
      "test/core/end2end/tests/graceful_server_shutdown.cc", 
      "test/core/end2end/tests/high_initial_seqno.cc", 
      "test/core/end2end/tests/hpack_size.cc", 
      "test/core/end2end/tests/idempotent_request.cc", 
      "test/core/end2end/tests/invoke_large_request.cc", 
      "test/core/end2end/tests/keepalive_timeout.cc", 
      "test/core/end2end/tests/large_metadata.cc", 
      "test/core/end2end/tests/load_reporting_hook.cc", 
      "test/core/end2end/tests/max_concurrent_streams.cc", 
      "test/core/end2end/tests/max_connection_age.cc", 
      "test/core/end2end/tests/max_connection_idle.cc", 
      "test/core/end2end/tests/max_message_length.cc", 
      "test/core/end2end/tests/negative_deadline.cc", 
      "test/core/end2end/tests/network_status_change.cc", 
      "test/core/end2end/tests/no_logging.cc", 
      "test/core/end2end/tests/no_op.cc", 
      "test/core/end2end/tests/payload.cc", 
      "test/core/end2end/tests/ping.cc", 
      "test/core/end2end/tests/ping_pong_streaming.cc", 
      "test/core/end2end/tests/proxy_auth.cc", 
      "test/core/end2end/tests/registered_call.cc", 
      "test/core/end2end/tests/request_with_flags.cc", 
      "test/core/end2end/tests/request_with_payload.cc", 
      "test/core/end2end/tests/resource_quota_server.cc", 
      "test/core/end2end/tests/server_finishes_request.cc", 
      "test/core/end2end/tests/shutdown_finishes_calls.cc", 
      "test/core/end2end/tests/shutdown_finishes_tags.cc", 
      "test/core/end2end/tests/simple_cacheable_request.cc", 
      "test/core/end2end/tests/simple_delayed_request.cc", 
      "test/core/end2end/tests/simple_metadata.cc", 
      "test/core/end2end/tests/simple_request.cc", 
      "test/core/end2end/tests/stream_compression_compressed_payload.cc", 
      "test/core/end2end/tests/stream_compression_payload.cc", 
      "test/core/end2end/tests/stream_compression_ping_pong_streaming.cc", 
      "test/core/end2end/tests/streaming_error_response.cc", 
      "test/core/end2end/tests/trailing_metadata.cc", 
      "test/core/end2end/tests/workaround_cronet_compression.cc", 
      "test/core/end2end/tests/write_buffering.cc", 
      "test/core/end2end/tests/write_buffering_at_end.cc"
    ], 
    "third_party": false, 
    "type": "lib"
  }, 
  {
    "deps": [
      "gpr", 
      "gpr_test_util", 
      "grpc_test_util_unsecure", 
      "grpc_unsecure"
    ], 
    "headers": [
      "test/core/end2end/end2end_tests.h", 
      "test/core/end2end/tests/cancel_test_helpers.h"
    ], 
    "is_filegroup": false, 
    "language": "c", 
    "name": "end2end_nosec_tests", 
    "src": [
      "test/core/end2end/end2end_nosec_tests.cc", 
      "test/core/end2end/end2end_test_utils.cc", 
      "test/core/end2end/end2end_tests.h", 
      "test/core/end2end/tests/authority_not_supported.cc", 
      "test/core/end2end/tests/bad_hostname.cc", 
      "test/core/end2end/tests/bad_ping.cc", 
      "test/core/end2end/tests/binary_metadata.cc", 
      "test/core/end2end/tests/cancel_after_accept.cc", 
      "test/core/end2end/tests/cancel_after_client_done.cc", 
      "test/core/end2end/tests/cancel_after_invoke.cc", 
      "test/core/end2end/tests/cancel_after_round_trip.cc", 
      "test/core/end2end/tests/cancel_before_invoke.cc", 
      "test/core/end2end/tests/cancel_in_a_vacuum.cc", 
      "test/core/end2end/tests/cancel_test_helpers.h", 
      "test/core/end2end/tests/cancel_with_status.cc", 
      "test/core/end2end/tests/compressed_payload.cc", 
      "test/core/end2end/tests/connectivity.cc", 
      "test/core/end2end/tests/default_host.cc", 
      "test/core/end2end/tests/disappearing_server.cc", 
      "test/core/end2end/tests/empty_batch.cc", 
      "test/core/end2end/tests/filter_call_init_fails.cc", 
      "test/core/end2end/tests/filter_causes_close.cc", 
      "test/core/end2end/tests/filter_latency.cc", 
      "test/core/end2end/tests/filter_status_code.cc", 
      "test/core/end2end/tests/graceful_server_shutdown.cc", 
      "test/core/end2end/tests/high_initial_seqno.cc", 
      "test/core/end2end/tests/hpack_size.cc", 
      "test/core/end2end/tests/idempotent_request.cc", 
      "test/core/end2end/tests/invoke_large_request.cc", 
      "test/core/end2end/tests/keepalive_timeout.cc", 
      "test/core/end2end/tests/large_metadata.cc", 
      "test/core/end2end/tests/load_reporting_hook.cc", 
      "test/core/end2end/tests/max_concurrent_streams.cc", 
      "test/core/end2end/tests/max_connection_age.cc", 
      "test/core/end2end/tests/max_connection_idle.cc", 
      "test/core/end2end/tests/max_message_length.cc", 
      "test/core/end2end/tests/negative_deadline.cc", 
      "test/core/end2end/tests/network_status_change.cc", 
      "test/core/end2end/tests/no_logging.cc", 
      "test/core/end2end/tests/no_op.cc", 
      "test/core/end2end/tests/payload.cc", 
      "test/core/end2end/tests/ping.cc", 
      "test/core/end2end/tests/ping_pong_streaming.cc", 
      "test/core/end2end/tests/proxy_auth.cc", 
      "test/core/end2end/tests/registered_call.cc", 
      "test/core/end2end/tests/request_with_flags.cc", 
      "test/core/end2end/tests/request_with_payload.cc", 
      "test/core/end2end/tests/resource_quota_server.cc", 
      "test/core/end2end/tests/server_finishes_request.cc", 
      "test/core/end2end/tests/shutdown_finishes_calls.cc", 
      "test/core/end2end/tests/shutdown_finishes_tags.cc", 
      "test/core/end2end/tests/simple_cacheable_request.cc", 
      "test/core/end2end/tests/simple_delayed_request.cc", 
      "test/core/end2end/tests/simple_metadata.cc", 
      "test/core/end2end/tests/simple_request.cc", 
      "test/core/end2end/tests/stream_compression_compressed_payload.cc", 
      "test/core/end2end/tests/stream_compression_payload.cc", 
      "test/core/end2end/tests/stream_compression_ping_pong_streaming.cc", 
      "test/core/end2end/tests/streaming_error_response.cc", 
      "test/core/end2end/tests/trailing_metadata.cc", 
      "test/core/end2end/tests/workaround_cronet_compression.cc", 
      "test/core/end2end/tests/write_buffering.cc", 
      "test/core/end2end/tests/write_buffering_at_end.cc"
    ], 
    "third_party": false, 
    "type": "lib"
  }, 
  {
    "deps": [
      "gpr", 
      "grpc_base", 
      "nanopb"
    ], 
    "headers": [
      "include/grpc/census.h"
    ], 
    "is_filegroup": true, 
    "language": "c", 
    "name": "census", 
    "src": [
      "include/grpc/census.h", 
      "src/core/ext/census/grpc_context.cc"
    ], 
    "third_party": false, 
    "type": "filegroup"
  }, 
  {
    "deps": [
      "gpr_base_headers"
    ], 
    "headers": [
      "test/core/util/cmdline.h"
    ], 
    "is_filegroup": true, 
    "language": "c", 
    "name": "cmdline", 
    "src": [
      "test/core/util/cmdline.cc", 
      "test/core/util/cmdline.h"
    ], 
    "third_party": false, 
    "type": "filegroup"
  }, 
  {
    "deps": [
      "gpr_base_headers"
    ], 
    "headers": [], 
    "is_filegroup": true, 
    "language": "c", 
    "name": "gpr_base", 
    "src": [
      "src/core/lib/gpr/alloc.cc", 
      "src/core/lib/gpr/arena.cc", 
      "src/core/lib/gpr/atm.cc", 
<<<<<<< HEAD
      "src/core/lib/gpr/cmdline.cc", 
=======
      "src/core/lib/gpr/avl.cc", 
>>>>>>> d3fb421f
      "src/core/lib/gpr/cpu_iphone.cc", 
      "src/core/lib/gpr/cpu_linux.cc", 
      "src/core/lib/gpr/cpu_posix.cc", 
      "src/core/lib/gpr/cpu_windows.cc", 
      "src/core/lib/gpr/env_linux.cc", 
      "src/core/lib/gpr/env_posix.cc", 
      "src/core/lib/gpr/env_windows.cc", 
      "src/core/lib/gpr/fork.cc", 
      "src/core/lib/gpr/host_port.cc", 
      "src/core/lib/gpr/log.cc", 
      "src/core/lib/gpr/log_android.cc", 
      "src/core/lib/gpr/log_linux.cc", 
      "src/core/lib/gpr/log_posix.cc", 
      "src/core/lib/gpr/log_windows.cc", 
      "src/core/lib/gpr/mpscq.cc", 
      "src/core/lib/gpr/murmur_hash.cc", 
      "src/core/lib/gpr/string.cc", 
      "src/core/lib/gpr/string_posix.cc", 
      "src/core/lib/gpr/string_util_windows.cc", 
      "src/core/lib/gpr/string_windows.cc", 
      "src/core/lib/gpr/sync.cc", 
      "src/core/lib/gpr/sync_posix.cc", 
      "src/core/lib/gpr/sync_windows.cc", 
      "src/core/lib/gpr/thd.cc", 
      "src/core/lib/gpr/thd_posix.cc", 
      "src/core/lib/gpr/thd_windows.cc", 
      "src/core/lib/gpr/time.cc", 
      "src/core/lib/gpr/time_posix.cc", 
      "src/core/lib/gpr/time_precise.cc", 
      "src/core/lib/gpr/time_windows.cc", 
      "src/core/lib/gpr/tls_pthread.cc", 
      "src/core/lib/gpr/tmpfile_msys.cc", 
      "src/core/lib/gpr/tmpfile_posix.cc", 
      "src/core/lib/gpr/tmpfile_windows.cc", 
      "src/core/lib/gpr/wrap_memcpy.cc", 
      "src/core/lib/profiling/basic_timers.cc", 
      "src/core/lib/profiling/stap_timers.cc"
    ], 
    "third_party": false, 
    "type": "filegroup"
  }, 
  {
    "deps": [
      "gpr_codegen"
    ], 
    "headers": [
      "include/grpc/support/alloc.h", 
      "include/grpc/support/atm.h", 
      "include/grpc/support/atm_gcc_atomic.h", 
      "include/grpc/support/atm_gcc_sync.h", 
      "include/grpc/support/atm_windows.h", 
<<<<<<< HEAD
      "include/grpc/support/cmdline.h", 
=======
      "include/grpc/support/avl.h", 
>>>>>>> d3fb421f
      "include/grpc/support/cpu.h", 
      "include/grpc/support/log.h", 
      "include/grpc/support/log_windows.h", 
      "include/grpc/support/port_platform.h", 
      "include/grpc/support/string_util.h", 
      "include/grpc/support/sync.h", 
      "include/grpc/support/sync_custom.h", 
      "include/grpc/support/sync_generic.h", 
      "include/grpc/support/sync_posix.h", 
      "include/grpc/support/sync_windows.h", 
      "include/grpc/support/thd.h", 
      "include/grpc/support/time.h", 
      "include/grpc/support/tls.h", 
      "include/grpc/support/tls_gcc.h", 
      "include/grpc/support/tls_msvc.h", 
      "include/grpc/support/tls_pthread.h", 
      "src/core/lib/gpr/arena.h", 
      "src/core/lib/gpr/env.h", 
      "src/core/lib/gpr/fork.h", 
      "src/core/lib/gpr/host_port.h", 
      "src/core/lib/gpr/mpscq.h", 
      "src/core/lib/gpr/murmur_hash.h", 
      "src/core/lib/gpr/spinlock.h", 
      "src/core/lib/gpr/string.h", 
      "src/core/lib/gpr/string_windows.h", 
      "src/core/lib/gpr/thd_internal.h", 
      "src/core/lib/gpr/time_precise.h", 
      "src/core/lib/gpr/tmpfile.h", 
      "src/core/lib/gpr/useful.h", 
      "src/core/lib/gprpp/abstract.h", 
      "src/core/lib/gprpp/atomic.h", 
      "src/core/lib/gprpp/atomic_with_atm.h", 
      "src/core/lib/gprpp/atomic_with_std.h", 
      "src/core/lib/gprpp/manual_constructor.h", 
      "src/core/lib/gprpp/memory.h", 
      "src/core/lib/profiling/timers.h"
    ], 
    "is_filegroup": true, 
    "language": "c", 
    "name": "gpr_base_headers", 
    "src": [
      "include/grpc/support/alloc.h", 
      "include/grpc/support/atm.h", 
      "include/grpc/support/atm_gcc_atomic.h", 
      "include/grpc/support/atm_gcc_sync.h", 
      "include/grpc/support/atm_windows.h", 
<<<<<<< HEAD
      "include/grpc/support/cmdline.h", 
=======
      "include/grpc/support/avl.h", 
>>>>>>> d3fb421f
      "include/grpc/support/cpu.h", 
      "include/grpc/support/log.h", 
      "include/grpc/support/log_windows.h", 
      "include/grpc/support/port_platform.h", 
      "include/grpc/support/string_util.h", 
      "include/grpc/support/sync.h", 
      "include/grpc/support/sync_custom.h", 
      "include/grpc/support/sync_generic.h", 
      "include/grpc/support/sync_posix.h", 
      "include/grpc/support/sync_windows.h", 
      "include/grpc/support/thd.h", 
      "include/grpc/support/time.h", 
      "include/grpc/support/tls.h", 
      "include/grpc/support/tls_gcc.h", 
      "include/grpc/support/tls_msvc.h", 
      "include/grpc/support/tls_pthread.h", 
      "src/core/lib/gpr/arena.h", 
      "src/core/lib/gpr/env.h", 
      "src/core/lib/gpr/fork.h", 
      "src/core/lib/gpr/host_port.h", 
      "src/core/lib/gpr/mpscq.h", 
      "src/core/lib/gpr/murmur_hash.h", 
      "src/core/lib/gpr/spinlock.h", 
      "src/core/lib/gpr/string.h", 
      "src/core/lib/gpr/string_windows.h", 
      "src/core/lib/gpr/thd_internal.h", 
      "src/core/lib/gpr/time_precise.h", 
      "src/core/lib/gpr/tmpfile.h", 
      "src/core/lib/gpr/useful.h", 
      "src/core/lib/gprpp/abstract.h", 
      "src/core/lib/gprpp/atomic.h", 
      "src/core/lib/gprpp/atomic_with_atm.h", 
      "src/core/lib/gprpp/atomic_with_std.h", 
      "src/core/lib/gprpp/manual_constructor.h", 
      "src/core/lib/gprpp/memory.h", 
      "src/core/lib/profiling/timers.h"
    ], 
    "third_party": false, 
    "type": "filegroup"
  }, 
  {
    "deps": [], 
    "headers": [
      "include/grpc/impl/codegen/atm.h", 
      "include/grpc/impl/codegen/atm_gcc_atomic.h", 
      "include/grpc/impl/codegen/atm_gcc_sync.h", 
      "include/grpc/impl/codegen/atm_windows.h", 
      "include/grpc/impl/codegen/fork.h", 
      "include/grpc/impl/codegen/gpr_slice.h", 
      "include/grpc/impl/codegen/gpr_types.h", 
      "include/grpc/impl/codegen/port_platform.h", 
      "include/grpc/impl/codegen/sync.h", 
      "include/grpc/impl/codegen/sync_custom.h", 
      "include/grpc/impl/codegen/sync_generic.h", 
      "include/grpc/impl/codegen/sync_posix.h", 
      "include/grpc/impl/codegen/sync_windows.h"
    ], 
    "is_filegroup": true, 
    "language": "c", 
    "name": "gpr_codegen", 
    "src": [
      "include/grpc/impl/codegen/atm.h", 
      "include/grpc/impl/codegen/atm_gcc_atomic.h", 
      "include/grpc/impl/codegen/atm_gcc_sync.h", 
      "include/grpc/impl/codegen/atm_windows.h", 
      "include/grpc/impl/codegen/fork.h", 
      "include/grpc/impl/codegen/gpr_slice.h", 
      "include/grpc/impl/codegen/gpr_types.h", 
      "include/grpc/impl/codegen/port_platform.h", 
      "include/grpc/impl/codegen/sync.h", 
      "include/grpc/impl/codegen/sync_custom.h", 
      "include/grpc/impl/codegen/sync_generic.h", 
      "include/grpc/impl/codegen/sync_posix.h", 
      "include/grpc/impl/codegen/sync_windows.h"
    ], 
    "third_party": false, 
    "type": "filegroup"
  }, 
  {
    "deps": [
      "gpr", 
      "grpc", 
      "grpc++_codegen_base", 
      "grpc++_common"
    ], 
    "headers": [], 
    "is_filegroup": true, 
    "language": "c", 
    "name": "grpc++_base", 
    "src": [], 
    "third_party": false, 
    "type": "filegroup"
  }, 
  {
    "deps": [
      "gpr", 
      "grpc++_codegen_base", 
      "grpc++_common", 
      "grpc_unsecure"
    ], 
    "headers": [], 
    "is_filegroup": true, 
    "language": "c", 
    "name": "grpc++_base_unsecure", 
    "src": [], 
    "third_party": false, 
    "type": "filegroup"
  }, 
  {
    "deps": [
      "gpr", 
      "grpc_base_headers", 
      "grpc_codegen", 
      "grpc_trace"
    ], 
    "headers": [], 
    "is_filegroup": true, 
    "language": "c", 
    "name": "grpc_base", 
    "src": [
      "src/core/lib/avl/avl.cc", 
      "src/core/lib/backoff/backoff.cc", 
      "src/core/lib/channel/channel_args.cc", 
      "src/core/lib/channel/channel_stack.cc", 
      "src/core/lib/channel/channel_stack_builder.cc", 
      "src/core/lib/channel/connected_channel.cc", 
      "src/core/lib/channel/handshaker.cc", 
      "src/core/lib/channel/handshaker_factory.cc", 
      "src/core/lib/channel/handshaker_registry.cc", 
      "src/core/lib/compression/compression.cc", 
      "src/core/lib/compression/compression_internal.cc", 
      "src/core/lib/compression/message_compress.cc", 
      "src/core/lib/compression/stream_compression.cc", 
      "src/core/lib/compression/stream_compression_gzip.cc", 
      "src/core/lib/compression/stream_compression_identity.cc", 
      "src/core/lib/debug/stats.cc", 
      "src/core/lib/debug/stats_data.cc", 
      "src/core/lib/http/format_request.cc", 
      "src/core/lib/http/httpcli.cc", 
      "src/core/lib/http/parser.cc", 
      "src/core/lib/iomgr/call_combiner.cc", 
      "src/core/lib/iomgr/combiner.cc", 
      "src/core/lib/iomgr/endpoint.cc", 
      "src/core/lib/iomgr/endpoint_pair_posix.cc", 
      "src/core/lib/iomgr/endpoint_pair_uv.cc", 
      "src/core/lib/iomgr/endpoint_pair_windows.cc", 
      "src/core/lib/iomgr/error.cc", 
      "src/core/lib/iomgr/ev_epoll1_linux.cc", 
      "src/core/lib/iomgr/ev_epollex_linux.cc", 
      "src/core/lib/iomgr/ev_epollsig_linux.cc", 
      "src/core/lib/iomgr/ev_poll_posix.cc", 
      "src/core/lib/iomgr/ev_posix.cc", 
      "src/core/lib/iomgr/ev_windows.cc", 
      "src/core/lib/iomgr/exec_ctx.cc", 
      "src/core/lib/iomgr/executor.cc", 
      "src/core/lib/iomgr/fork_posix.cc", 
      "src/core/lib/iomgr/fork_windows.cc", 
      "src/core/lib/iomgr/gethostname_fallback.cc", 
      "src/core/lib/iomgr/gethostname_host_name_max.cc", 
      "src/core/lib/iomgr/gethostname_sysconf.cc", 
      "src/core/lib/iomgr/iocp_windows.cc", 
      "src/core/lib/iomgr/iomgr.cc", 
      "src/core/lib/iomgr/iomgr_posix.cc", 
      "src/core/lib/iomgr/iomgr_uv.cc", 
      "src/core/lib/iomgr/iomgr_windows.cc", 
      "src/core/lib/iomgr/is_epollexclusive_available.cc", 
      "src/core/lib/iomgr/load_file.cc", 
      "src/core/lib/iomgr/lockfree_event.cc", 
      "src/core/lib/iomgr/network_status_tracker.cc", 
      "src/core/lib/iomgr/polling_entity.cc", 
      "src/core/lib/iomgr/pollset_set_uv.cc", 
      "src/core/lib/iomgr/pollset_set_windows.cc", 
      "src/core/lib/iomgr/pollset_uv.cc", 
      "src/core/lib/iomgr/pollset_windows.cc", 
      "src/core/lib/iomgr/resolve_address_posix.cc", 
      "src/core/lib/iomgr/resolve_address_uv.cc", 
      "src/core/lib/iomgr/resolve_address_windows.cc", 
      "src/core/lib/iomgr/resource_quota.cc", 
      "src/core/lib/iomgr/sockaddr_utils.cc", 
      "src/core/lib/iomgr/socket_factory_posix.cc", 
      "src/core/lib/iomgr/socket_mutator.cc", 
      "src/core/lib/iomgr/socket_utils_common_posix.cc", 
      "src/core/lib/iomgr/socket_utils_linux.cc", 
      "src/core/lib/iomgr/socket_utils_posix.cc", 
      "src/core/lib/iomgr/socket_utils_uv.cc", 
      "src/core/lib/iomgr/socket_utils_windows.cc", 
      "src/core/lib/iomgr/socket_windows.cc", 
      "src/core/lib/iomgr/tcp_client_posix.cc", 
      "src/core/lib/iomgr/tcp_client_uv.cc", 
      "src/core/lib/iomgr/tcp_client_windows.cc", 
      "src/core/lib/iomgr/tcp_posix.cc", 
      "src/core/lib/iomgr/tcp_server_posix.cc", 
      "src/core/lib/iomgr/tcp_server_utils_posix_common.cc", 
      "src/core/lib/iomgr/tcp_server_utils_posix_ifaddrs.cc", 
      "src/core/lib/iomgr/tcp_server_utils_posix_noifaddrs.cc", 
      "src/core/lib/iomgr/tcp_server_uv.cc", 
      "src/core/lib/iomgr/tcp_server_windows.cc", 
      "src/core/lib/iomgr/tcp_uv.cc", 
      "src/core/lib/iomgr/tcp_windows.cc", 
      "src/core/lib/iomgr/time_averaged_stats.cc", 
      "src/core/lib/iomgr/timer_generic.cc", 
      "src/core/lib/iomgr/timer_heap.cc", 
      "src/core/lib/iomgr/timer_manager.cc", 
      "src/core/lib/iomgr/timer_uv.cc", 
      "src/core/lib/iomgr/udp_server.cc", 
      "src/core/lib/iomgr/unix_sockets_posix.cc", 
      "src/core/lib/iomgr/unix_sockets_posix_noop.cc", 
      "src/core/lib/iomgr/wakeup_fd_cv.cc", 
      "src/core/lib/iomgr/wakeup_fd_eventfd.cc", 
      "src/core/lib/iomgr/wakeup_fd_nospecial.cc", 
      "src/core/lib/iomgr/wakeup_fd_pipe.cc", 
      "src/core/lib/iomgr/wakeup_fd_posix.cc", 
      "src/core/lib/json/json.cc", 
      "src/core/lib/json/json_reader.cc", 
      "src/core/lib/json/json_string.cc", 
      "src/core/lib/json/json_writer.cc", 
      "src/core/lib/slice/b64.cc", 
      "src/core/lib/slice/percent_encoding.cc", 
      "src/core/lib/slice/slice.cc", 
      "src/core/lib/slice/slice_buffer.cc", 
      "src/core/lib/slice/slice_hash_table.cc", 
      "src/core/lib/slice/slice_intern.cc", 
      "src/core/lib/slice/slice_string_helpers.cc", 
      "src/core/lib/surface/api_trace.cc", 
      "src/core/lib/surface/byte_buffer.cc", 
      "src/core/lib/surface/byte_buffer_reader.cc", 
      "src/core/lib/surface/call.cc", 
      "src/core/lib/surface/call_details.cc", 
      "src/core/lib/surface/call_log_batch.cc", 
      "src/core/lib/surface/channel.cc", 
      "src/core/lib/surface/channel_init.cc", 
      "src/core/lib/surface/channel_ping.cc", 
      "src/core/lib/surface/channel_stack_type.cc", 
      "src/core/lib/surface/completion_queue.cc", 
      "src/core/lib/surface/completion_queue_factory.cc", 
      "src/core/lib/surface/event_string.cc", 
      "src/core/lib/surface/lame_client.cc", 
      "src/core/lib/surface/metadata_array.cc", 
      "src/core/lib/surface/server.cc", 
      "src/core/lib/surface/validate_metadata.cc", 
      "src/core/lib/surface/version.cc", 
      "src/core/lib/transport/bdp_estimator.cc", 
      "src/core/lib/transport/byte_stream.cc", 
      "src/core/lib/transport/connectivity_state.cc", 
      "src/core/lib/transport/error_utils.cc", 
      "src/core/lib/transport/metadata.cc", 
      "src/core/lib/transport/metadata_batch.cc", 
      "src/core/lib/transport/pid_controller.cc", 
      "src/core/lib/transport/service_config.cc", 
      "src/core/lib/transport/static_metadata.cc", 
      "src/core/lib/transport/status_conversion.cc", 
      "src/core/lib/transport/timeout_encoding.cc", 
      "src/core/lib/transport/transport.cc", 
      "src/core/lib/transport/transport_op_string.cc"
    ], 
    "third_party": false, 
    "type": "filegroup"
  }, 
  {
    "deps": [
      "gpr", 
      "grpc_codegen", 
      "grpc_trace_headers"
    ], 
    "headers": [
      "include/grpc/byte_buffer.h", 
      "include/grpc/byte_buffer_reader.h", 
      "include/grpc/compression.h", 
      "include/grpc/fork.h", 
      "include/grpc/grpc.h", 
      "include/grpc/grpc_posix.h", 
      "include/grpc/grpc_security_constants.h", 
      "include/grpc/load_reporting.h", 
      "include/grpc/slice.h", 
      "include/grpc/slice_buffer.h", 
      "include/grpc/status.h", 
      "include/grpc/support/workaround_list.h", 
      "src/core/lib/avl/avl.h", 
      "src/core/lib/backoff/backoff.h", 
      "src/core/lib/channel/channel_args.h", 
      "src/core/lib/channel/channel_stack.h", 
      "src/core/lib/channel/channel_stack_builder.h", 
      "src/core/lib/channel/connected_channel.h", 
      "src/core/lib/channel/context.h", 
      "src/core/lib/channel/handshaker.h", 
      "src/core/lib/channel/handshaker_factory.h", 
      "src/core/lib/channel/handshaker_registry.h", 
      "src/core/lib/compression/algorithm_metadata.h", 
      "src/core/lib/compression/compression_internal.h", 
      "src/core/lib/compression/message_compress.h", 
      "src/core/lib/compression/stream_compression.h", 
      "src/core/lib/compression/stream_compression_gzip.h", 
      "src/core/lib/compression/stream_compression_identity.h", 
      "src/core/lib/debug/stats.h", 
      "src/core/lib/debug/stats_data.h", 
      "src/core/lib/gprpp/debug_location.h", 
      "src/core/lib/gprpp/inlined_vector.h", 
      "src/core/lib/gprpp/orphanable.h", 
      "src/core/lib/gprpp/ref_counted.h", 
      "src/core/lib/gprpp/ref_counted_ptr.h", 
      "src/core/lib/http/format_request.h", 
      "src/core/lib/http/httpcli.h", 
      "src/core/lib/http/parser.h", 
      "src/core/lib/iomgr/block_annotate.h", 
      "src/core/lib/iomgr/call_combiner.h", 
      "src/core/lib/iomgr/closure.h", 
      "src/core/lib/iomgr/combiner.h", 
      "src/core/lib/iomgr/endpoint.h", 
      "src/core/lib/iomgr/endpoint_pair.h", 
      "src/core/lib/iomgr/error.h", 
      "src/core/lib/iomgr/error_internal.h", 
      "src/core/lib/iomgr/ev_epoll1_linux.h", 
      "src/core/lib/iomgr/ev_epollex_linux.h", 
      "src/core/lib/iomgr/ev_epollsig_linux.h", 
      "src/core/lib/iomgr/ev_poll_posix.h", 
      "src/core/lib/iomgr/ev_posix.h", 
      "src/core/lib/iomgr/exec_ctx.h", 
      "src/core/lib/iomgr/executor.h", 
      "src/core/lib/iomgr/gethostname.h", 
      "src/core/lib/iomgr/iocp_windows.h", 
      "src/core/lib/iomgr/iomgr.h", 
      "src/core/lib/iomgr/iomgr_internal.h", 
      "src/core/lib/iomgr/iomgr_posix.h", 
      "src/core/lib/iomgr/iomgr_uv.h", 
      "src/core/lib/iomgr/is_epollexclusive_available.h", 
      "src/core/lib/iomgr/load_file.h", 
      "src/core/lib/iomgr/lockfree_event.h", 
      "src/core/lib/iomgr/nameser.h", 
      "src/core/lib/iomgr/network_status_tracker.h", 
      "src/core/lib/iomgr/polling_entity.h", 
      "src/core/lib/iomgr/pollset.h", 
      "src/core/lib/iomgr/pollset_set.h", 
      "src/core/lib/iomgr/pollset_set_windows.h", 
      "src/core/lib/iomgr/pollset_uv.h", 
      "src/core/lib/iomgr/pollset_windows.h", 
      "src/core/lib/iomgr/port.h", 
      "src/core/lib/iomgr/resolve_address.h", 
      "src/core/lib/iomgr/resource_quota.h", 
      "src/core/lib/iomgr/sockaddr.h", 
      "src/core/lib/iomgr/sockaddr_posix.h", 
      "src/core/lib/iomgr/sockaddr_utils.h", 
      "src/core/lib/iomgr/sockaddr_windows.h", 
      "src/core/lib/iomgr/socket_factory_posix.h", 
      "src/core/lib/iomgr/socket_mutator.h", 
      "src/core/lib/iomgr/socket_utils.h", 
      "src/core/lib/iomgr/socket_utils_posix.h", 
      "src/core/lib/iomgr/socket_windows.h", 
      "src/core/lib/iomgr/sys_epoll_wrapper.h", 
      "src/core/lib/iomgr/tcp_client.h", 
      "src/core/lib/iomgr/tcp_client_posix.h", 
      "src/core/lib/iomgr/tcp_posix.h", 
      "src/core/lib/iomgr/tcp_server.h", 
      "src/core/lib/iomgr/tcp_server_utils_posix.h", 
      "src/core/lib/iomgr/tcp_uv.h", 
      "src/core/lib/iomgr/tcp_windows.h", 
      "src/core/lib/iomgr/time_averaged_stats.h", 
      "src/core/lib/iomgr/timer.h", 
      "src/core/lib/iomgr/timer_generic.h", 
      "src/core/lib/iomgr/timer_heap.h", 
      "src/core/lib/iomgr/timer_manager.h", 
      "src/core/lib/iomgr/timer_uv.h", 
      "src/core/lib/iomgr/udp_server.h", 
      "src/core/lib/iomgr/unix_sockets_posix.h", 
      "src/core/lib/iomgr/wakeup_fd_cv.h", 
      "src/core/lib/iomgr/wakeup_fd_pipe.h", 
      "src/core/lib/iomgr/wakeup_fd_posix.h", 
      "src/core/lib/json/json.h", 
      "src/core/lib/json/json_common.h", 
      "src/core/lib/json/json_reader.h", 
      "src/core/lib/json/json_writer.h", 
      "src/core/lib/slice/b64.h", 
      "src/core/lib/slice/percent_encoding.h", 
      "src/core/lib/slice/slice_hash_table.h", 
      "src/core/lib/slice/slice_internal.h", 
      "src/core/lib/slice/slice_string_helpers.h", 
      "src/core/lib/surface/api_trace.h", 
      "src/core/lib/surface/call.h", 
      "src/core/lib/surface/call_test_only.h", 
      "src/core/lib/surface/channel.h", 
      "src/core/lib/surface/channel_init.h", 
      "src/core/lib/surface/channel_stack_type.h", 
      "src/core/lib/surface/completion_queue.h", 
      "src/core/lib/surface/completion_queue_factory.h", 
      "src/core/lib/surface/event_string.h", 
      "src/core/lib/surface/init.h", 
      "src/core/lib/surface/lame_client.h", 
      "src/core/lib/surface/server.h", 
      "src/core/lib/surface/validate_metadata.h", 
      "src/core/lib/transport/bdp_estimator.h", 
      "src/core/lib/transport/byte_stream.h", 
      "src/core/lib/transport/connectivity_state.h", 
      "src/core/lib/transport/error_utils.h", 
      "src/core/lib/transport/http2_errors.h", 
      "src/core/lib/transport/metadata.h", 
      "src/core/lib/transport/metadata_batch.h", 
      "src/core/lib/transport/pid_controller.h", 
      "src/core/lib/transport/service_config.h", 
      "src/core/lib/transport/static_metadata.h", 
      "src/core/lib/transport/status_conversion.h", 
      "src/core/lib/transport/timeout_encoding.h", 
      "src/core/lib/transport/transport.h", 
      "src/core/lib/transport/transport_impl.h"
    ], 
    "is_filegroup": true, 
    "language": "c", 
    "name": "grpc_base_headers", 
    "src": [
      "include/grpc/byte_buffer.h", 
      "include/grpc/byte_buffer_reader.h", 
      "include/grpc/compression.h", 
      "include/grpc/fork.h", 
      "include/grpc/grpc.h", 
      "include/grpc/grpc_posix.h", 
      "include/grpc/grpc_security_constants.h", 
      "include/grpc/load_reporting.h", 
      "include/grpc/slice.h", 
      "include/grpc/slice_buffer.h", 
      "include/grpc/status.h", 
      "include/grpc/support/workaround_list.h", 
      "src/core/lib/avl/avl.h", 
      "src/core/lib/backoff/backoff.h", 
      "src/core/lib/channel/channel_args.h", 
      "src/core/lib/channel/channel_stack.h", 
      "src/core/lib/channel/channel_stack_builder.h", 
      "src/core/lib/channel/connected_channel.h", 
      "src/core/lib/channel/context.h", 
      "src/core/lib/channel/handshaker.h", 
      "src/core/lib/channel/handshaker_factory.h", 
      "src/core/lib/channel/handshaker_registry.h", 
      "src/core/lib/compression/algorithm_metadata.h", 
      "src/core/lib/compression/compression_internal.h", 
      "src/core/lib/compression/message_compress.h", 
      "src/core/lib/compression/stream_compression.h", 
      "src/core/lib/compression/stream_compression_gzip.h", 
      "src/core/lib/compression/stream_compression_identity.h", 
      "src/core/lib/debug/stats.h", 
      "src/core/lib/debug/stats_data.h", 
      "src/core/lib/gprpp/debug_location.h", 
      "src/core/lib/gprpp/inlined_vector.h", 
      "src/core/lib/gprpp/orphanable.h", 
      "src/core/lib/gprpp/ref_counted.h", 
      "src/core/lib/gprpp/ref_counted_ptr.h", 
      "src/core/lib/http/format_request.h", 
      "src/core/lib/http/httpcli.h", 
      "src/core/lib/http/parser.h", 
      "src/core/lib/iomgr/block_annotate.h", 
      "src/core/lib/iomgr/call_combiner.h", 
      "src/core/lib/iomgr/closure.h", 
      "src/core/lib/iomgr/combiner.h", 
      "src/core/lib/iomgr/endpoint.h", 
      "src/core/lib/iomgr/endpoint_pair.h", 
      "src/core/lib/iomgr/error.h", 
      "src/core/lib/iomgr/error_internal.h", 
      "src/core/lib/iomgr/ev_epoll1_linux.h", 
      "src/core/lib/iomgr/ev_epollex_linux.h", 
      "src/core/lib/iomgr/ev_epollsig_linux.h", 
      "src/core/lib/iomgr/ev_poll_posix.h", 
      "src/core/lib/iomgr/ev_posix.h", 
      "src/core/lib/iomgr/exec_ctx.h", 
      "src/core/lib/iomgr/executor.h", 
      "src/core/lib/iomgr/gethostname.h", 
      "src/core/lib/iomgr/iocp_windows.h", 
      "src/core/lib/iomgr/iomgr.h", 
      "src/core/lib/iomgr/iomgr_internal.h", 
      "src/core/lib/iomgr/iomgr_posix.h", 
      "src/core/lib/iomgr/iomgr_uv.h", 
      "src/core/lib/iomgr/is_epollexclusive_available.h", 
      "src/core/lib/iomgr/load_file.h", 
      "src/core/lib/iomgr/lockfree_event.h", 
      "src/core/lib/iomgr/nameser.h", 
      "src/core/lib/iomgr/network_status_tracker.h", 
      "src/core/lib/iomgr/polling_entity.h", 
      "src/core/lib/iomgr/pollset.h", 
      "src/core/lib/iomgr/pollset_set.h", 
      "src/core/lib/iomgr/pollset_set_windows.h", 
      "src/core/lib/iomgr/pollset_uv.h", 
      "src/core/lib/iomgr/pollset_windows.h", 
      "src/core/lib/iomgr/port.h", 
      "src/core/lib/iomgr/resolve_address.h", 
      "src/core/lib/iomgr/resource_quota.h", 
      "src/core/lib/iomgr/sockaddr.h", 
      "src/core/lib/iomgr/sockaddr_posix.h", 
      "src/core/lib/iomgr/sockaddr_utils.h", 
      "src/core/lib/iomgr/sockaddr_windows.h", 
      "src/core/lib/iomgr/socket_factory_posix.h", 
      "src/core/lib/iomgr/socket_mutator.h", 
      "src/core/lib/iomgr/socket_utils.h", 
      "src/core/lib/iomgr/socket_utils_posix.h", 
      "src/core/lib/iomgr/socket_windows.h", 
      "src/core/lib/iomgr/sys_epoll_wrapper.h", 
      "src/core/lib/iomgr/tcp_client.h", 
      "src/core/lib/iomgr/tcp_client_posix.h", 
      "src/core/lib/iomgr/tcp_posix.h", 
      "src/core/lib/iomgr/tcp_server.h", 
      "src/core/lib/iomgr/tcp_server_utils_posix.h", 
      "src/core/lib/iomgr/tcp_uv.h", 
      "src/core/lib/iomgr/tcp_windows.h", 
      "src/core/lib/iomgr/time_averaged_stats.h", 
      "src/core/lib/iomgr/timer.h", 
      "src/core/lib/iomgr/timer_generic.h", 
      "src/core/lib/iomgr/timer_heap.h", 
      "src/core/lib/iomgr/timer_manager.h", 
      "src/core/lib/iomgr/timer_uv.h", 
      "src/core/lib/iomgr/udp_server.h", 
      "src/core/lib/iomgr/unix_sockets_posix.h", 
      "src/core/lib/iomgr/wakeup_fd_cv.h", 
      "src/core/lib/iomgr/wakeup_fd_pipe.h", 
      "src/core/lib/iomgr/wakeup_fd_posix.h", 
      "src/core/lib/json/json.h", 
      "src/core/lib/json/json_common.h", 
      "src/core/lib/json/json_reader.h", 
      "src/core/lib/json/json_writer.h", 
      "src/core/lib/slice/b64.h", 
      "src/core/lib/slice/percent_encoding.h", 
      "src/core/lib/slice/slice_hash_table.h", 
      "src/core/lib/slice/slice_internal.h", 
      "src/core/lib/slice/slice_string_helpers.h", 
      "src/core/lib/surface/api_trace.h", 
      "src/core/lib/surface/call.h", 
      "src/core/lib/surface/call_test_only.h", 
      "src/core/lib/surface/channel.h", 
      "src/core/lib/surface/channel_init.h", 
      "src/core/lib/surface/channel_stack_type.h", 
      "src/core/lib/surface/completion_queue.h", 
      "src/core/lib/surface/completion_queue_factory.h", 
      "src/core/lib/surface/event_string.h", 
      "src/core/lib/surface/init.h", 
      "src/core/lib/surface/lame_client.h", 
      "src/core/lib/surface/server.h", 
      "src/core/lib/surface/validate_metadata.h", 
      "src/core/lib/transport/bdp_estimator.h", 
      "src/core/lib/transport/byte_stream.h", 
      "src/core/lib/transport/connectivity_state.h", 
      "src/core/lib/transport/error_utils.h", 
      "src/core/lib/transport/http2_errors.h", 
      "src/core/lib/transport/metadata.h", 
      "src/core/lib/transport/metadata_batch.h", 
      "src/core/lib/transport/pid_controller.h", 
      "src/core/lib/transport/service_config.h", 
      "src/core/lib/transport/static_metadata.h", 
      "src/core/lib/transport/status_conversion.h", 
      "src/core/lib/transport/timeout_encoding.h", 
      "src/core/lib/transport/transport.h", 
      "src/core/lib/transport/transport_impl.h"
    ], 
    "third_party": false, 
    "type": "filegroup"
  }, 
  {
    "deps": [
      "gpr", 
      "grpc_base", 
      "grpc_deadline_filter"
    ], 
    "headers": [
      "src/core/ext/filters/client_channel/backup_poller.h", 
      "src/core/ext/filters/client_channel/client_channel.h", 
      "src/core/ext/filters/client_channel/client_channel_factory.h", 
      "src/core/ext/filters/client_channel/connector.h", 
      "src/core/ext/filters/client_channel/http_connect_handshaker.h", 
      "src/core/ext/filters/client_channel/http_proxy.h", 
      "src/core/ext/filters/client_channel/lb_policy.h", 
      "src/core/ext/filters/client_channel/lb_policy_factory.h", 
      "src/core/ext/filters/client_channel/lb_policy_registry.h", 
      "src/core/ext/filters/client_channel/parse_address.h", 
      "src/core/ext/filters/client_channel/proxy_mapper.h", 
      "src/core/ext/filters/client_channel/proxy_mapper_registry.h", 
      "src/core/ext/filters/client_channel/resolver.h", 
      "src/core/ext/filters/client_channel/resolver_factory.h", 
      "src/core/ext/filters/client_channel/resolver_registry.h", 
      "src/core/ext/filters/client_channel/retry_throttle.h", 
      "src/core/ext/filters/client_channel/subchannel.h", 
      "src/core/ext/filters/client_channel/subchannel_index.h", 
      "src/core/ext/filters/client_channel/uri_parser.h"
    ], 
    "is_filegroup": true, 
    "language": "c", 
    "name": "grpc_client_channel", 
    "src": [
      "src/core/ext/filters/client_channel/backup_poller.cc", 
      "src/core/ext/filters/client_channel/backup_poller.h", 
      "src/core/ext/filters/client_channel/channel_connectivity.cc", 
      "src/core/ext/filters/client_channel/client_channel.cc", 
      "src/core/ext/filters/client_channel/client_channel.h", 
      "src/core/ext/filters/client_channel/client_channel_factory.cc", 
      "src/core/ext/filters/client_channel/client_channel_factory.h", 
      "src/core/ext/filters/client_channel/client_channel_plugin.cc", 
      "src/core/ext/filters/client_channel/connector.cc", 
      "src/core/ext/filters/client_channel/connector.h", 
      "src/core/ext/filters/client_channel/http_connect_handshaker.cc", 
      "src/core/ext/filters/client_channel/http_connect_handshaker.h", 
      "src/core/ext/filters/client_channel/http_proxy.cc", 
      "src/core/ext/filters/client_channel/http_proxy.h", 
      "src/core/ext/filters/client_channel/lb_policy.cc", 
      "src/core/ext/filters/client_channel/lb_policy.h", 
      "src/core/ext/filters/client_channel/lb_policy_factory.cc", 
      "src/core/ext/filters/client_channel/lb_policy_factory.h", 
      "src/core/ext/filters/client_channel/lb_policy_registry.cc", 
      "src/core/ext/filters/client_channel/lb_policy_registry.h", 
      "src/core/ext/filters/client_channel/parse_address.cc", 
      "src/core/ext/filters/client_channel/parse_address.h", 
      "src/core/ext/filters/client_channel/proxy_mapper.cc", 
      "src/core/ext/filters/client_channel/proxy_mapper.h", 
      "src/core/ext/filters/client_channel/proxy_mapper_registry.cc", 
      "src/core/ext/filters/client_channel/proxy_mapper_registry.h", 
      "src/core/ext/filters/client_channel/resolver.cc", 
      "src/core/ext/filters/client_channel/resolver.h", 
      "src/core/ext/filters/client_channel/resolver_factory.cc", 
      "src/core/ext/filters/client_channel/resolver_factory.h", 
      "src/core/ext/filters/client_channel/resolver_registry.cc", 
      "src/core/ext/filters/client_channel/resolver_registry.h", 
      "src/core/ext/filters/client_channel/retry_throttle.cc", 
      "src/core/ext/filters/client_channel/retry_throttle.h", 
      "src/core/ext/filters/client_channel/subchannel.cc", 
      "src/core/ext/filters/client_channel/subchannel.h", 
      "src/core/ext/filters/client_channel/subchannel_index.cc", 
      "src/core/ext/filters/client_channel/subchannel_index.h", 
      "src/core/ext/filters/client_channel/uri_parser.cc", 
      "src/core/ext/filters/client_channel/uri_parser.h"
    ], 
    "third_party": false, 
    "type": "filegroup"
  }, 
  {
    "deps": [
      "gpr_codegen"
    ], 
    "headers": [
      "include/grpc/impl/codegen/byte_buffer.h", 
      "include/grpc/impl/codegen/byte_buffer_reader.h", 
      "include/grpc/impl/codegen/compression_types.h", 
      "include/grpc/impl/codegen/connectivity_state.h", 
      "include/grpc/impl/codegen/grpc_types.h", 
      "include/grpc/impl/codegen/propagation_bits.h", 
      "include/grpc/impl/codegen/slice.h", 
      "include/grpc/impl/codegen/status.h"
    ], 
    "is_filegroup": true, 
    "language": "c", 
    "name": "grpc_codegen", 
    "src": [
      "include/grpc/impl/codegen/byte_buffer.h", 
      "include/grpc/impl/codegen/byte_buffer_reader.h", 
      "include/grpc/impl/codegen/compression_types.h", 
      "include/grpc/impl/codegen/connectivity_state.h", 
      "include/grpc/impl/codegen/grpc_types.h", 
      "include/grpc/impl/codegen/propagation_bits.h", 
      "include/grpc/impl/codegen/slice.h", 
      "include/grpc/impl/codegen/status.h"
    ], 
    "third_party": false, 
    "type": "filegroup"
  }, 
  {
    "deps": [
      "gpr", 
      "grpc_base"
    ], 
    "headers": [
      "src/core/ext/filters/deadline/deadline_filter.h"
    ], 
    "is_filegroup": true, 
    "language": "c", 
    "name": "grpc_deadline_filter", 
    "src": [
      "src/core/ext/filters/deadline/deadline_filter.cc", 
      "src/core/ext/filters/deadline/deadline_filter.h"
    ], 
    "third_party": false, 
    "type": "filegroup"
  }, 
  {
    "deps": [
      "gpr", 
      "grpc_base"
    ], 
    "headers": [
      "src/core/ext/filters/http/client/http_client_filter.h", 
      "src/core/ext/filters/http/message_compress/message_compress_filter.h", 
      "src/core/ext/filters/http/server/http_server_filter.h"
    ], 
    "is_filegroup": true, 
    "language": "c", 
    "name": "grpc_http_filters", 
    "src": [
      "src/core/ext/filters/http/client/http_client_filter.cc", 
      "src/core/ext/filters/http/client/http_client_filter.h", 
      "src/core/ext/filters/http/http_filters_plugin.cc", 
      "src/core/ext/filters/http/message_compress/message_compress_filter.cc", 
      "src/core/ext/filters/http/message_compress/message_compress_filter.h", 
      "src/core/ext/filters/http/server/http_server_filter.cc", 
      "src/core/ext/filters/http/server/http_server_filter.h"
    ], 
    "third_party": false, 
    "type": "filegroup"
  }, 
  {
    "deps": [
      "gpr", 
      "grpc_base", 
      "grpc_client_channel", 
      "grpc_resolver_fake", 
      "nanopb"
    ], 
    "headers": [
      "src/core/ext/filters/client_channel/lb_policy/grpclb/client_load_reporting_filter.h", 
      "src/core/ext/filters/client_channel/lb_policy/grpclb/grpclb.h", 
      "src/core/ext/filters/client_channel/lb_policy/grpclb/grpclb_channel.h", 
      "src/core/ext/filters/client_channel/lb_policy/grpclb/grpclb_client_stats.h", 
      "src/core/ext/filters/client_channel/lb_policy/grpclb/load_balancer_api.h", 
      "src/core/ext/filters/client_channel/lb_policy/grpclb/proto/grpc/lb/v1/load_balancer.pb.h"
    ], 
    "is_filegroup": true, 
    "language": "c", 
    "name": "grpc_lb_policy_grpclb", 
    "src": [
      "src/core/ext/filters/client_channel/lb_policy/grpclb/client_load_reporting_filter.cc", 
      "src/core/ext/filters/client_channel/lb_policy/grpclb/client_load_reporting_filter.h", 
      "src/core/ext/filters/client_channel/lb_policy/grpclb/grpclb.cc", 
      "src/core/ext/filters/client_channel/lb_policy/grpclb/grpclb.h", 
      "src/core/ext/filters/client_channel/lb_policy/grpclb/grpclb_channel.cc", 
      "src/core/ext/filters/client_channel/lb_policy/grpclb/grpclb_channel.h", 
      "src/core/ext/filters/client_channel/lb_policy/grpclb/grpclb_client_stats.cc", 
      "src/core/ext/filters/client_channel/lb_policy/grpclb/grpclb_client_stats.h", 
      "src/core/ext/filters/client_channel/lb_policy/grpclb/load_balancer_api.cc", 
      "src/core/ext/filters/client_channel/lb_policy/grpclb/load_balancer_api.h", 
      "src/core/ext/filters/client_channel/lb_policy/grpclb/proto/grpc/lb/v1/load_balancer.pb.c", 
      "src/core/ext/filters/client_channel/lb_policy/grpclb/proto/grpc/lb/v1/load_balancer.pb.h"
    ], 
    "third_party": false, 
    "type": "filegroup"
  }, 
  {
    "deps": [
      "gpr", 
      "grpc_base", 
      "grpc_client_channel", 
      "grpc_resolver_fake", 
      "grpc_secure", 
      "nanopb"
    ], 
    "headers": [
      "src/core/ext/filters/client_channel/lb_policy/grpclb/client_load_reporting_filter.h", 
      "src/core/ext/filters/client_channel/lb_policy/grpclb/grpclb.h", 
      "src/core/ext/filters/client_channel/lb_policy/grpclb/grpclb_channel.h", 
      "src/core/ext/filters/client_channel/lb_policy/grpclb/grpclb_client_stats.h", 
      "src/core/ext/filters/client_channel/lb_policy/grpclb/load_balancer_api.h", 
      "src/core/ext/filters/client_channel/lb_policy/grpclb/proto/grpc/lb/v1/load_balancer.pb.h"
    ], 
    "is_filegroup": true, 
    "language": "c", 
    "name": "grpc_lb_policy_grpclb_secure", 
    "src": [
      "src/core/ext/filters/client_channel/lb_policy/grpclb/client_load_reporting_filter.cc", 
      "src/core/ext/filters/client_channel/lb_policy/grpclb/client_load_reporting_filter.h", 
      "src/core/ext/filters/client_channel/lb_policy/grpclb/grpclb.cc", 
      "src/core/ext/filters/client_channel/lb_policy/grpclb/grpclb.h", 
      "src/core/ext/filters/client_channel/lb_policy/grpclb/grpclb_channel.h", 
      "src/core/ext/filters/client_channel/lb_policy/grpclb/grpclb_channel_secure.cc", 
      "src/core/ext/filters/client_channel/lb_policy/grpclb/grpclb_client_stats.cc", 
      "src/core/ext/filters/client_channel/lb_policy/grpclb/grpclb_client_stats.h", 
      "src/core/ext/filters/client_channel/lb_policy/grpclb/load_balancer_api.cc", 
      "src/core/ext/filters/client_channel/lb_policy/grpclb/load_balancer_api.h", 
      "src/core/ext/filters/client_channel/lb_policy/grpclb/proto/grpc/lb/v1/load_balancer.pb.c", 
      "src/core/ext/filters/client_channel/lb_policy/grpclb/proto/grpc/lb/v1/load_balancer.pb.h"
    ], 
    "third_party": false, 
    "type": "filegroup"
  }, 
  {
    "deps": [
      "gpr", 
      "grpc_base", 
      "grpc_client_channel", 
      "grpc_lb_subchannel_list"
    ], 
    "headers": [], 
    "is_filegroup": true, 
    "language": "c", 
    "name": "grpc_lb_policy_pick_first", 
    "src": [
      "src/core/ext/filters/client_channel/lb_policy/pick_first/pick_first.cc"
    ], 
    "third_party": false, 
    "type": "filegroup"
  }, 
  {
    "deps": [
      "gpr", 
      "grpc_base", 
      "grpc_client_channel", 
      "grpc_lb_subchannel_list"
    ], 
    "headers": [], 
    "is_filegroup": true, 
    "language": "c", 
    "name": "grpc_lb_policy_round_robin", 
    "src": [
      "src/core/ext/filters/client_channel/lb_policy/round_robin/round_robin.cc"
    ], 
    "third_party": false, 
    "type": "filegroup"
  }, 
  {
    "deps": [
      "gpr", 
      "grpc_base", 
      "grpc_client_channel"
    ], 
    "headers": [
      "src/core/ext/filters/client_channel/lb_policy/subchannel_list.h"
    ], 
    "is_filegroup": true, 
    "language": "c", 
    "name": "grpc_lb_subchannel_list", 
    "src": [
      "src/core/ext/filters/client_channel/lb_policy/subchannel_list.cc", 
      "src/core/ext/filters/client_channel/lb_policy/subchannel_list.h"
    ], 
    "third_party": false, 
    "type": "filegroup"
  }, 
  {
    "deps": [
      "gpr", 
      "grpc_base"
    ], 
    "headers": [
      "src/core/ext/filters/max_age/max_age_filter.h"
    ], 
    "is_filegroup": true, 
    "language": "c", 
    "name": "grpc_max_age_filter", 
    "src": [
      "src/core/ext/filters/max_age/max_age_filter.cc", 
      "src/core/ext/filters/max_age/max_age_filter.h"
    ], 
    "third_party": false, 
    "type": "filegroup"
  }, 
  {
    "deps": [
      "gpr", 
      "grpc_base"
    ], 
    "headers": [
      "src/core/ext/filters/message_size/message_size_filter.h"
    ], 
    "is_filegroup": true, 
    "language": "c", 
    "name": "grpc_message_size_filter", 
    "src": [
      "src/core/ext/filters/message_size/message_size_filter.cc", 
      "src/core/ext/filters/message_size/message_size_filter.h"
    ], 
    "third_party": false, 
    "type": "filegroup"
  }, 
  {
    "deps": [
      "gpr", 
      "grpc_base", 
      "grpc_client_channel"
    ], 
    "headers": [
      "src/core/ext/filters/client_channel/resolver/dns/c_ares/grpc_ares_ev_driver.h", 
      "src/core/ext/filters/client_channel/resolver/dns/c_ares/grpc_ares_wrapper.h"
    ], 
    "is_filegroup": true, 
    "language": "c", 
    "name": "grpc_resolver_dns_ares", 
    "src": [
      "src/core/ext/filters/client_channel/resolver/dns/c_ares/dns_resolver_ares.cc", 
      "src/core/ext/filters/client_channel/resolver/dns/c_ares/grpc_ares_ev_driver.h", 
      "src/core/ext/filters/client_channel/resolver/dns/c_ares/grpc_ares_ev_driver_posix.cc", 
      "src/core/ext/filters/client_channel/resolver/dns/c_ares/grpc_ares_wrapper.cc", 
      "src/core/ext/filters/client_channel/resolver/dns/c_ares/grpc_ares_wrapper.h", 
      "src/core/ext/filters/client_channel/resolver/dns/c_ares/grpc_ares_wrapper_fallback.cc"
    ], 
    "third_party": false, 
    "type": "filegroup"
  }, 
  {
    "deps": [
      "gpr", 
      "grpc_base", 
      "grpc_client_channel"
    ], 
    "headers": [], 
    "is_filegroup": true, 
    "language": "c", 
    "name": "grpc_resolver_dns_native", 
    "src": [
      "src/core/ext/filters/client_channel/resolver/dns/native/dns_resolver.cc"
    ], 
    "third_party": false, 
    "type": "filegroup"
  }, 
  {
    "deps": [
      "gpr", 
      "grpc_base", 
      "grpc_client_channel"
    ], 
    "headers": [
      "src/core/ext/filters/client_channel/resolver/fake/fake_resolver.h"
    ], 
    "is_filegroup": true, 
    "language": "c", 
    "name": "grpc_resolver_fake", 
    "src": [
      "src/core/ext/filters/client_channel/resolver/fake/fake_resolver.cc", 
      "src/core/ext/filters/client_channel/resolver/fake/fake_resolver.h"
    ], 
    "third_party": false, 
    "type": "filegroup"
  }, 
  {
    "deps": [
      "gpr", 
      "grpc_base", 
      "grpc_client_channel"
    ], 
    "headers": [], 
    "is_filegroup": true, 
    "language": "c", 
    "name": "grpc_resolver_sockaddr", 
    "src": [
      "src/core/ext/filters/client_channel/resolver/sockaddr/sockaddr_resolver.cc"
    ], 
    "third_party": false, 
    "type": "filegroup"
  }, 
  {
    "deps": [
      "gpr", 
      "grpc_base", 
      "grpc_transport_chttp2_alpn", 
      "tsi"
    ], 
    "headers": [
      "include/grpc/grpc_security.h", 
      "src/core/lib/security/context/security_context.h", 
      "src/core/lib/security/credentials/composite/composite_credentials.h", 
      "src/core/lib/security/credentials/credentials.h", 
      "src/core/lib/security/credentials/fake/fake_credentials.h", 
      "src/core/lib/security/credentials/google_default/google_default_credentials.h", 
      "src/core/lib/security/credentials/iam/iam_credentials.h", 
      "src/core/lib/security/credentials/jwt/json_token.h", 
      "src/core/lib/security/credentials/jwt/jwt_credentials.h", 
      "src/core/lib/security/credentials/jwt/jwt_verifier.h", 
      "src/core/lib/security/credentials/oauth2/oauth2_credentials.h", 
      "src/core/lib/security/credentials/plugin/plugin_credentials.h", 
      "src/core/lib/security/credentials/ssl/ssl_credentials.h", 
      "src/core/lib/security/transport/auth_filters.h", 
      "src/core/lib/security/transport/lb_targets_info.h", 
      "src/core/lib/security/transport/secure_endpoint.h", 
      "src/core/lib/security/transport/security_connector.h", 
      "src/core/lib/security/transport/security_handshaker.h", 
      "src/core/lib/security/transport/tsi_error.h", 
      "src/core/lib/security/util/json_util.h"
    ], 
    "is_filegroup": true, 
    "language": "c", 
    "name": "grpc_secure", 
    "src": [
      "include/grpc/grpc_security.h", 
      "src/core/lib/http/httpcli_security_connector.cc", 
      "src/core/lib/security/context/security_context.cc", 
      "src/core/lib/security/context/security_context.h", 
      "src/core/lib/security/credentials/composite/composite_credentials.cc", 
      "src/core/lib/security/credentials/composite/composite_credentials.h", 
      "src/core/lib/security/credentials/credentials.cc", 
      "src/core/lib/security/credentials/credentials.h", 
      "src/core/lib/security/credentials/credentials_metadata.cc", 
      "src/core/lib/security/credentials/fake/fake_credentials.cc", 
      "src/core/lib/security/credentials/fake/fake_credentials.h", 
      "src/core/lib/security/credentials/google_default/credentials_generic.cc", 
      "src/core/lib/security/credentials/google_default/google_default_credentials.cc", 
      "src/core/lib/security/credentials/google_default/google_default_credentials.h", 
      "src/core/lib/security/credentials/iam/iam_credentials.cc", 
      "src/core/lib/security/credentials/iam/iam_credentials.h", 
      "src/core/lib/security/credentials/jwt/json_token.cc", 
      "src/core/lib/security/credentials/jwt/json_token.h", 
      "src/core/lib/security/credentials/jwt/jwt_credentials.cc", 
      "src/core/lib/security/credentials/jwt/jwt_credentials.h", 
      "src/core/lib/security/credentials/jwt/jwt_verifier.cc", 
      "src/core/lib/security/credentials/jwt/jwt_verifier.h", 
      "src/core/lib/security/credentials/oauth2/oauth2_credentials.cc", 
      "src/core/lib/security/credentials/oauth2/oauth2_credentials.h", 
      "src/core/lib/security/credentials/plugin/plugin_credentials.cc", 
      "src/core/lib/security/credentials/plugin/plugin_credentials.h", 
      "src/core/lib/security/credentials/ssl/ssl_credentials.cc", 
      "src/core/lib/security/credentials/ssl/ssl_credentials.h", 
      "src/core/lib/security/transport/auth_filters.h", 
      "src/core/lib/security/transport/client_auth_filter.cc", 
      "src/core/lib/security/transport/lb_targets_info.cc", 
      "src/core/lib/security/transport/lb_targets_info.h", 
      "src/core/lib/security/transport/secure_endpoint.cc", 
      "src/core/lib/security/transport/secure_endpoint.h", 
      "src/core/lib/security/transport/security_connector.cc", 
      "src/core/lib/security/transport/security_connector.h", 
      "src/core/lib/security/transport/security_handshaker.cc", 
      "src/core/lib/security/transport/security_handshaker.h", 
      "src/core/lib/security/transport/server_auth_filter.cc", 
      "src/core/lib/security/transport/tsi_error.cc", 
      "src/core/lib/security/transport/tsi_error.h", 
      "src/core/lib/security/util/json_util.cc", 
      "src/core/lib/security/util/json_util.h", 
      "src/core/lib/surface/init_secure.cc"
    ], 
    "third_party": false, 
    "type": "filegroup"
  }, 
  {
    "deps": [
      "gpr", 
      "grpc_base"
    ], 
    "headers": [
      "src/core/ext/filters/workarounds/workaround_utils.h"
    ], 
    "is_filegroup": true, 
    "language": "c", 
    "name": "grpc_server_backward_compatibility", 
    "src": [
      "src/core/ext/filters/workarounds/workaround_utils.cc", 
      "src/core/ext/filters/workarounds/workaround_utils.h"
    ], 
    "third_party": false, 
    "type": "filegroup"
  }, 
  {
    "deps": [
      "gpr", 
      "grpc_base"
    ], 
    "headers": [
      "src/core/ext/filters/load_reporting/server_load_reporting_filter.h", 
      "src/core/ext/filters/load_reporting/server_load_reporting_plugin.h"
    ], 
    "is_filegroup": true, 
    "language": "c", 
    "name": "grpc_server_load_reporting", 
    "src": [
      "src/core/ext/filters/load_reporting/server_load_reporting_filter.cc", 
      "src/core/ext/filters/load_reporting/server_load_reporting_filter.h", 
      "src/core/ext/filters/load_reporting/server_load_reporting_plugin.cc", 
      "src/core/ext/filters/load_reporting/server_load_reporting_plugin.h"
    ], 
    "third_party": false, 
    "type": "filegroup"
  }, 
  {
    "deps": [
      "cmdline", 
      "gpr", 
      "gpr_test_util", 
      "grpc_base", 
      "grpc_client_channel", 
      "grpc_transport_chttp2"
    ], 
    "headers": [
      "src/core/ext/filters/client_channel/resolver/fake/fake_resolver.h", 
      "test/core/end2end/cq_verifier.h", 
      "test/core/end2end/fixtures/http_proxy_fixture.h", 
      "test/core/end2end/fixtures/proxy.h", 
      "test/core/iomgr/endpoint_tests.h", 
      "test/core/util/debugger_macros.h", 
      "test/core/util/grpc_profiler.h", 
      "test/core/util/histogram.h", 
      "test/core/util/memory_counters.h", 
      "test/core/util/mock_endpoint.h", 
      "test/core/util/parse_hexstring.h", 
      "test/core/util/passthru_endpoint.h", 
      "test/core/util/port.h", 
      "test/core/util/port_server_client.h", 
      "test/core/util/slice_splitter.h", 
      "test/core/util/subprocess.h", 
      "test/core/util/tracer_util.h", 
      "test/core/util/trickle_endpoint.h"
    ], 
    "is_filegroup": true, 
    "language": "c", 
    "name": "grpc_test_util_base", 
    "src": [
      "src/core/ext/filters/client_channel/resolver/fake/fake_resolver.cc", 
      "src/core/ext/filters/client_channel/resolver/fake/fake_resolver.h", 
      "test/core/end2end/cq_verifier.cc", 
      "test/core/end2end/cq_verifier.h", 
      "test/core/end2end/fixtures/http_proxy_fixture.cc", 
      "test/core/end2end/fixtures/http_proxy_fixture.h", 
      "test/core/end2end/fixtures/proxy.cc", 
      "test/core/end2end/fixtures/proxy.h", 
      "test/core/iomgr/endpoint_tests.cc", 
      "test/core/iomgr/endpoint_tests.h", 
      "test/core/util/debugger_macros.cc", 
      "test/core/util/debugger_macros.h", 
      "test/core/util/grpc_profiler.cc", 
      "test/core/util/grpc_profiler.h", 
      "test/core/util/histogram.cc", 
      "test/core/util/histogram.h", 
      "test/core/util/memory_counters.cc", 
      "test/core/util/memory_counters.h", 
      "test/core/util/mock_endpoint.cc", 
      "test/core/util/mock_endpoint.h", 
      "test/core/util/parse_hexstring.cc", 
      "test/core/util/parse_hexstring.h", 
      "test/core/util/passthru_endpoint.cc", 
      "test/core/util/passthru_endpoint.h", 
      "test/core/util/port.cc", 
      "test/core/util/port.h", 
      "test/core/util/port_isolated_runtime_environment.cc", 
      "test/core/util/port_server_client.cc", 
      "test/core/util/port_server_client.h", 
      "test/core/util/slice_splitter.cc", 
      "test/core/util/slice_splitter.h", 
      "test/core/util/subprocess.h", 
      "test/core/util/subprocess_posix.cc", 
      "test/core/util/subprocess_windows.cc", 
      "test/core/util/tracer_util.cc", 
      "test/core/util/tracer_util.h", 
      "test/core/util/trickle_endpoint.cc", 
      "test/core/util/trickle_endpoint.h"
    ], 
    "third_party": false, 
    "type": "filegroup"
  }, 
  {
    "deps": [
      "gpr", 
      "grpc_base_headers", 
      "grpc_trace_headers"
    ], 
    "headers": [], 
    "is_filegroup": true, 
    "language": "c", 
    "name": "grpc_trace", 
    "src": [
      "src/core/lib/debug/trace.cc"
    ], 
    "third_party": false, 
    "type": "filegroup"
  }, 
  {
    "deps": [
      "gpr"
    ], 
    "headers": [
      "src/core/lib/debug/trace.h"
    ], 
    "is_filegroup": true, 
    "language": "c", 
    "name": "grpc_trace_headers", 
    "src": [
      "src/core/lib/debug/trace.h"
    ], 
    "third_party": false, 
    "type": "filegroup"
  }, 
  {
    "deps": [
      "gpr", 
      "grpc_base", 
      "grpc_http_filters", 
      "grpc_transport_chttp2_alpn"
    ], 
    "headers": [
      "src/core/ext/transport/chttp2/transport/bin_decoder.h", 
      "src/core/ext/transport/chttp2/transport/bin_encoder.h", 
      "src/core/ext/transport/chttp2/transport/chttp2_transport.h", 
      "src/core/ext/transport/chttp2/transport/flow_control.h", 
      "src/core/ext/transport/chttp2/transport/frame.h", 
      "src/core/ext/transport/chttp2/transport/frame_data.h", 
      "src/core/ext/transport/chttp2/transport/frame_goaway.h", 
      "src/core/ext/transport/chttp2/transport/frame_ping.h", 
      "src/core/ext/transport/chttp2/transport/frame_rst_stream.h", 
      "src/core/ext/transport/chttp2/transport/frame_settings.h", 
      "src/core/ext/transport/chttp2/transport/frame_window_update.h", 
      "src/core/ext/transport/chttp2/transport/hpack_encoder.h", 
      "src/core/ext/transport/chttp2/transport/hpack_parser.h", 
      "src/core/ext/transport/chttp2/transport/hpack_table.h", 
      "src/core/ext/transport/chttp2/transport/http2_settings.h", 
      "src/core/ext/transport/chttp2/transport/huffsyms.h", 
      "src/core/ext/transport/chttp2/transport/incoming_metadata.h", 
      "src/core/ext/transport/chttp2/transport/internal.h", 
      "src/core/ext/transport/chttp2/transport/stream_map.h", 
      "src/core/ext/transport/chttp2/transport/varint.h"
    ], 
    "is_filegroup": true, 
    "language": "c", 
    "name": "grpc_transport_chttp2", 
    "src": [
      "src/core/ext/transport/chttp2/transport/bin_decoder.cc", 
      "src/core/ext/transport/chttp2/transport/bin_decoder.h", 
      "src/core/ext/transport/chttp2/transport/bin_encoder.cc", 
      "src/core/ext/transport/chttp2/transport/bin_encoder.h", 
      "src/core/ext/transport/chttp2/transport/chttp2_plugin.cc", 
      "src/core/ext/transport/chttp2/transport/chttp2_transport.cc", 
      "src/core/ext/transport/chttp2/transport/chttp2_transport.h", 
      "src/core/ext/transport/chttp2/transport/flow_control.cc", 
      "src/core/ext/transport/chttp2/transport/flow_control.h", 
      "src/core/ext/transport/chttp2/transport/frame.h", 
      "src/core/ext/transport/chttp2/transport/frame_data.cc", 
      "src/core/ext/transport/chttp2/transport/frame_data.h", 
      "src/core/ext/transport/chttp2/transport/frame_goaway.cc", 
      "src/core/ext/transport/chttp2/transport/frame_goaway.h", 
      "src/core/ext/transport/chttp2/transport/frame_ping.cc", 
      "src/core/ext/transport/chttp2/transport/frame_ping.h", 
      "src/core/ext/transport/chttp2/transport/frame_rst_stream.cc", 
      "src/core/ext/transport/chttp2/transport/frame_rst_stream.h", 
      "src/core/ext/transport/chttp2/transport/frame_settings.cc", 
      "src/core/ext/transport/chttp2/transport/frame_settings.h", 
      "src/core/ext/transport/chttp2/transport/frame_window_update.cc", 
      "src/core/ext/transport/chttp2/transport/frame_window_update.h", 
      "src/core/ext/transport/chttp2/transport/hpack_encoder.cc", 
      "src/core/ext/transport/chttp2/transport/hpack_encoder.h", 
      "src/core/ext/transport/chttp2/transport/hpack_parser.cc", 
      "src/core/ext/transport/chttp2/transport/hpack_parser.h", 
      "src/core/ext/transport/chttp2/transport/hpack_table.cc", 
      "src/core/ext/transport/chttp2/transport/hpack_table.h", 
      "src/core/ext/transport/chttp2/transport/http2_settings.cc", 
      "src/core/ext/transport/chttp2/transport/http2_settings.h", 
      "src/core/ext/transport/chttp2/transport/huffsyms.cc", 
      "src/core/ext/transport/chttp2/transport/huffsyms.h", 
      "src/core/ext/transport/chttp2/transport/incoming_metadata.cc", 
      "src/core/ext/transport/chttp2/transport/incoming_metadata.h", 
      "src/core/ext/transport/chttp2/transport/internal.h", 
      "src/core/ext/transport/chttp2/transport/parsing.cc", 
      "src/core/ext/transport/chttp2/transport/stream_lists.cc", 
      "src/core/ext/transport/chttp2/transport/stream_map.cc", 
      "src/core/ext/transport/chttp2/transport/stream_map.h", 
      "src/core/ext/transport/chttp2/transport/varint.cc", 
      "src/core/ext/transport/chttp2/transport/varint.h", 
      "src/core/ext/transport/chttp2/transport/writing.cc"
    ], 
    "third_party": false, 
    "type": "filegroup"
  }, 
  {
    "deps": [
      "gpr"
    ], 
    "headers": [
      "src/core/ext/transport/chttp2/alpn/alpn.h"
    ], 
    "is_filegroup": true, 
    "language": "c", 
    "name": "grpc_transport_chttp2_alpn", 
    "src": [
      "src/core/ext/transport/chttp2/alpn/alpn.cc", 
      "src/core/ext/transport/chttp2/alpn/alpn.h"
    ], 
    "third_party": false, 
    "type": "filegroup"
  }, 
  {
    "deps": [
      "gpr", 
      "grpc_base", 
      "grpc_client_channel", 
      "grpc_transport_chttp2"
    ], 
    "headers": [
      "src/core/ext/transport/chttp2/client/chttp2_connector.h"
    ], 
    "is_filegroup": true, 
    "language": "c", 
    "name": "grpc_transport_chttp2_client_connector", 
    "src": [
      "src/core/ext/transport/chttp2/client/chttp2_connector.cc", 
      "src/core/ext/transport/chttp2/client/chttp2_connector.h"
    ], 
    "third_party": false, 
    "type": "filegroup"
  }, 
  {
    "deps": [
      "gpr", 
      "grpc_base", 
      "grpc_client_channel", 
      "grpc_transport_chttp2", 
      "grpc_transport_chttp2_client_connector"
    ], 
    "headers": [], 
    "is_filegroup": true, 
    "language": "c", 
    "name": "grpc_transport_chttp2_client_insecure", 
    "src": [
      "src/core/ext/transport/chttp2/client/insecure/channel_create.cc", 
      "src/core/ext/transport/chttp2/client/insecure/channel_create_posix.cc"
    ], 
    "third_party": false, 
    "type": "filegroup"
  }, 
  {
    "deps": [
      "gpr", 
      "grpc_base", 
      "grpc_client_channel", 
      "grpc_secure", 
      "grpc_transport_chttp2", 
      "grpc_transport_chttp2_client_connector"
    ], 
    "headers": [], 
    "is_filegroup": true, 
    "language": "c", 
    "name": "grpc_transport_chttp2_client_secure", 
    "src": [
      "src/core/ext/transport/chttp2/client/secure/secure_channel_create.cc"
    ], 
    "third_party": false, 
    "type": "filegroup"
  }, 
  {
    "deps": [
      "gpr", 
      "grpc_base", 
      "grpc_transport_chttp2"
    ], 
    "headers": [
      "src/core/ext/transport/chttp2/server/chttp2_server.h"
    ], 
    "is_filegroup": true, 
    "language": "c", 
    "name": "grpc_transport_chttp2_server", 
    "src": [
      "src/core/ext/transport/chttp2/server/chttp2_server.cc", 
      "src/core/ext/transport/chttp2/server/chttp2_server.h"
    ], 
    "third_party": false, 
    "type": "filegroup"
  }, 
  {
    "deps": [
      "gpr", 
      "grpc_base", 
      "grpc_transport_chttp2", 
      "grpc_transport_chttp2_server"
    ], 
    "headers": [], 
    "is_filegroup": true, 
    "language": "c", 
    "name": "grpc_transport_chttp2_server_insecure", 
    "src": [
      "src/core/ext/transport/chttp2/server/insecure/server_chttp2.cc", 
      "src/core/ext/transport/chttp2/server/insecure/server_chttp2_posix.cc"
    ], 
    "third_party": false, 
    "type": "filegroup"
  }, 
  {
    "deps": [
      "gpr", 
      "grpc_base", 
      "grpc_secure", 
      "grpc_transport_chttp2", 
      "grpc_transport_chttp2_server"
    ], 
    "headers": [], 
    "is_filegroup": true, 
    "language": "c", 
    "name": "grpc_transport_chttp2_server_secure", 
    "src": [
      "src/core/ext/transport/chttp2/server/secure/server_secure_chttp2.cc"
    ], 
    "third_party": false, 
    "type": "filegroup"
  }, 
  {
    "deps": [
      "grpc_base", 
      "grpc_http_filters", 
      "grpc_transport_chttp2"
    ], 
    "headers": [
      "include/grpc/grpc_cronet.h", 
      "include/grpc/grpc_security.h", 
      "include/grpc/grpc_security_constants.h", 
      "src/core/ext/transport/cronet/transport/cronet_transport.h", 
      "third_party/objective_c/Cronet/bidirectional_stream_c.h"
    ], 
    "is_filegroup": true, 
    "language": "c", 
    "name": "grpc_transport_cronet_client_secure", 
    "src": [
      "include/grpc/grpc_cronet.h", 
      "include/grpc/grpc_security.h", 
      "include/grpc/grpc_security_constants.h", 
      "src/core/ext/transport/cronet/client/secure/cronet_channel_create.cc", 
      "src/core/ext/transport/cronet/transport/cronet_api_dummy.cc", 
      "src/core/ext/transport/cronet/transport/cronet_transport.cc", 
      "src/core/ext/transport/cronet/transport/cronet_transport.h"
    ], 
    "third_party": false, 
    "type": "filegroup"
  }, 
  {
    "deps": [
      "gpr", 
      "grpc_base", 
      "grpc_transport_inproc_headers"
    ], 
    "headers": [], 
    "is_filegroup": true, 
    "language": "c", 
    "name": "grpc_transport_inproc", 
    "src": [
      "src/core/ext/transport/inproc/inproc_plugin.cc", 
      "src/core/ext/transport/inproc/inproc_transport.cc"
    ], 
    "third_party": false, 
    "type": "filegroup"
  }, 
  {
    "deps": [
      "gpr", 
      "grpc_base_headers"
    ], 
    "headers": [
      "src/core/ext/transport/inproc/inproc_transport.h"
    ], 
    "is_filegroup": true, 
    "language": "c", 
    "name": "grpc_transport_inproc_headers", 
    "src": [
      "src/core/ext/transport/inproc/inproc_transport.h"
    ], 
    "third_party": false, 
    "type": "filegroup"
  }, 
  {
    "deps": [
      "gpr", 
      "grpc_base", 
      "grpc_server_backward_compatibility"
    ], 
    "headers": [
      "src/core/ext/filters/workarounds/workaround_cronet_compression_filter.h"
    ], 
    "is_filegroup": true, 
    "language": "c", 
    "name": "grpc_workaround_cronet_compression_filter", 
    "src": [
      "src/core/ext/filters/workarounds/workaround_cronet_compression_filter.cc", 
      "src/core/ext/filters/workarounds/workaround_cronet_compression_filter.h"
    ], 
    "third_party": false, 
    "type": "filegroup"
  }, 
  {
    "deps": [
      "nanopb_headers"
    ], 
    "headers": [], 
    "is_filegroup": true, 
    "language": "c", 
    "name": "nanopb", 
    "src": [], 
    "third_party": false, 
    "type": "filegroup"
  }, 
  {
    "deps": [], 
    "headers": [
      "third_party/nanopb/pb.h", 
      "third_party/nanopb/pb_common.h", 
      "third_party/nanopb/pb_decode.h", 
      "third_party/nanopb/pb_encode.h"
    ], 
    "is_filegroup": true, 
    "language": "c", 
    "name": "nanopb_headers", 
    "src": [], 
    "third_party": false, 
    "type": "filegroup"
  }, 
  {
    "deps": [
      "grpc"
    ], 
    "headers": [
      "test/core/tsi/transport_security_test_lib.h"
    ], 
    "is_filegroup": true, 
    "language": "c", 
    "name": "transport_security_test_lib", 
    "src": [
      "test/core/tsi/transport_security_test_lib.cc", 
      "test/core/tsi/transport_security_test_lib.h"
    ], 
    "third_party": false, 
    "type": "filegroup"
  }, 
  {
    "deps": [
      "gpr", 
      "grpc_base", 
      "grpc_trace", 
      "tsi_interface"
    ], 
    "headers": [
      "src/core/tsi/alts_transport_security.h", 
      "src/core/tsi/fake_transport_security.h", 
      "src/core/tsi/ssl_transport_security.h", 
      "src/core/tsi/ssl_types.h", 
      "src/core/tsi/transport_security_grpc.h"
    ], 
    "is_filegroup": true, 
    "language": "c", 
    "name": "tsi", 
    "src": [
      "src/core/tsi/alts_transport_security.cc", 
      "src/core/tsi/alts_transport_security.h", 
      "src/core/tsi/fake_transport_security.cc", 
      "src/core/tsi/fake_transport_security.h", 
      "src/core/tsi/ssl_transport_security.cc", 
      "src/core/tsi/ssl_transport_security.h", 
      "src/core/tsi/ssl_types.h", 
      "src/core/tsi/transport_security_grpc.cc", 
      "src/core/tsi/transport_security_grpc.h"
    ], 
    "third_party": false, 
    "type": "filegroup"
  }, 
  {
    "deps": [
      "gpr", 
      "grpc_trace"
    ], 
    "headers": [
      "src/core/tsi/transport_security.h", 
      "src/core/tsi/transport_security_adapter.h", 
      "src/core/tsi/transport_security_interface.h"
    ], 
    "is_filegroup": true, 
    "language": "c", 
    "name": "tsi_interface", 
    "src": [
      "src/core/tsi/transport_security.cc", 
      "src/core/tsi/transport_security.h", 
      "src/core/tsi/transport_security_adapter.cc", 
      "src/core/tsi/transport_security_adapter.h", 
      "src/core/tsi/transport_security_interface.h"
    ], 
    "third_party": false, 
    "type": "filegroup"
  }, 
  {
    "deps": [
      "grpc_codegen"
    ], 
    "headers": [
      "include/grpc++/impl/codegen/async_stream.h", 
      "include/grpc++/impl/codegen/async_unary_call.h", 
      "include/grpc++/impl/codegen/byte_buffer.h", 
      "include/grpc++/impl/codegen/call.h", 
      "include/grpc++/impl/codegen/call_hook.h", 
      "include/grpc++/impl/codegen/channel_interface.h", 
      "include/grpc++/impl/codegen/client_context.h", 
      "include/grpc++/impl/codegen/client_unary_call.h", 
      "include/grpc++/impl/codegen/completion_queue.h", 
      "include/grpc++/impl/codegen/completion_queue_tag.h", 
      "include/grpc++/impl/codegen/config.h", 
      "include/grpc++/impl/codegen/core_codegen_interface.h", 
      "include/grpc++/impl/codegen/create_auth_context.h", 
      "include/grpc++/impl/codegen/grpc_library.h", 
      "include/grpc++/impl/codegen/metadata_map.h", 
      "include/grpc++/impl/codegen/method_handler_impl.h", 
      "include/grpc++/impl/codegen/rpc_method.h", 
      "include/grpc++/impl/codegen/rpc_service_method.h", 
      "include/grpc++/impl/codegen/security/auth_context.h", 
      "include/grpc++/impl/codegen/serialization_traits.h", 
      "include/grpc++/impl/codegen/server_context.h", 
      "include/grpc++/impl/codegen/server_interface.h", 
      "include/grpc++/impl/codegen/service_type.h", 
      "include/grpc++/impl/codegen/slice.h", 
      "include/grpc++/impl/codegen/status.h", 
      "include/grpc++/impl/codegen/status_code_enum.h", 
      "include/grpc++/impl/codegen/string_ref.h", 
      "include/grpc++/impl/codegen/stub_options.h", 
      "include/grpc++/impl/codegen/sync_stream.h", 
      "include/grpc++/impl/codegen/time.h"
    ], 
    "is_filegroup": true, 
    "language": "c++", 
    "name": "grpc++_codegen_base", 
    "src": [
      "include/grpc++/impl/codegen/async_stream.h", 
      "include/grpc++/impl/codegen/async_unary_call.h", 
      "include/grpc++/impl/codegen/byte_buffer.h", 
      "include/grpc++/impl/codegen/call.h", 
      "include/grpc++/impl/codegen/call_hook.h", 
      "include/grpc++/impl/codegen/channel_interface.h", 
      "include/grpc++/impl/codegen/client_context.h", 
      "include/grpc++/impl/codegen/client_unary_call.h", 
      "include/grpc++/impl/codegen/completion_queue.h", 
      "include/grpc++/impl/codegen/completion_queue_tag.h", 
      "include/grpc++/impl/codegen/config.h", 
      "include/grpc++/impl/codegen/core_codegen_interface.h", 
      "include/grpc++/impl/codegen/create_auth_context.h", 
      "include/grpc++/impl/codegen/grpc_library.h", 
      "include/grpc++/impl/codegen/metadata_map.h", 
      "include/grpc++/impl/codegen/method_handler_impl.h", 
      "include/grpc++/impl/codegen/rpc_method.h", 
      "include/grpc++/impl/codegen/rpc_service_method.h", 
      "include/grpc++/impl/codegen/security/auth_context.h", 
      "include/grpc++/impl/codegen/serialization_traits.h", 
      "include/grpc++/impl/codegen/server_context.h", 
      "include/grpc++/impl/codegen/server_interface.h", 
      "include/grpc++/impl/codegen/service_type.h", 
      "include/grpc++/impl/codegen/slice.h", 
      "include/grpc++/impl/codegen/status.h", 
      "include/grpc++/impl/codegen/status_code_enum.h", 
      "include/grpc++/impl/codegen/string_ref.h", 
      "include/grpc++/impl/codegen/stub_options.h", 
      "include/grpc++/impl/codegen/sync_stream.h", 
      "include/grpc++/impl/codegen/time.h"
    ], 
    "third_party": false, 
    "type": "filegroup"
  }, 
  {
    "deps": [
      "grpc++_codegen_base"
    ], 
    "headers": [], 
    "is_filegroup": true, 
    "language": "c++", 
    "name": "grpc++_codegen_base_src", 
    "src": [
      "src/cpp/codegen/codegen_init.cc"
    ], 
    "third_party": false, 
    "type": "filegroup"
  }, 
  {
    "deps": [
      "grpc++_codegen_base", 
      "grpc++_config_proto"
    ], 
    "headers": [
      "include/grpc++/impl/codegen/proto_utils.h"
    ], 
    "is_filegroup": true, 
    "language": "c++", 
    "name": "grpc++_codegen_proto", 
    "src": [
      "include/grpc++/impl/codegen/proto_utils.h"
    ], 
    "third_party": false, 
    "type": "filegroup"
  }, 
  {
    "deps": [
      "gpr", 
      "gpr_base_headers", 
      "grpc++_codegen_base", 
      "grpc_base_headers", 
      "grpc_transport_inproc_headers", 
      "nanopb_headers"
    ], 
    "headers": [
      "include/grpc++/alarm.h", 
      "include/grpc++/channel.h", 
      "include/grpc++/client_context.h", 
      "include/grpc++/completion_queue.h", 
      "include/grpc++/create_channel.h", 
      "include/grpc++/create_channel_posix.h", 
      "include/grpc++/ext/health_check_service_server_builder_option.h", 
      "include/grpc++/generic/async_generic_service.h", 
      "include/grpc++/generic/generic_stub.h", 
      "include/grpc++/grpc++.h", 
      "include/grpc++/health_check_service_interface.h", 
      "include/grpc++/impl/call.h", 
      "include/grpc++/impl/channel_argument_option.h", 
      "include/grpc++/impl/client_unary_call.h", 
      "include/grpc++/impl/codegen/core_codegen.h", 
      "include/grpc++/impl/grpc_library.h", 
      "include/grpc++/impl/method_handler_impl.h", 
      "include/grpc++/impl/rpc_method.h", 
      "include/grpc++/impl/rpc_service_method.h", 
      "include/grpc++/impl/serialization_traits.h", 
      "include/grpc++/impl/server_builder_option.h", 
      "include/grpc++/impl/server_builder_plugin.h", 
      "include/grpc++/impl/server_initializer.h", 
      "include/grpc++/impl/service_type.h", 
      "include/grpc++/resource_quota.h", 
      "include/grpc++/security/auth_context.h", 
      "include/grpc++/security/auth_metadata_processor.h", 
      "include/grpc++/security/credentials.h", 
      "include/grpc++/security/server_credentials.h", 
      "include/grpc++/server.h", 
      "include/grpc++/server_builder.h", 
      "include/grpc++/server_context.h", 
      "include/grpc++/server_posix.h", 
      "include/grpc++/support/async_stream.h", 
      "include/grpc++/support/async_unary_call.h", 
      "include/grpc++/support/byte_buffer.h", 
      "include/grpc++/support/channel_arguments.h", 
      "include/grpc++/support/config.h", 
      "include/grpc++/support/slice.h", 
      "include/grpc++/support/status.h", 
      "include/grpc++/support/status_code_enum.h", 
      "include/grpc++/support/string_ref.h", 
      "include/grpc++/support/stub_options.h", 
      "include/grpc++/support/sync_stream.h", 
      "include/grpc++/support/time.h", 
      "src/cpp/client/create_channel_internal.h", 
      "src/cpp/common/channel_filter.h", 
      "src/cpp/server/dynamic_thread_pool.h", 
      "src/cpp/server/health/default_health_check_service.h", 
      "src/cpp/server/health/health.pb.h", 
      "src/cpp/server/thread_pool_interface.h", 
      "src/cpp/thread_manager/thread_manager.h"
    ], 
    "is_filegroup": true, 
    "language": "c++", 
    "name": "grpc++_common", 
    "src": [
      "include/grpc++/alarm.h", 
      "include/grpc++/channel.h", 
      "include/grpc++/client_context.h", 
      "include/grpc++/completion_queue.h", 
      "include/grpc++/create_channel.h", 
      "include/grpc++/create_channel_posix.h", 
      "include/grpc++/ext/health_check_service_server_builder_option.h", 
      "include/grpc++/generic/async_generic_service.h", 
      "include/grpc++/generic/generic_stub.h", 
      "include/grpc++/grpc++.h", 
      "include/grpc++/health_check_service_interface.h", 
      "include/grpc++/impl/call.h", 
      "include/grpc++/impl/channel_argument_option.h", 
      "include/grpc++/impl/client_unary_call.h", 
      "include/grpc++/impl/codegen/core_codegen.h", 
      "include/grpc++/impl/grpc_library.h", 
      "include/grpc++/impl/method_handler_impl.h", 
      "include/grpc++/impl/rpc_method.h", 
      "include/grpc++/impl/rpc_service_method.h", 
      "include/grpc++/impl/serialization_traits.h", 
      "include/grpc++/impl/server_builder_option.h", 
      "include/grpc++/impl/server_builder_plugin.h", 
      "include/grpc++/impl/server_initializer.h", 
      "include/grpc++/impl/service_type.h", 
      "include/grpc++/resource_quota.h", 
      "include/grpc++/security/auth_context.h", 
      "include/grpc++/security/auth_metadata_processor.h", 
      "include/grpc++/security/credentials.h", 
      "include/grpc++/security/server_credentials.h", 
      "include/grpc++/server.h", 
      "include/grpc++/server_builder.h", 
      "include/grpc++/server_context.h", 
      "include/grpc++/server_posix.h", 
      "include/grpc++/support/async_stream.h", 
      "include/grpc++/support/async_unary_call.h", 
      "include/grpc++/support/byte_buffer.h", 
      "include/grpc++/support/channel_arguments.h", 
      "include/grpc++/support/config.h", 
      "include/grpc++/support/slice.h", 
      "include/grpc++/support/status.h", 
      "include/grpc++/support/status_code_enum.h", 
      "include/grpc++/support/string_ref.h", 
      "include/grpc++/support/stub_options.h", 
      "include/grpc++/support/sync_stream.h", 
      "include/grpc++/support/time.h", 
      "src/cpp/client/channel_cc.cc", 
      "src/cpp/client/client_context.cc", 
      "src/cpp/client/create_channel.cc", 
      "src/cpp/client/create_channel_internal.cc", 
      "src/cpp/client/create_channel_internal.h", 
      "src/cpp/client/create_channel_posix.cc", 
      "src/cpp/client/credentials_cc.cc", 
      "src/cpp/client/generic_stub.cc", 
      "src/cpp/common/alarm.cc", 
      "src/cpp/common/channel_arguments.cc", 
      "src/cpp/common/channel_filter.cc", 
      "src/cpp/common/channel_filter.h", 
      "src/cpp/common/completion_queue_cc.cc", 
      "src/cpp/common/core_codegen.cc", 
      "src/cpp/common/resource_quota_cc.cc", 
      "src/cpp/common/rpc_method.cc", 
      "src/cpp/common/version_cc.cc", 
      "src/cpp/server/async_generic_service.cc", 
      "src/cpp/server/channel_argument_option.cc", 
      "src/cpp/server/create_default_thread_pool.cc", 
      "src/cpp/server/dynamic_thread_pool.cc", 
      "src/cpp/server/dynamic_thread_pool.h", 
      "src/cpp/server/health/default_health_check_service.cc", 
      "src/cpp/server/health/default_health_check_service.h", 
      "src/cpp/server/health/health.pb.c", 
      "src/cpp/server/health/health.pb.h", 
      "src/cpp/server/health/health_check_service.cc", 
      "src/cpp/server/health/health_check_service_server_builder_option.cc", 
      "src/cpp/server/server_builder.cc", 
      "src/cpp/server/server_cc.cc", 
      "src/cpp/server/server_context.cc", 
      "src/cpp/server/server_credentials.cc", 
      "src/cpp/server/server_posix.cc", 
      "src/cpp/server/thread_pool_interface.h", 
      "src/cpp/thread_manager/thread_manager.cc", 
      "src/cpp/thread_manager/thread_manager.h", 
      "src/cpp/util/byte_buffer_cc.cc", 
      "src/cpp/util/slice_cc.cc", 
      "src/cpp/util/status.cc", 
      "src/cpp/util/string_ref.cc", 
      "src/cpp/util/time_cc.cc"
    ], 
    "third_party": false, 
    "type": "filegroup"
  }, 
  {
    "deps": [], 
    "headers": [
      "include/grpc++/impl/codegen/config_protobuf.h"
    ], 
    "is_filegroup": true, 
    "language": "c++", 
    "name": "grpc++_config_proto", 
    "src": [
      "include/grpc++/impl/codegen/config_protobuf.h"
    ], 
    "third_party": false, 
    "type": "filegroup"
  }, 
  {
    "deps": [], 
    "headers": [
      "src/proto/grpc/reflection/v1alpha/reflection.grpc.pb.h", 
      "src/proto/grpc/reflection/v1alpha/reflection.pb.h", 
      "src/proto/grpc/reflection/v1alpha/reflection_mock.grpc.pb.h"
    ], 
    "is_filegroup": true, 
    "language": "c++", 
    "name": "grpc++_reflection_proto", 
    "src": [], 
    "third_party": false, 
    "type": "filegroup"
  }, 
  {
    "deps": [
      "grpc", 
      "grpc++"
    ], 
    "headers": [
      "include/grpc++/test/mock_stream.h", 
      "include/grpc++/test/server_context_test_spouse.h"
    ], 
    "is_filegroup": true, 
    "language": "c++", 
    "name": "grpc++_test", 
    "src": [
      "include/grpc++/test/mock_stream.h", 
      "include/grpc++/test/server_context_test_spouse.h"
    ], 
    "third_party": false, 
    "type": "filegroup"
  }
]<|MERGE_RESOLUTION|>--- conflicted
+++ resolved
@@ -615,27 +615,6 @@
     "name": "goaway_server_test", 
     "src": [
       "test/core/end2end/goaway_server_test.cc"
-    ], 
-    "third_party": false, 
-    "type": "target"
-  }, 
-  {
-    "deps": [
-      "gpr", 
-      "gpr_test_util"
-    ], 
-    "headers": [], 
-    "is_filegroup": false, 
-    "language": "c", 
-<<<<<<< HEAD
-    "name": "gpr_cmdline_test", 
-    "src": [
-      "test/core/gpr/cmdline_test.cc"
-=======
-    "name": "gpr_avl_test", 
-    "src": [
-      "test/core/gpr/avl_test.cc"
->>>>>>> d3fb421f
     ], 
     "third_party": false, 
     "type": "target"
@@ -8217,11 +8196,6 @@
       "src/core/lib/gpr/alloc.cc", 
       "src/core/lib/gpr/arena.cc", 
       "src/core/lib/gpr/atm.cc", 
-<<<<<<< HEAD
-      "src/core/lib/gpr/cmdline.cc", 
-=======
-      "src/core/lib/gpr/avl.cc", 
->>>>>>> d3fb421f
       "src/core/lib/gpr/cpu_iphone.cc", 
       "src/core/lib/gpr/cpu_linux.cc", 
       "src/core/lib/gpr/cpu_posix.cc", 
@@ -8273,11 +8247,6 @@
       "include/grpc/support/atm_gcc_atomic.h", 
       "include/grpc/support/atm_gcc_sync.h", 
       "include/grpc/support/atm_windows.h", 
-<<<<<<< HEAD
-      "include/grpc/support/cmdline.h", 
-=======
-      "include/grpc/support/avl.h", 
->>>>>>> d3fb421f
       "include/grpc/support/cpu.h", 
       "include/grpc/support/log.h", 
       "include/grpc/support/log_windows.h", 
@@ -8324,11 +8293,6 @@
       "include/grpc/support/atm_gcc_atomic.h", 
       "include/grpc/support/atm_gcc_sync.h", 
       "include/grpc/support/atm_windows.h", 
-<<<<<<< HEAD
-      "include/grpc/support/cmdline.h", 
-=======
-      "include/grpc/support/avl.h", 
->>>>>>> d3fb421f
       "include/grpc/support/cpu.h", 
       "include/grpc/support/log.h", 
       "include/grpc/support/log_windows.h", 
