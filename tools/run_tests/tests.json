

[
  {
    "args": [], 
    "ci_platforms": [
      "linux", 
      "mac", 
      "posix", 
      "windows"
    ], 
    "cpu_cost": 1.0, 
    "exclude_configs": [], 
    "flaky": false, 
    "gtest": false, 
    "language": "c", 
    "name": "alarm_test", 
    "platforms": [
      "linux", 
      "mac", 
      "posix", 
      "windows"
    ]
  }, 
  {
    "args": [], 
    "ci_platforms": [
      "linux", 
      "mac", 
      "posix", 
      "windows"
    ], 
    "cpu_cost": 1.0, 
    "exclude_configs": [], 
    "flaky": false, 
    "gtest": false, 
    "language": "c", 
    "name": "algorithm_test", 
    "platforms": [
      "linux", 
      "mac", 
      "posix", 
      "windows"
    ]
  }, 
  {
    "args": [], 
    "ci_platforms": [
      "linux", 
      "mac", 
      "posix", 
      "windows"
    ], 
    "cpu_cost": 1.0, 
    "exclude_configs": [], 
    "flaky": false, 
    "gtest": false, 
    "language": "c", 
    "name": "alloc_test", 
    "platforms": [
      "linux", 
      "mac", 
      "posix", 
      "windows"
    ]
  }, 
  {
    "args": [], 
    "ci_platforms": [
      "linux", 
      "mac", 
      "posix", 
      "windows"
    ], 
    "cpu_cost": 1.0, 
    "exclude_configs": [], 
    "flaky": false, 
    "gtest": false, 
    "language": "c", 
    "name": "alpn_test", 
    "platforms": [
      "linux", 
      "mac", 
      "posix", 
      "windows"
    ]
  }, 
  {
    "args": [], 
    "ci_platforms": [
      "linux", 
      "mac", 
      "posix", 
      "windows"
    ], 
    "cpu_cost": 1.0, 
    "exclude_configs": [], 
    "flaky": false, 
    "gtest": false, 
    "language": "c", 
    "name": "bin_encoder_test", 
    "platforms": [
      "linux", 
      "mac", 
      "posix", 
      "windows"
    ]
  }, 
  {
    "args": [], 
    "ci_platforms": [
      "linux", 
      "mac", 
      "posix", 
      "windows"
    ], 
    "cpu_cost": 1.0, 
    "exclude_configs": [], 
    "flaky": false, 
    "gtest": false, 
    "language": "c", 
    "name": "census_context_test", 
    "platforms": [
      "linux", 
      "mac", 
      "posix", 
      "windows"
    ]
  }, 
  {
    "args": [], 
    "ci_platforms": [
      "linux", 
      "mac", 
      "posix", 
      "windows"
    ], 
    "cpu_cost": 1.0, 
    "exclude_configs": [], 
    "flaky": false, 
    "gtest": false, 
    "language": "c", 
    "name": "channel_create_test", 
    "platforms": [
      "linux", 
      "mac", 
      "posix", 
      "windows"
    ]
  }, 
  {
    "args": [], 
    "ci_platforms": [
      "linux", 
      "mac", 
      "posix", 
      "windows"
    ], 
    "cpu_cost": 1.0, 
    "exclude_configs": [], 
    "flaky": false, 
    "gtest": false, 
    "language": "c", 
    "name": "chttp2_hpack_encoder_test", 
    "platforms": [
      "linux", 
      "mac", 
      "posix", 
      "windows"
    ]
  }, 
  {
    "args": [], 
    "ci_platforms": [
      "linux", 
      "mac", 
      "posix", 
      "windows"
    ], 
    "cpu_cost": 1.0, 
    "exclude_configs": [], 
    "flaky": false, 
    "gtest": false, 
    "language": "c", 
    "name": "chttp2_status_conversion_test", 
    "platforms": [
      "linux", 
      "mac", 
      "posix", 
      "windows"
    ]
  }, 
  {
    "args": [], 
    "ci_platforms": [
      "linux", 
      "mac", 
      "posix", 
      "windows"
    ], 
    "cpu_cost": 1.0, 
    "exclude_configs": [], 
    "flaky": false, 
    "gtest": false, 
    "language": "c", 
    "name": "chttp2_stream_map_test", 
    "platforms": [
      "linux", 
      "mac", 
      "posix", 
      "windows"
    ]
  }, 
  {
    "args": [], 
    "ci_platforms": [
      "linux", 
      "mac", 
      "posix", 
      "windows"
    ], 
    "cpu_cost": 1.0, 
    "exclude_configs": [], 
    "flaky": false, 
    "gtest": false, 
    "language": "c", 
    "name": "chttp2_varint_test", 
    "platforms": [
      "linux", 
      "mac", 
      "posix", 
      "windows"
    ]
  }, 
  {
    "args": [], 
    "ci_platforms": [
      "linux", 
      "mac", 
      "posix", 
      "windows"
    ], 
    "cpu_cost": 1.0, 
    "exclude_configs": [], 
    "flaky": false, 
    "gtest": false, 
    "language": "c", 
    "name": "compression_test", 
    "platforms": [
      "linux", 
      "mac", 
      "posix", 
      "windows"
    ]
  }, 
  {
    "args": [], 
    "ci_platforms": [
      "linux", 
      "mac", 
      "posix", 
      "windows"
    ], 
    "cpu_cost": 1.0, 
    "exclude_configs": [], 
    "flaky": false, 
    "gtest": false, 
    "language": "c", 
    "name": "concurrent_connectivity_test", 
    "platforms": [
      "linux", 
      "mac", 
      "posix", 
      "windows"
    ]
  }, 
  {
    "args": [], 
    "ci_platforms": [
      "linux", 
      "mac", 
      "posix", 
      "windows"
    ], 
    "cpu_cost": 0.1, 
    "exclude_configs": [], 
    "flaky": false, 
    "gtest": false, 
    "language": "c", 
    "name": "dns_resolver_connectivity_test", 
    "platforms": [
      "linux", 
      "mac", 
      "posix", 
      "windows"
    ]
  }, 
  {
    "args": [], 
    "ci_platforms": [
      "linux", 
      "mac", 
      "posix", 
      "windows"
    ], 
    "cpu_cost": 1.0, 
    "exclude_configs": [], 
    "flaky": false, 
    "gtest": false, 
    "language": "c", 
    "name": "dns_resolver_test", 
    "platforms": [
      "linux", 
      "mac", 
      "posix", 
      "windows"
    ]
  }, 
  {
    "args": [], 
    "ci_platforms": [
      "linux", 
      "mac", 
      "posix"
    ], 
    "cpu_cost": 0.1, 
    "exclude_configs": [], 
    "flaky": false, 
    "gtest": false, 
    "language": "c", 
    "name": "dualstack_socket_test", 
    "platforms": [
      "linux", 
      "mac", 
      "posix"
    ]
  }, 
  {
    "args": [], 
    "ci_platforms": [
      "linux", 
      "mac", 
      "posix", 
      "windows"
    ], 
    "cpu_cost": 1.0, 
    "exclude_configs": [], 
    "flaky": false, 
    "gtest": false, 
    "language": "c", 
    "name": "endpoint_pair_test", 
    "platforms": [
      "linux", 
      "mac", 
      "posix", 
      "windows"
    ]
  }, 
  {
    "args": [], 
    "ci_platforms": [
      "linux", 
      "mac", 
      "posix"
    ], 
    "cpu_cost": 1.0, 
    "exclude_configs": [], 
    "flaky": false, 
    "gtest": false, 
    "language": "c", 
    "name": "fd_conservation_posix_test", 
    "platforms": [
      "linux", 
      "mac", 
      "posix"
    ]
  }, 
  {
    "args": [], 
    "ci_platforms": [
      "linux", 
      "mac", 
      "posix"
    ], 
    "cpu_cost": 1.0, 
    "exclude_configs": [], 
    "flaky": false, 
    "gtest": false, 
    "language": "c", 
    "name": "fd_posix_test", 
    "platforms": [
      "linux", 
      "mac", 
      "posix"
    ]
  }, 
  {
    "args": [], 
    "ci_platforms": [
      "linux", 
      "mac", 
      "posix"
    ], 
    "cpu_cost": 2, 
    "exclude_configs": [], 
    "flaky": false, 
    "gtest": false, 
    "language": "c", 
    "name": "fling_stream_test", 
    "platforms": [
      "linux", 
      "mac", 
      "posix"
    ]
  }, 
  {
    "args": [], 
    "ci_platforms": [
      "linux", 
      "mac", 
      "posix"
    ], 
    "cpu_cost": 2, 
    "exclude_configs": [], 
    "flaky": false, 
    "gtest": false, 
    "language": "c", 
    "name": "fling_test", 
    "platforms": [
      "linux", 
      "mac", 
      "posix"
    ]
  }, 
  {
    "args": [], 
    "ci_platforms": [
      "linux", 
      "mac", 
      "posix", 
      "windows"
    ], 
    "cpu_cost": 1.0, 
    "exclude_configs": [], 
    "flaky": false, 
    "gtest": false, 
    "language": "c", 
    "name": "gpr_avl_test", 
    "platforms": [
      "linux", 
      "mac", 
      "posix", 
      "windows"
    ]
  }, 
  {
    "args": [], 
    "ci_platforms": [
      "linux", 
      "mac", 
      "posix", 
      "windows"
    ], 
    "cpu_cost": 1.0, 
    "exclude_configs": [], 
    "flaky": false, 
    "gtest": false, 
    "language": "c", 
    "name": "gpr_backoff_test", 
    "platforms": [
      "linux", 
      "mac", 
      "posix", 
      "windows"
    ]
  }, 
  {
    "args": [], 
    "ci_platforms": [
      "linux", 
      "mac", 
      "posix", 
      "windows"
    ], 
    "cpu_cost": 1.0, 
    "exclude_configs": [], 
    "flaky": false, 
    "gtest": false, 
    "language": "c", 
    "name": "gpr_cmdline_test", 
    "platforms": [
      "linux", 
      "mac", 
      "posix", 
      "windows"
    ]
  }, 
  {
    "args": [], 
    "ci_platforms": [
      "linux", 
      "mac", 
      "posix", 
      "windows"
    ], 
    "cpu_cost": 1.0, 
    "exclude_configs": [], 
    "flaky": false, 
    "gtest": false, 
    "language": "c", 
    "name": "gpr_cpu_test", 
    "platforms": [
      "linux", 
      "mac", 
      "posix", 
      "windows"
    ]
  }, 
  {
    "args": [], 
    "ci_platforms": [
      "linux", 
      "mac", 
      "posix", 
      "windows"
    ], 
    "cpu_cost": 1.0, 
    "exclude_configs": [], 
    "flaky": false, 
    "gtest": false, 
    "language": "c", 
    "name": "gpr_env_test", 
    "platforms": [
      "linux", 
      "mac", 
      "posix", 
      "windows"
    ]
  }, 
  {
    "args": [], 
    "ci_platforms": [
      "linux", 
      "mac", 
      "posix", 
      "windows"
    ], 
    "cpu_cost": 1.0, 
    "exclude_configs": [], 
    "flaky": false, 
    "gtest": false, 
    "language": "c", 
    "name": "gpr_histogram_test", 
    "platforms": [
      "linux", 
      "mac", 
      "posix", 
      "windows"
    ]
  }, 
  {
    "args": [], 
    "ci_platforms": [
      "linux", 
      "mac", 
      "posix", 
      "windows"
    ], 
    "cpu_cost": 1.0, 
    "exclude_configs": [], 
    "flaky": false, 
    "gtest": false, 
    "language": "c", 
    "name": "gpr_host_port_test", 
    "platforms": [
      "linux", 
      "mac", 
      "posix", 
      "windows"
    ]
  }, 
  {
    "args": [], 
    "ci_platforms": [
      "linux", 
      "mac", 
      "posix", 
      "windows"
    ], 
    "cpu_cost": 1.0, 
    "exclude_configs": [], 
    "flaky": false, 
    "gtest": false, 
    "language": "c", 
    "name": "gpr_load_file_test", 
    "platforms": [
      "linux", 
      "mac", 
      "posix", 
      "windows"
    ]
  }, 
  {
    "args": [], 
    "ci_platforms": [
      "linux", 
      "mac", 
      "posix", 
      "windows"
    ], 
    "cpu_cost": 1.0, 
    "exclude_configs": [], 
    "flaky": false, 
    "gtest": false, 
    "language": "c", 
    "name": "gpr_log_test", 
    "platforms": [
      "linux", 
      "mac", 
      "posix", 
      "windows"
    ]
  }, 
  {
    "args": [], 
    "ci_platforms": [
      "linux", 
      "mac", 
      "posix", 
      "windows"
    ], 
    "cpu_cost": 1.0, 
    "exclude_configs": [], 
    "flaky": false, 
    "gtest": false, 
    "language": "c", 
    "name": "gpr_slice_buffer_test", 
    "platforms": [
      "linux", 
      "mac", 
      "posix", 
      "windows"
    ]
  }, 
  {
    "args": [], 
    "ci_platforms": [
      "linux", 
      "mac", 
      "posix", 
      "windows"
    ], 
    "cpu_cost": 1.0, 
    "exclude_configs": [], 
    "flaky": false, 
    "gtest": false, 
    "language": "c", 
    "name": "gpr_slice_test", 
    "platforms": [
      "linux", 
      "mac", 
      "posix", 
      "windows"
    ]
  }, 
  {
    "args": [], 
    "ci_platforms": [
      "linux", 
      "mac", 
      "posix", 
      "windows"
    ], 
    "cpu_cost": 10, 
    "exclude_configs": [], 
    "flaky": false, 
    "gtest": false, 
    "language": "c", 
    "name": "gpr_stack_lockfree_test", 
    "platforms": [
      "linux", 
      "mac", 
      "posix", 
      "windows"
    ]
  }, 
  {
    "args": [], 
    "ci_platforms": [
      "linux", 
      "mac", 
      "posix", 
      "windows"
    ], 
    "cpu_cost": 1.0, 
    "exclude_configs": [], 
    "flaky": false, 
    "gtest": false, 
    "language": "c", 
    "name": "gpr_string_test", 
    "platforms": [
      "linux", 
      "mac", 
      "posix", 
      "windows"
    ]
  }, 
  {
    "args": [], 
    "ci_platforms": [
      "linux", 
      "mac", 
      "posix", 
      "windows"
    ], 
    "cpu_cost": 10, 
    "exclude_configs": [], 
    "flaky": false, 
    "gtest": false, 
    "language": "c", 
    "name": "gpr_sync_test", 
    "platforms": [
      "linux", 
      "mac", 
      "posix", 
      "windows"
    ]
  }, 
  {
    "args": [], 
    "ci_platforms": [
      "linux", 
      "mac", 
      "posix", 
      "windows"
    ], 
    "cpu_cost": 10, 
    "exclude_configs": [], 
    "flaky": false, 
    "gtest": false, 
    "language": "c", 
    "name": "gpr_thd_test", 
    "platforms": [
      "linux", 
      "mac", 
      "posix", 
      "windows"
    ]
  }, 
  {
    "args": [], 
    "ci_platforms": [
      "linux", 
      "mac", 
      "posix", 
      "windows"
    ], 
    "cpu_cost": 1.0, 
    "exclude_configs": [], 
    "flaky": false, 
    "gtest": false, 
    "language": "c", 
    "name": "gpr_time_test", 
    "platforms": [
      "linux", 
      "mac", 
      "posix", 
      "windows"
    ]
  }, 
  {
    "args": [], 
    "ci_platforms": [
      "linux", 
      "mac", 
      "posix", 
      "windows"
    ], 
    "cpu_cost": 1.0, 
    "exclude_configs": [], 
    "flaky": false, 
    "gtest": false, 
    "language": "c", 
    "name": "gpr_tls_test", 
    "platforms": [
      "linux", 
      "mac", 
      "posix", 
      "windows"
    ]
  }, 
  {
    "args": [], 
    "ci_platforms": [
      "linux", 
      "mac", 
      "posix", 
      "windows"
    ], 
    "cpu_cost": 1.0, 
    "exclude_configs": [], 
    "flaky": false, 
    "gtest": false, 
    "language": "c", 
    "name": "gpr_useful_test", 
    "platforms": [
      "linux", 
      "mac", 
      "posix", 
      "windows"
    ]
  }, 
  {
    "args": [], 
    "ci_platforms": [
      "linux", 
      "mac", 
      "posix", 
      "windows"
    ], 
    "cpu_cost": 1.0, 
    "exclude_configs": [], 
    "flaky": false, 
    "gtest": false, 
    "language": "c", 
    "name": "grpc_auth_context_test", 
    "platforms": [
      "linux", 
      "mac", 
      "posix", 
      "windows"
    ]
  }, 
  {
    "args": [], 
    "ci_platforms": [
      "linux", 
      "mac", 
      "posix", 
      "windows"
    ], 
    "cpu_cost": 1.0, 
    "exclude_configs": [], 
    "flaky": false, 
    "gtest": false, 
    "language": "c", 
    "name": "grpc_b64_test", 
    "platforms": [
      "linux", 
      "mac", 
      "posix", 
      "windows"
    ]
  }, 
  {
    "args": [], 
    "ci_platforms": [
      "linux", 
      "mac", 
      "posix", 
      "windows"
    ], 
    "cpu_cost": 1.0, 
    "exclude_configs": [], 
    "flaky": false, 
    "gtest": false, 
    "language": "c", 
    "name": "grpc_byte_buffer_reader_test", 
    "platforms": [
      "linux", 
      "mac", 
      "posix", 
      "windows"
    ]
  }, 
  {
    "args": [], 
    "ci_platforms": [
      "linux", 
      "mac", 
      "posix", 
      "windows"
    ], 
    "cpu_cost": 1.0, 
    "exclude_configs": [], 
    "flaky": false, 
    "gtest": false, 
    "language": "c", 
    "name": "grpc_channel_args_test", 
    "platforms": [
      "linux", 
      "mac", 
      "posix", 
      "windows"
    ]
  }, 
  {
    "args": [], 
    "ci_platforms": [
      "linux", 
      "mac", 
      "posix", 
      "windows"
    ], 
    "cpu_cost": 1.0, 
    "exclude_configs": [], 
    "flaky": false, 
    "gtest": false, 
    "language": "c", 
    "name": "grpc_channel_stack_test", 
    "platforms": [
      "linux", 
      "mac", 
      "posix", 
      "windows"
    ]
  }, 
  {
    "args": [], 
    "ci_platforms": [
      "linux", 
      "mac", 
      "posix", 
      "windows"
    ], 
    "cpu_cost": 1.0, 
    "exclude_configs": [], 
    "flaky": false, 
    "gtest": false, 
    "language": "c", 
    "name": "grpc_completion_queue_test", 
    "platforms": [
      "linux", 
      "mac", 
      "posix", 
      "windows"
    ]
  }, 
  {
    "args": [], 
    "ci_platforms": [
      "linux", 
      "mac", 
      "posix", 
      "windows"
    ], 
    "cpu_cost": 1.0, 
    "exclude_configs": [], 
    "flaky": false, 
    "gtest": false, 
    "language": "c", 
    "name": "grpc_credentials_test", 
    "platforms": [
      "linux", 
      "mac", 
      "posix", 
      "windows"
    ]
  }, 
  {
    "args": [], 
    "ci_platforms": [
      "linux", 
      "mac", 
      "posix", 
      "windows"
    ], 
    "cpu_cost": 1.0, 
    "exclude_configs": [], 
    "flaky": false, 
    "gtest": false, 
    "language": "c", 
    "name": "grpc_invalid_channel_args_test", 
    "platforms": [
      "linux", 
      "mac", 
      "posix", 
      "windows"
    ]
  }, 
  {
    "args": [], 
    "ci_platforms": [
      "linux", 
      "mac", 
      "posix"
    ], 
    "cpu_cost": 1.0, 
    "exclude_configs": [], 
    "flaky": false, 
    "gtest": false, 
    "language": "c", 
    "name": "grpc_json_token_test", 
    "platforms": [
      "linux", 
      "mac", 
      "posix"
    ]
  }, 
  {
    "args": [], 
    "ci_platforms": [
      "linux", 
      "mac", 
      "posix", 
      "windows"
    ], 
    "cpu_cost": 1.0, 
    "exclude_configs": [], 
    "flaky": false, 
    "gtest": false, 
    "language": "c", 
    "name": "grpc_jwt_verifier_test", 
    "platforms": [
      "linux", 
      "mac", 
      "posix", 
      "windows"
    ]
  }, 
  {
    "args": [], 
    "ci_platforms": [
      "linux", 
      "mac", 
      "posix", 
      "windows"
    ], 
    "cpu_cost": 1.0, 
    "exclude_configs": [], 
    "flaky": false, 
    "gtest": false, 
    "language": "c", 
    "name": "grpc_security_connector_test", 
    "platforms": [
      "linux", 
      "mac", 
      "posix", 
      "windows"
    ]
  }, 
  {
    "args": [], 
    "ci_platforms": [
      "linux", 
      "mac", 
      "posix", 
      "windows"
    ], 
    "cpu_cost": 1.0, 
    "exclude_configs": [], 
    "flaky": false, 
    "gtest": false, 
    "language": "c", 
    "name": "hpack_parser_test", 
    "platforms": [
      "linux", 
      "mac", 
      "posix", 
      "windows"
    ]
  }, 
  {
    "args": [], 
    "ci_platforms": [
      "linux", 
      "mac", 
      "posix", 
      "windows"
    ], 
    "cpu_cost": 1.0, 
    "exclude_configs": [], 
    "flaky": false, 
    "gtest": false, 
    "language": "c", 
    "name": "hpack_table_test", 
    "platforms": [
      "linux", 
      "mac", 
      "posix", 
      "windows"
    ]
  }, 
  {
    "args": [], 
    "ci_platforms": [
      "linux", 
      "mac", 
      "posix", 
      "windows"
    ], 
    "cpu_cost": 1.0, 
    "exclude_configs": [], 
    "flaky": false, 
    "gtest": false, 
    "language": "c", 
    "name": "httpcli_format_request_test", 
    "platforms": [
      "linux", 
      "mac", 
      "posix", 
      "windows"
    ]
  }, 
  {
    "args": [], 
    "ci_platforms": [
      "linux", 
      "mac", 
      "posix", 
      "windows"
    ], 
    "cpu_cost": 1.0, 
    "exclude_configs": [], 
    "flaky": false, 
    "gtest": false, 
    "language": "c", 
    "name": "httpcli_parser_test", 
    "platforms": [
      "linux", 
      "mac", 
      "posix", 
      "windows"
    ]
  }, 
  {
    "args": [], 
    "ci_platforms": [
      "linux", 
      "mac", 
      "posix"
    ], 
    "cpu_cost": 0.5, 
    "exclude_configs": [], 
    "flaky": false, 
    "gtest": false, 
    "language": "c", 
    "name": "httpcli_test", 
    "platforms": [
      "linux", 
      "mac", 
      "posix"
    ]
  }, 
  {
    "args": [], 
    "ci_platforms": [
      "linux"
    ], 
    "cpu_cost": 0.5, 
    "exclude_configs": [], 
    "flaky": false, 
    "gtest": false, 
    "language": "c", 
    "name": "httpscli_test", 
    "platforms": [
      "linux"
    ]
  }, 
  {
    "args": [], 
    "ci_platforms": [
      "linux", 
      "mac", 
      "posix", 
      "windows"
    ], 
    "cpu_cost": 1.0, 
    "exclude_configs": [], 
    "flaky": false, 
    "gtest": false, 
    "language": "c", 
    "name": "init_test", 
    "platforms": [
      "linux", 
      "mac", 
      "posix", 
      "windows"
    ]
  }, 
  {
    "args": [], 
    "ci_platforms": [
      "linux", 
      "mac", 
      "posix", 
      "windows"
    ], 
    "cpu_cost": 1.0, 
    "exclude_configs": [], 
    "flaky": false, 
    "gtest": false, 
    "language": "c", 
    "name": "invalid_call_argument_test", 
    "platforms": [
      "linux", 
      "mac", 
      "posix", 
      "windows"
    ]
  }, 
  {
    "args": [], 
    "ci_platforms": [
      "linux", 
      "mac", 
      "posix", 
      "windows"
    ], 
    "cpu_cost": 1.0, 
    "exclude_configs": [], 
    "flaky": false, 
    "gtest": false, 
    "language": "c", 
    "name": "json_rewrite_test", 
    "platforms": [
      "linux", 
      "mac", 
      "posix", 
      "windows"
    ]
  }, 
  {
    "args": [], 
    "ci_platforms": [
      "linux", 
      "mac", 
      "posix", 
      "windows"
    ], 
    "cpu_cost": 1.0, 
    "exclude_configs": [], 
    "flaky": false, 
    "gtest": false, 
    "language": "c", 
    "name": "json_stream_error_test", 
    "platforms": [
      "linux", 
      "mac", 
      "posix", 
      "windows"
    ]
  }, 
  {
    "args": [], 
    "ci_platforms": [
      "linux", 
      "mac", 
      "posix", 
      "windows"
    ], 
    "cpu_cost": 1.0, 
    "exclude_configs": [], 
    "flaky": false, 
    "gtest": false, 
    "language": "c", 
    "name": "json_test", 
    "platforms": [
      "linux", 
      "mac", 
      "posix", 
      "windows"
    ]
  }, 
  {
    "args": [], 
    "ci_platforms": [
      "linux", 
      "mac", 
      "posix", 
      "windows"
    ], 
    "cpu_cost": 1.0, 
    "exclude_configs": [], 
    "flaky": false, 
    "gtest": false, 
    "language": "c", 
    "name": "lame_client_test", 
    "platforms": [
      "linux", 
      "mac", 
      "posix", 
      "windows"
    ]
  }, 
  {
    "args": [], 
    "ci_platforms": [
      "linux", 
      "mac", 
      "posix", 
      "windows"
    ], 
    "cpu_cost": 0.1, 
    "exclude_configs": [], 
    "flaky": true, 
    "gtest": false, 
    "language": "c", 
    "name": "lb_policies_test", 
    "platforms": [
      "linux", 
      "mac", 
      "posix", 
      "windows"
    ]
  }, 
  {
    "args": [], 
    "ci_platforms": [
      "linux", 
      "mac", 
      "posix", 
      "windows"
    ], 
    "cpu_cost": 1.0, 
    "exclude_configs": [], 
    "flaky": false, 
    "gtest": false, 
    "language": "c", 
    "name": "message_compress_test", 
    "platforms": [
      "linux", 
      "mac", 
      "posix", 
      "windows"
    ]
  }, 
  {
    "args": [], 
    "ci_platforms": [
      "linux", 
      "mac", 
      "posix", 
      "windows"
    ], 
    "cpu_cost": 1.0, 
    "exclude_configs": [], 
    "flaky": false, 
    "gtest": false, 
    "language": "c", 
    "name": "mlog_test", 
    "platforms": [
      "linux", 
      "mac", 
      "posix", 
      "windows"
    ]
  }, 
  {
    "args": [], 
    "ci_platforms": [
      "linux", 
      "mac", 
      "posix", 
      "windows"
    ], 
    "cpu_cost": 1.0, 
    "exclude_configs": [], 
    "flaky": false, 
    "gtest": false, 
    "language": "c", 
    "name": "multiple_server_queues_test", 
    "platforms": [
      "linux", 
      "mac", 
      "posix", 
      "windows"
    ]
  }, 
  {
    "args": [], 
    "ci_platforms": [
      "linux", 
      "mac", 
      "posix", 
      "windows"
    ], 
    "cpu_cost": 1.0, 
    "exclude_configs": [], 
    "flaky": false, 
    "gtest": false, 
    "language": "c", 
    "name": "murmur_hash_test", 
    "platforms": [
      "linux", 
      "mac", 
      "posix", 
      "windows"
    ]
  }, 
  {
    "args": [], 
    "ci_platforms": [
      "linux", 
      "mac", 
      "posix", 
      "windows"
    ], 
    "cpu_cost": 0.1, 
    "exclude_configs": [], 
    "flaky": false, 
    "gtest": false, 
    "language": "c", 
    "name": "no_server_test", 
    "platforms": [
      "linux", 
      "mac", 
      "posix", 
      "windows"
    ]
  }, 
  {
    "args": [], 
    "ci_platforms": [
      "linux", 
      "mac", 
      "posix", 
      "windows"
    ], 
    "cpu_cost": 1.0, 
    "exclude_configs": [], 
    "flaky": false, 
    "gtest": false, 
    "language": "c", 
    "name": "resolve_address_test", 
    "platforms": [
      "linux", 
      "mac", 
      "posix", 
      "windows"
    ]
  }, 
  {
    "args": [], 
    "ci_platforms": [
      "linux", 
      "mac", 
      "posix", 
      "windows"
    ], 
    "cpu_cost": 1.0, 
    "exclude_configs": [], 
    "flaky": false, 
    "gtest": false, 
    "language": "c", 
    "name": "secure_channel_create_test", 
    "platforms": [
      "linux", 
      "mac", 
      "posix", 
      "windows"
    ]
  }, 
  {
    "args": [], 
    "ci_platforms": [
      "linux", 
      "mac", 
      "posix", 
      "windows"
    ], 
    "cpu_cost": 1.0, 
    "exclude_configs": [], 
    "flaky": false, 
    "gtest": false, 
    "language": "c", 
    "name": "secure_endpoint_test", 
    "platforms": [
      "linux", 
      "mac", 
      "posix", 
      "windows"
    ]
  }, 
  {
    "args": [], 
    "ci_platforms": [
      "linux", 
      "mac", 
      "posix", 
      "windows"
    ], 
    "cpu_cost": 1.0, 
    "exclude_configs": [], 
    "flaky": false, 
    "gtest": false, 
    "language": "c", 
    "name": "server_chttp2_test", 
    "platforms": [
      "linux", 
      "mac", 
      "posix", 
      "windows"
    ]
  }, 
  {
    "args": [], 
    "ci_platforms": [
      "linux", 
      "mac", 
      "posix", 
      "windows"
    ], 
    "cpu_cost": 1.0, 
    "exclude_configs": [], 
    "flaky": false, 
    "gtest": false, 
    "language": "c", 
    "name": "server_test", 
    "platforms": [
      "linux", 
      "mac", 
      "posix", 
      "windows"
    ]
  }, 
  {
    "args": [], 
    "ci_platforms": [
      "linux", 
      "mac", 
      "posix", 
      "windows"
    ], 
    "cpu_cost": 0.1, 
    "exclude_configs": [], 
    "flaky": false, 
    "gtest": false, 
    "language": "c", 
    "name": "set_initial_connect_string_test", 
    "platforms": [
      "linux", 
      "mac", 
      "posix", 
      "windows"
    ]
  }, 
  {
    "args": [], 
    "ci_platforms": [
      "linux", 
      "mac", 
      "posix", 
      "windows"
    ], 
    "cpu_cost": 1.0, 
    "exclude_configs": [], 
    "flaky": false, 
    "gtest": false, 
    "language": "c", 
    "name": "sockaddr_resolver_test", 
    "platforms": [
      "linux", 
      "mac", 
      "posix", 
      "windows"
    ]
  }, 
  {
    "args": [], 
    "ci_platforms": [
      "linux", 
      "mac", 
      "posix", 
      "windows"
    ], 
    "cpu_cost": 1.0, 
    "exclude_configs": [], 
    "flaky": false, 
    "gtest": false, 
    "language": "c", 
    "name": "sockaddr_utils_test", 
    "platforms": [
      "linux", 
      "mac", 
      "posix", 
      "windows"
    ]
  }, 
  {
    "args": [], 
    "ci_platforms": [
      "linux", 
      "mac", 
      "posix"
    ], 
    "cpu_cost": 1.0, 
    "exclude_configs": [], 
    "flaky": false, 
    "gtest": false, 
    "language": "c", 
    "name": "socket_utils_test", 
    "platforms": [
      "linux", 
      "mac", 
      "posix"
    ]
  }, 
  {
    "args": [], 
    "ci_platforms": [
      "linux", 
      "mac", 
      "posix"
    ], 
    "cpu_cost": 0.5, 
    "exclude_configs": [], 
    "flaky": false, 
    "gtest": false, 
    "language": "c", 
    "name": "tcp_client_posix_test", 
    "platforms": [
      "linux", 
      "mac", 
      "posix"
    ]
  }, 
  {
    "args": [], 
    "ci_platforms": [
      "linux", 
      "mac", 
      "posix"
    ], 
    "cpu_cost": 0.5, 
    "exclude_configs": [], 
    "flaky": false, 
    "gtest": false, 
    "language": "c", 
    "name": "tcp_posix_test", 
    "platforms": [
      "linux", 
      "mac", 
      "posix"
    ]
  }, 
  {
    "args": [], 
    "ci_platforms": [
      "linux", 
      "mac", 
      "posix"
    ], 
    "cpu_cost": 1.0, 
    "exclude_configs": [], 
    "flaky": false, 
    "gtest": false, 
    "language": "c", 
    "name": "tcp_server_posix_test", 
    "platforms": [
      "linux", 
      "mac", 
      "posix"
    ]
  }, 
  {
    "args": [], 
    "ci_platforms": [
      "linux", 
      "mac", 
      "posix", 
      "windows"
    ], 
    "cpu_cost": 1.0, 
    "exclude_configs": [], 
    "flaky": false, 
    "gtest": false, 
    "language": "c", 
    "name": "time_averaged_stats_test", 
    "platforms": [
      "linux", 
      "mac", 
      "posix", 
      "windows"
    ]
  }, 
  {
    "args": [], 
    "ci_platforms": [
      "linux", 
      "mac", 
      "posix", 
      "windows"
    ], 
    "cpu_cost": 1.0, 
    "exclude_configs": [], 
    "flaky": false, 
    "gtest": false, 
    "language": "c", 
    "name": "timeout_encoding_test", 
    "platforms": [
      "linux", 
      "mac", 
      "posix", 
      "windows"
    ]
  }, 
  {
    "args": [], 
    "ci_platforms": [
      "linux", 
      "mac", 
      "posix", 
      "windows"
    ], 
    "cpu_cost": 1.0, 
    "exclude_configs": [], 
    "flaky": false, 
    "gtest": false, 
    "language": "c", 
    "name": "timer_heap_test", 
    "platforms": [
      "linux", 
      "mac", 
      "posix", 
      "windows"
    ]
  }, 
  {
    "args": [], 
    "ci_platforms": [
      "linux", 
      "mac", 
      "posix", 
      "windows"
    ], 
    "cpu_cost": 1.0, 
    "exclude_configs": [], 
    "flaky": false, 
    "gtest": false, 
    "language": "c", 
    "name": "timer_list_test", 
    "platforms": [
      "linux", 
      "mac", 
      "posix", 
      "windows"
    ]
  }, 
  {
    "args": [], 
    "ci_platforms": [
      "linux", 
      "mac", 
      "posix", 
      "windows"
    ], 
    "cpu_cost": 1.0, 
    "exclude_configs": [], 
    "flaky": false, 
    "gtest": false, 
    "language": "c", 
    "name": "timers_test", 
    "platforms": [
      "linux", 
      "mac", 
      "posix", 
      "windows"
    ]
  }, 
  {
    "args": [], 
    "ci_platforms": [
      "linux", 
      "mac", 
      "posix", 
      "windows"
    ], 
    "cpu_cost": 1.0, 
    "exclude_configs": [], 
    "flaky": false, 
    "gtest": false, 
    "language": "c", 
    "name": "transport_connectivity_state_test", 
    "platforms": [
      "linux", 
      "mac", 
      "posix", 
      "windows"
    ]
  }, 
  {
    "args": [], 
    "ci_platforms": [
      "linux", 
      "mac", 
      "posix", 
      "windows"
    ], 
    "cpu_cost": 1.0, 
    "exclude_configs": [], 
    "flaky": false, 
    "gtest": false, 
    "language": "c", 
    "name": "transport_metadata_test", 
    "platforms": [
      "linux", 
      "mac", 
      "posix", 
      "windows"
    ]
  }, 
  {
    "args": [], 
    "ci_platforms": [
      "linux", 
      "mac", 
      "posix"
    ], 
    "cpu_cost": 1.0, 
    "exclude_configs": [], 
    "flaky": false, 
    "gtest": false, 
    "language": "c", 
    "name": "transport_security_test", 
    "platforms": [
      "linux", 
      "mac", 
      "posix"
    ]
  }, 
  {
    "args": [], 
    "ci_platforms": [
      "linux", 
      "mac", 
      "posix"
    ], 
    "cpu_cost": 1.0, 
    "exclude_configs": [], 
    "flaky": false, 
    "gtest": false, 
    "language": "c", 
    "name": "udp_server_test", 
    "platforms": [
      "linux", 
      "mac", 
      "posix"
    ]
  }, 
  {
    "args": [], 
    "ci_platforms": [
      "linux", 
      "mac", 
      "posix", 
      "windows"
    ], 
    "cpu_cost": 1.0, 
    "exclude_configs": [], 
    "flaky": false, 
    "gtest": false, 
    "language": "c", 
    "name": "uri_parser_test", 
    "platforms": [
      "linux", 
      "mac", 
      "posix", 
      "windows"
    ]
  }, 
  {
    "args": [], 
    "ci_platforms": [
      "linux", 
      "mac", 
      "posix"
    ], 
    "cpu_cost": 1.0, 
    "exclude_configs": [], 
    "flaky": false, 
    "gtest": false, 
    "language": "c", 
    "name": "workqueue_test", 
    "platforms": [
      "linux", 
      "mac", 
      "posix"
    ]
  }, 
  {
    "args": [], 
    "ci_platforms": [
      "linux", 
      "mac", 
      "posix", 
      "windows"
    ], 
    "cpu_cost": 1.0, 
    "exclude_configs": [], 
    "flaky": false, 
    "gtest": true, 
    "language": "c++", 
    "name": "alarm_cpp_test", 
    "platforms": [
      "linux", 
      "mac", 
      "posix", 
      "windows"
    ]
  }, 
  {
    "args": [], 
    "ci_platforms": [
      "linux", 
      "mac", 
      "posix", 
      "windows"
    ], 
    "cpu_cost": 1.0, 
    "exclude_configs": [], 
    "flaky": false, 
    "gtest": true, 
    "language": "c++", 
    "name": "async_end2end_test", 
    "platforms": [
      "linux", 
      "mac", 
      "posix", 
      "windows"
    ]
  }, 
  {
    "args": [], 
    "ci_platforms": [
      "linux", 
      "mac", 
      "posix"
    ], 
    "cpu_cost": 1.0, 
    "exclude_configs": [], 
    "flaky": false, 
    "gtest": false, 
    "language": "c++", 
    "name": "async_streaming_ping_pong_test", 
    "platforms": [
      "linux", 
      "mac", 
      "posix"
    ]
  }, 
  {
    "args": [], 
    "ci_platforms": [
      "linux", 
      "mac", 
      "posix"
    ], 
    "cpu_cost": 1.0, 
    "exclude_configs": [], 
    "flaky": false, 
    "gtest": false, 
    "language": "c++", 
    "name": "async_unary_ping_pong_test", 
    "platforms": [
      "linux", 
      "mac", 
      "posix"
    ]
  }, 
  {
    "args": [], 
    "ci_platforms": [
      "linux", 
      "mac", 
      "posix", 
      "windows"
    ], 
    "cpu_cost": 1.0, 
    "exclude_configs": [], 
    "flaky": false, 
    "gtest": true, 
    "language": "c++", 
    "name": "auth_property_iterator_test", 
    "platforms": [
      "linux", 
      "mac", 
      "posix", 
      "windows"
    ]
  }, 
  {
    "args": [], 
    "ci_platforms": [
      "linux", 
      "mac", 
      "posix", 
      "windows"
    ], 
    "cpu_cost": 1.0, 
    "exclude_configs": [], 
    "flaky": false, 
    "gtest": true, 
    "language": "c++", 
    "name": "channel_arguments_test", 
    "platforms": [
      "linux", 
      "mac", 
      "posix", 
      "windows"
    ]
  }, 
  {
    "args": [], 
    "ci_platforms": [
      "linux", 
      "mac", 
      "posix", 
      "windows"
    ], 
    "cpu_cost": 1.0, 
    "exclude_configs": [], 
    "flaky": false, 
    "gtest": true, 
    "language": "c++", 
    "name": "cli_call_test", 
    "platforms": [
      "linux", 
      "mac", 
      "posix", 
      "windows"
    ]
  }, 
  {
    "args": [], 
    "ci_platforms": [
      "linux", 
      "mac", 
      "posix"
    ], 
    "cpu_cost": 0.1, 
    "exclude_configs": [], 
    "flaky": false, 
    "gtest": true, 
    "language": "c++", 
    "name": "client_crash_test", 
    "platforms": [
      "linux", 
      "mac", 
      "posix"
    ]
  }, 
  {
    "args": [], 
    "ci_platforms": [
      "linux", 
      "mac", 
      "posix", 
      "windows"
    ], 
    "cpu_cost": 1.0, 
    "exclude_configs": [], 
    "flaky": false, 
    "gtest": true, 
    "language": "c++", 
    "name": "codegen_test", 
    "platforms": [
      "linux", 
      "mac", 
      "posix", 
      "windows"
    ]
  }, 
  {
    "args": [], 
    "ci_platforms": [
      "linux", 
      "mac", 
      "posix", 
      "windows"
    ], 
    "cpu_cost": 1.0, 
    "exclude_configs": [], 
    "flaky": false, 
    "gtest": true, 
    "language": "c++", 
    "name": "credentials_test", 
    "platforms": [
      "linux", 
      "mac", 
      "posix", 
      "windows"
    ]
  }, 
  {
    "args": [], 
    "ci_platforms": [
      "linux", 
      "mac", 
      "posix", 
      "windows"
    ], 
    "cpu_cost": 1.0, 
    "exclude_configs": [], 
    "flaky": false, 
    "gtest": true, 
    "language": "c++", 
    "name": "cxx_byte_buffer_test", 
    "platforms": [
      "linux", 
      "mac", 
      "posix", 
      "windows"
    ]
  }, 
  {
    "args": [], 
    "ci_platforms": [
      "linux", 
      "mac", 
      "posix", 
      "windows"
    ], 
    "cpu_cost": 1.0, 
    "exclude_configs": [], 
    "flaky": false, 
    "gtest": true, 
    "language": "c++", 
    "name": "cxx_slice_test", 
    "platforms": [
      "linux", 
      "mac", 
      "posix", 
      "windows"
    ]
  }, 
  {
    "args": [], 
    "ci_platforms": [
      "linux", 
      "mac", 
      "posix", 
      "windows"
    ], 
    "cpu_cost": 1.0, 
    "exclude_configs": [], 
    "flaky": false, 
    "gtest": true, 
    "language": "c++", 
    "name": "cxx_string_ref_test", 
    "platforms": [
      "linux", 
      "mac", 
      "posix", 
      "windows"
    ]
  }, 
  {
    "args": [], 
    "ci_platforms": [
      "linux", 
      "mac", 
      "posix", 
      "windows"
    ], 
    "cpu_cost": 1.0, 
    "exclude_configs": [], 
    "flaky": false, 
    "gtest": true, 
    "language": "c++", 
    "name": "cxx_time_test", 
    "platforms": [
      "linux", 
      "mac", 
      "posix", 
      "windows"
    ]
  }, 
  {
    "args": [], 
    "ci_platforms": [
      "linux", 
      "mac", 
      "posix", 
      "windows"
    ], 
    "cpu_cost": 0.5, 
    "exclude_configs": [], 
    "flaky": false, 
    "gtest": true, 
    "language": "c++", 
    "name": "end2end_test", 
    "platforms": [
      "linux", 
      "mac", 
      "posix", 
      "windows"
    ]
  }, 
  {
    "args": [], 
    "ci_platforms": [
      "linux", 
      "mac", 
      "posix"
    ], 
    "cpu_cost": 1.0, 
    "exclude_configs": [], 
    "flaky": false, 
    "gtest": false, 
    "language": "c++", 
    "name": "generic_async_streaming_ping_pong_test", 
    "platforms": [
      "linux", 
      "mac", 
      "posix"
    ]
  }, 
  {
    "args": [], 
    "ci_platforms": [
      "linux", 
      "mac", 
      "posix", 
      "windows"
    ], 
    "cpu_cost": 1.0, 
    "exclude_configs": [], 
    "flaky": false, 
    "gtest": true, 
    "language": "c++", 
    "name": "generic_end2end_test", 
    "platforms": [
      "linux", 
      "mac", 
      "posix", 
      "windows"
    ]
  }, 
  {
    "args": [], 
    "ci_platforms": [
      "linux", 
      "mac", 
      "posix", 
      "windows"
    ], 
    "cpu_cost": 1.0, 
    "exclude_configs": [], 
    "flaky": false, 
    "gtest": true, 
    "language": "c++", 
    "name": "grpclb_api_test", 
    "platforms": [
      "linux", 
      "mac", 
      "posix", 
      "windows"
    ]
  }, 
  {
    "args": [], 
    "ci_platforms": [
      "linux", 
      "mac", 
      "posix", 
      "windows"
    ], 
    "cpu_cost": 1.0, 
    "exclude_configs": [], 
    "flaky": false, 
    "gtest": true, 
    "language": "c++", 
    "name": "hybrid_end2end_test", 
    "platforms": [
      "linux", 
      "mac", 
      "posix", 
      "windows"
    ]
  }, 
  {
    "args": [], 
    "ci_platforms": [
      "linux", 
      "mac", 
      "posix"
    ], 
    "cpu_cost": 0.1, 
    "exclude_configs": [], 
    "flaky": false, 
    "gtest": false, 
    "language": "c++", 
    "name": "interop_test", 
    "platforms": [
      "linux", 
      "mac", 
      "posix"
    ]
  }, 
  {
    "args": [], 
    "ci_platforms": [
      "linux", 
      "mac", 
      "posix", 
      "windows"
    ], 
    "cpu_cost": 1.0, 
    "exclude_configs": [], 
    "flaky": false, 
    "gtest": true, 
    "language": "c++", 
    "name": "mock_test", 
    "platforms": [
      "linux", 
      "mac", 
      "posix", 
      "windows"
    ]
  }, 
  {
    "args": [], 
    "ci_platforms": [
      "linux", 
      "mac", 
      "posix"
    ], 
<<<<<<< HEAD
    "cpu_cost": 10, 
    "exclude_configs": [], 
=======
    "cpu_cost": 0.5, 
    "exclude_configs": [
      "tsan"
    ], 
>>>>>>> ddd4d7f1
    "flaky": false, 
    "gtest": false, 
    "language": "c++", 
    "name": "qps_openloop_test", 
    "platforms": [
      "linux", 
      "mac", 
      "posix"
    ]
  }, 
  {
    "args": [], 
    "ci_platforms": [
      "linux", 
      "mac", 
      "posix"
    ], 
    "cpu_cost": 10, 
    "exclude_configs": [], 
    "flaky": false, 
    "gtest": false, 
    "language": "c++", 
    "name": "qps_test", 
    "platforms": [
      "linux", 
      "mac", 
      "posix"
    ]
  }, 
  {
    "args": [], 
    "ci_platforms": [
      "linux", 
      "mac", 
      "posix", 
      "windows"
    ], 
    "cpu_cost": 1.0, 
    "exclude_configs": [], 
    "flaky": false, 
    "gtest": true, 
    "language": "c++", 
    "name": "secure_auth_context_test", 
    "platforms": [
      "linux", 
      "mac", 
      "posix", 
      "windows"
    ]
  }, 
  {
    "args": [], 
    "ci_platforms": [
      "linux", 
      "mac", 
      "posix"
    ], 
    "cpu_cost": 1.0, 
    "exclude_configs": [], 
    "flaky": false, 
    "gtest": false, 
    "language": "c++", 
    "name": "secure_sync_unary_ping_pong_test", 
    "platforms": [
      "linux", 
      "mac", 
      "posix"
    ]
  }, 
  {
    "args": [], 
    "ci_platforms": [
      "linux", 
      "mac", 
      "posix"
    ], 
    "cpu_cost": 0.1, 
    "exclude_configs": [], 
    "flaky": false, 
    "gtest": true, 
    "language": "c++", 
    "name": "server_crash_test", 
    "platforms": [
      "linux", 
      "mac", 
      "posix"
    ]
  }, 
  {
    "args": [], 
    "ci_platforms": [
      "linux", 
      "mac", 
      "posix", 
      "windows"
    ], 
    "cpu_cost": 1.0, 
    "exclude_configs": [], 
    "flaky": false, 
    "gtest": true, 
    "language": "c++", 
    "name": "shutdown_test", 
    "platforms": [
      "linux", 
      "mac", 
      "posix", 
      "windows"
    ]
  }, 
  {
    "args": [], 
    "ci_platforms": [
      "linux", 
      "mac", 
      "posix", 
      "windows"
    ], 
    "cpu_cost": 1.0, 
    "exclude_configs": [], 
    "flaky": false, 
    "gtest": false, 
    "language": "c++", 
    "name": "status_test", 
    "platforms": [
      "linux", 
      "mac", 
      "posix", 
      "windows"
    ]
  }, 
  {
    "args": [], 
    "ci_platforms": [
      "linux", 
      "mac", 
      "posix"
    ], 
    "cpu_cost": 1.0, 
    "exclude_configs": [], 
    "flaky": false, 
    "gtest": true, 
    "language": "c++", 
    "name": "streaming_throughput_test", 
    "platforms": [
      "linux", 
      "mac", 
      "posix"
    ]
  }, 
  {
    "args": [], 
    "ci_platforms": [
      "linux", 
      "mac", 
      "posix"
    ], 
    "cpu_cost": 1.0, 
    "exclude_configs": [], 
    "flaky": false, 
    "gtest": false, 
    "language": "c++", 
    "name": "sync_streaming_ping_pong_test", 
    "platforms": [
      "linux", 
      "mac", 
      "posix"
    ]
  }, 
  {
    "args": [], 
    "ci_platforms": [
      "linux", 
      "mac", 
      "posix"
    ], 
    "cpu_cost": 1.0, 
    "exclude_configs": [], 
    "flaky": false, 
    "gtest": false, 
    "language": "c++", 
    "name": "sync_unary_ping_pong_test", 
    "platforms": [
      "linux", 
      "mac", 
      "posix"
    ]
  }, 
  {
    "args": [], 
    "ci_platforms": [
      "linux", 
      "mac", 
      "posix", 
      "windows"
    ], 
    "cpu_cost": 100, 
    "exclude_configs": [], 
    "flaky": false, 
    "gtest": true, 
    "language": "c++", 
    "name": "thread_stress_test", 
    "platforms": [
      "linux", 
      "mac", 
      "posix", 
      "windows"
    ]
  }, 
  {
    "args": [], 
    "ci_platforms": [
      "linux", 
      "mac", 
      "posix", 
      "windows"
    ], 
    "cpu_cost": 1.0, 
    "exclude_configs": [], 
    "flaky": false, 
    "gtest": false, 
    "language": "c89", 
    "name": "public_headers_must_be_c89", 
    "platforms": [
      "linux", 
      "mac", 
      "posix", 
      "windows"
    ]
  }, 
  {
    "args": [], 
    "ci_platforms": [
      "linux", 
      "mac", 
      "posix", 
      "windows"
    ], 
    "cpu_cost": 1.0, 
    "exclude_configs": [], 
    "flaky": false, 
    "gtest": false, 
    "language": "c", 
    "name": "badreq_bad_client_test", 
    "platforms": [
      "linux", 
      "mac", 
      "posix", 
      "windows"
    ]
  }, 
  {
    "args": [], 
    "ci_platforms": [
      "linux", 
      "mac", 
      "posix", 
      "windows"
    ], 
    "cpu_cost": 0.2, 
    "exclude_configs": [], 
    "flaky": false, 
    "gtest": false, 
    "language": "c", 
    "name": "connection_prefix_bad_client_test", 
    "platforms": [
      "linux", 
      "mac", 
      "posix", 
      "windows"
    ]
  }, 
  {
    "args": [], 
    "ci_platforms": [
      "linux", 
      "mac", 
      "posix", 
      "windows"
    ], 
    "cpu_cost": 0.2, 
    "exclude_configs": [], 
    "flaky": false, 
    "gtest": false, 
    "language": "c", 
    "name": "headers_bad_client_test", 
    "platforms": [
      "linux", 
      "mac", 
      "posix", 
      "windows"
    ]
  }, 
  {
    "args": [], 
    "ci_platforms": [
      "linux", 
      "mac", 
      "posix", 
      "windows"
    ], 
    "cpu_cost": 0.2, 
    "exclude_configs": [], 
    "flaky": false, 
    "gtest": false, 
    "language": "c", 
    "name": "initial_settings_frame_bad_client_test", 
    "platforms": [
      "linux", 
      "mac", 
      "posix", 
      "windows"
    ]
  }, 
  {
    "args": [], 
    "ci_platforms": [
      "linux", 
      "mac", 
      "posix", 
      "windows"
    ], 
    "cpu_cost": 1.0, 
    "exclude_configs": [], 
    "flaky": false, 
    "gtest": false, 
    "language": "c", 
    "name": "server_registered_method_bad_client_test", 
    "platforms": [
      "linux", 
      "mac", 
      "posix", 
      "windows"
    ]
  }, 
  {
    "args": [], 
    "ci_platforms": [
      "linux", 
      "mac", 
      "posix", 
      "windows"
    ], 
    "cpu_cost": 1.0, 
    "exclude_configs": [], 
    "flaky": false, 
    "gtest": false, 
    "language": "c", 
    "name": "simple_request_bad_client_test", 
    "platforms": [
      "linux", 
      "mac", 
      "posix", 
      "windows"
    ]
  }, 
  {
    "args": [], 
    "ci_platforms": [
      "linux", 
      "mac", 
      "posix", 
      "windows"
    ], 
    "cpu_cost": 1.0, 
    "exclude_configs": [], 
    "flaky": false, 
    "gtest": false, 
    "language": "c", 
    "name": "unknown_frame_bad_client_test", 
    "platforms": [
      "linux", 
      "mac", 
      "posix", 
      "windows"
    ]
  }, 
  {
    "args": [], 
    "ci_platforms": [
      "linux", 
      "mac", 
      "posix", 
      "windows"
    ], 
    "cpu_cost": 1.0, 
    "exclude_configs": [], 
    "flaky": false, 
    "gtest": false, 
    "language": "c", 
    "name": "window_overflow_bad_client_test", 
    "platforms": [
      "linux", 
      "mac", 
      "posix", 
      "windows"
    ]
  }, 
  {
    "args": [], 
    "ci_platforms": [
      "linux", 
      "mac", 
      "posix"
    ], 
    "cpu_cost": 0.1, 
    "exclude_configs": [], 
    "flaky": false, 
    "gtest": false, 
    "language": "c", 
    "name": "bad_ssl_alpn_test", 
    "platforms": [
      "linux", 
      "mac", 
      "posix"
    ]
  }, 
  {
    "args": [], 
    "ci_platforms": [
      "linux", 
      "mac", 
      "posix"
    ], 
    "cpu_cost": 0.1, 
    "exclude_configs": [], 
    "flaky": false, 
    "gtest": false, 
    "language": "c", 
    "name": "bad_ssl_cert_test", 
    "platforms": [
      "linux", 
      "mac", 
      "posix"
    ]
  }, 
  {
    "args": [], 
    "boringssl": true, 
    "ci_platforms": [
      "linux", 
      "mac", 
      "posix", 
      "windows"
    ], 
    "cpu_cost": 1.0, 
    "defaults": "boringssl", 
    "exclude_configs": [
      "asan"
    ], 
    "flaky": false, 
    "language": "c++", 
    "name": "boringssl_aes_test", 
    "platforms": [
      "linux", 
      "mac", 
      "posix", 
      "windows"
    ]
  }, 
  {
    "args": [], 
    "boringssl": true, 
    "ci_platforms": [
      "linux", 
      "mac", 
      "posix", 
      "windows"
    ], 
    "cpu_cost": 1.0, 
    "defaults": "boringssl", 
    "exclude_configs": [
      "asan"
    ], 
    "flaky": false, 
    "language": "c++", 
    "name": "boringssl_base64_test", 
    "platforms": [
      "linux", 
      "mac", 
      "posix", 
      "windows"
    ]
  }, 
  {
    "args": [], 
    "boringssl": true, 
    "ci_platforms": [
      "linux", 
      "mac", 
      "posix", 
      "windows"
    ], 
    "cpu_cost": 1.0, 
    "defaults": "boringssl", 
    "exclude_configs": [
      "asan"
    ], 
    "flaky": false, 
    "language": "c++", 
    "name": "boringssl_bio_test", 
    "platforms": [
      "linux", 
      "mac", 
      "posix", 
      "windows"
    ]
  }, 
  {
    "args": [], 
    "boringssl": true, 
    "ci_platforms": [
      "linux", 
      "mac", 
      "posix", 
      "windows"
    ], 
    "cpu_cost": 1.0, 
    "defaults": "boringssl", 
    "exclude_configs": [
      "asan"
    ], 
    "flaky": false, 
    "language": "c++", 
    "name": "boringssl_bn_test", 
    "platforms": [
      "linux", 
      "mac", 
      "posix", 
      "windows"
    ]
  }, 
  {
    "args": [], 
    "boringssl": true, 
    "ci_platforms": [
      "linux", 
      "mac", 
      "posix", 
      "windows"
    ], 
    "cpu_cost": 1.0, 
    "defaults": "boringssl", 
    "exclude_configs": [
      "asan"
    ], 
    "flaky": false, 
    "language": "c++", 
    "name": "boringssl_bytestring_test", 
    "platforms": [
      "linux", 
      "mac", 
      "posix", 
      "windows"
    ]
  }, 
  {
    "args": [
      "aes-128-gcm", 
      "third_party/boringssl/crypto/cipher/test/aes_128_gcm_tests.txt"
    ], 
    "boringssl": true, 
    "ci_platforms": [
      "linux", 
      "mac", 
      "posix", 
      "windows"
    ], 
    "cpu_cost": 1.0, 
    "defaults": "boringssl", 
    "exclude_configs": [
      "asan"
    ], 
    "flaky": false, 
    "language": "c++", 
    "name": "boringssl_aead_test", 
    "platforms": [
      "linux", 
      "mac", 
      "posix", 
      "windows"
    ]
  }, 
  {
    "args": [
      "aes-128-key-wrap", 
      "third_party/boringssl/crypto/cipher/test/aes_128_key_wrap_tests.txt"
    ], 
    "boringssl": true, 
    "ci_platforms": [
      "linux", 
      "mac", 
      "posix", 
      "windows"
    ], 
    "cpu_cost": 1.0, 
    "defaults": "boringssl", 
    "exclude_configs": [
      "asan"
    ], 
    "flaky": false, 
    "language": "c++", 
    "name": "boringssl_aead_test", 
    "platforms": [
      "linux", 
      "mac", 
      "posix", 
      "windows"
    ]
  }, 
  {
    "args": [
      "aes-256-gcm", 
      "third_party/boringssl/crypto/cipher/test/aes_256_gcm_tests.txt"
    ], 
    "boringssl": true, 
    "ci_platforms": [
      "linux", 
      "mac", 
      "posix", 
      "windows"
    ], 
    "cpu_cost": 1.0, 
    "defaults": "boringssl", 
    "exclude_configs": [
      "asan"
    ], 
    "flaky": false, 
    "language": "c++", 
    "name": "boringssl_aead_test", 
    "platforms": [
      "linux", 
      "mac", 
      "posix", 
      "windows"
    ]
  }, 
  {
    "args": [
      "aes-256-key-wrap", 
      "third_party/boringssl/crypto/cipher/test/aes_256_key_wrap_tests.txt"
    ], 
    "boringssl": true, 
    "ci_platforms": [
      "linux", 
      "mac", 
      "posix", 
      "windows"
    ], 
    "cpu_cost": 1.0, 
    "defaults": "boringssl", 
    "exclude_configs": [
      "asan"
    ], 
    "flaky": false, 
    "language": "c++", 
    "name": "boringssl_aead_test", 
    "platforms": [
      "linux", 
      "mac", 
      "posix", 
      "windows"
    ]
  }, 
  {
    "args": [
      "chacha20-poly1305", 
      "third_party/boringssl/crypto/cipher/test/chacha20_poly1305_tests.txt"
    ], 
    "boringssl": true, 
    "ci_platforms": [
      "linux", 
      "mac", 
      "posix", 
      "windows"
    ], 
    "cpu_cost": 1.0, 
    "defaults": "boringssl", 
    "exclude_configs": [
      "asan"
    ], 
    "flaky": false, 
    "language": "c++", 
    "name": "boringssl_aead_test", 
    "platforms": [
      "linux", 
      "mac", 
      "posix", 
      "windows"
    ]
  }, 
  {
    "args": [
      "chacha20-poly1305-old", 
      "third_party/boringssl/crypto/cipher/test/chacha20_poly1305_old_tests.txt"
    ], 
    "boringssl": true, 
    "ci_platforms": [
      "linux", 
      "mac", 
      "posix", 
      "windows"
    ], 
    "cpu_cost": 1.0, 
    "defaults": "boringssl", 
    "exclude_configs": [
      "asan"
    ], 
    "flaky": false, 
    "language": "c++", 
    "name": "boringssl_aead_test", 
    "platforms": [
      "linux", 
      "mac", 
      "posix", 
      "windows"
    ]
  }, 
  {
    "args": [
      "rc4-md5-tls", 
      "third_party/boringssl/crypto/cipher/test/rc4_md5_tls_tests.txt"
    ], 
    "boringssl": true, 
    "ci_platforms": [
      "linux", 
      "mac", 
      "posix", 
      "windows"
    ], 
    "cpu_cost": 1.0, 
    "defaults": "boringssl", 
    "exclude_configs": [
      "asan"
    ], 
    "flaky": false, 
    "language": "c++", 
    "name": "boringssl_aead_test", 
    "platforms": [
      "linux", 
      "mac", 
      "posix", 
      "windows"
    ]
  }, 
  {
    "args": [
      "rc4-sha1-tls", 
      "third_party/boringssl/crypto/cipher/test/rc4_sha1_tls_tests.txt"
    ], 
    "boringssl": true, 
    "ci_platforms": [
      "linux", 
      "mac", 
      "posix", 
      "windows"
    ], 
    "cpu_cost": 1.0, 
    "defaults": "boringssl", 
    "exclude_configs": [
      "asan"
    ], 
    "flaky": false, 
    "language": "c++", 
    "name": "boringssl_aead_test", 
    "platforms": [
      "linux", 
      "mac", 
      "posix", 
      "windows"
    ]
  }, 
  {
    "args": [
      "aes-128-cbc-sha1-tls", 
      "third_party/boringssl/crypto/cipher/test/aes_128_cbc_sha1_tls_tests.txt"
    ], 
    "boringssl": true, 
    "ci_platforms": [
      "linux", 
      "mac", 
      "posix", 
      "windows"
    ], 
    "cpu_cost": 1.0, 
    "defaults": "boringssl", 
    "exclude_configs": [
      "asan"
    ], 
    "flaky": false, 
    "language": "c++", 
    "name": "boringssl_aead_test", 
    "platforms": [
      "linux", 
      "mac", 
      "posix", 
      "windows"
    ]
  }, 
  {
    "args": [
      "aes-128-cbc-sha1-tls-implicit-iv", 
      "third_party/boringssl/crypto/cipher/test/aes_128_cbc_sha1_tls_implicit_iv_tests.txt"
    ], 
    "boringssl": true, 
    "ci_platforms": [
      "linux", 
      "mac", 
      "posix", 
      "windows"
    ], 
    "cpu_cost": 1.0, 
    "defaults": "boringssl", 
    "exclude_configs": [
      "asan"
    ], 
    "flaky": false, 
    "language": "c++", 
    "name": "boringssl_aead_test", 
    "platforms": [
      "linux", 
      "mac", 
      "posix", 
      "windows"
    ]
  }, 
  {
    "args": [
      "aes-128-cbc-sha256-tls", 
      "third_party/boringssl/crypto/cipher/test/aes_128_cbc_sha256_tls_tests.txt"
    ], 
    "boringssl": true, 
    "ci_platforms": [
      "linux", 
      "mac", 
      "posix", 
      "windows"
    ], 
    "cpu_cost": 1.0, 
    "defaults": "boringssl", 
    "exclude_configs": [
      "asan"
    ], 
    "flaky": false, 
    "language": "c++", 
    "name": "boringssl_aead_test", 
    "platforms": [
      "linux", 
      "mac", 
      "posix", 
      "windows"
    ]
  }, 
  {
    "args": [
      "aes-256-cbc-sha1-tls", 
      "third_party/boringssl/crypto/cipher/test/aes_256_cbc_sha1_tls_tests.txt"
    ], 
    "boringssl": true, 
    "ci_platforms": [
      "linux", 
      "mac", 
      "posix", 
      "windows"
    ], 
    "cpu_cost": 1.0, 
    "defaults": "boringssl", 
    "exclude_configs": [
      "asan"
    ], 
    "flaky": false, 
    "language": "c++", 
    "name": "boringssl_aead_test", 
    "platforms": [
      "linux", 
      "mac", 
      "posix", 
      "windows"
    ]
  }, 
  {
    "args": [
      "aes-256-cbc-sha1-tls-implicit-iv", 
      "third_party/boringssl/crypto/cipher/test/aes_256_cbc_sha1_tls_implicit_iv_tests.txt"
    ], 
    "boringssl": true, 
    "ci_platforms": [
      "linux", 
      "mac", 
      "posix", 
      "windows"
    ], 
    "cpu_cost": 1.0, 
    "defaults": "boringssl", 
    "exclude_configs": [
      "asan"
    ], 
    "flaky": false, 
    "language": "c++", 
    "name": "boringssl_aead_test", 
    "platforms": [
      "linux", 
      "mac", 
      "posix", 
      "windows"
    ]
  }, 
  {
    "args": [
      "aes-256-cbc-sha256-tls", 
      "third_party/boringssl/crypto/cipher/test/aes_256_cbc_sha256_tls_tests.txt"
    ], 
    "boringssl": true, 
    "ci_platforms": [
      "linux", 
      "mac", 
      "posix", 
      "windows"
    ], 
    "cpu_cost": 1.0, 
    "defaults": "boringssl", 
    "exclude_configs": [
      "asan"
    ], 
    "flaky": false, 
    "language": "c++", 
    "name": "boringssl_aead_test", 
    "platforms": [
      "linux", 
      "mac", 
      "posix", 
      "windows"
    ]
  }, 
  {
    "args": [
      "aes-256-cbc-sha384-tls", 
      "third_party/boringssl/crypto/cipher/test/aes_256_cbc_sha384_tls_tests.txt"
    ], 
    "boringssl": true, 
    "ci_platforms": [
      "linux", 
      "mac", 
      "posix", 
      "windows"
    ], 
    "cpu_cost": 1.0, 
    "defaults": "boringssl", 
    "exclude_configs": [
      "asan"
    ], 
    "flaky": false, 
    "language": "c++", 
    "name": "boringssl_aead_test", 
    "platforms": [
      "linux", 
      "mac", 
      "posix", 
      "windows"
    ]
  }, 
  {
    "args": [
      "des-ede3-cbc-sha1-tls", 
      "third_party/boringssl/crypto/cipher/test/des_ede3_cbc_sha1_tls_tests.txt"
    ], 
    "boringssl": true, 
    "ci_platforms": [
      "linux", 
      "mac", 
      "posix", 
      "windows"
    ], 
    "cpu_cost": 1.0, 
    "defaults": "boringssl", 
    "exclude_configs": [
      "asan"
    ], 
    "flaky": false, 
    "language": "c++", 
    "name": "boringssl_aead_test", 
    "platforms": [
      "linux", 
      "mac", 
      "posix", 
      "windows"
    ]
  }, 
  {
    "args": [
      "des-ede3-cbc-sha1-tls-implicit-iv", 
      "third_party/boringssl/crypto/cipher/test/des_ede3_cbc_sha1_tls_implicit_iv_tests.txt"
    ], 
    "boringssl": true, 
    "ci_platforms": [
      "linux", 
      "mac", 
      "posix", 
      "windows"
    ], 
    "cpu_cost": 1.0, 
    "defaults": "boringssl", 
    "exclude_configs": [
      "asan"
    ], 
    "flaky": false, 
    "language": "c++", 
    "name": "boringssl_aead_test", 
    "platforms": [
      "linux", 
      "mac", 
      "posix", 
      "windows"
    ]
  }, 
  {
    "args": [
      "rc4-md5-ssl3", 
      "third_party/boringssl/crypto/cipher/test/rc4_md5_ssl3_tests.txt"
    ], 
    "boringssl": true, 
    "ci_platforms": [
      "linux", 
      "mac", 
      "posix", 
      "windows"
    ], 
    "cpu_cost": 1.0, 
    "defaults": "boringssl", 
    "exclude_configs": [
      "asan"
    ], 
    "flaky": false, 
    "language": "c++", 
    "name": "boringssl_aead_test", 
    "platforms": [
      "linux", 
      "mac", 
      "posix", 
      "windows"
    ]
  }, 
  {
    "args": [
      "rc4-sha1-ssl3", 
      "third_party/boringssl/crypto/cipher/test/rc4_sha1_ssl3_tests.txt"
    ], 
    "boringssl": true, 
    "ci_platforms": [
      "linux", 
      "mac", 
      "posix", 
      "windows"
    ], 
    "cpu_cost": 1.0, 
    "defaults": "boringssl", 
    "exclude_configs": [
      "asan"
    ], 
    "flaky": false, 
    "language": "c++", 
    "name": "boringssl_aead_test", 
    "platforms": [
      "linux", 
      "mac", 
      "posix", 
      "windows"
    ]
  }, 
  {
    "args": [
      "aes-128-cbc-sha1-ssl3", 
      "third_party/boringssl/crypto/cipher/test/aes_128_cbc_sha1_ssl3_tests.txt"
    ], 
    "boringssl": true, 
    "ci_platforms": [
      "linux", 
      "mac", 
      "posix", 
      "windows"
    ], 
    "cpu_cost": 1.0, 
    "defaults": "boringssl", 
    "exclude_configs": [
      "asan"
    ], 
    "flaky": false, 
    "language": "c++", 
    "name": "boringssl_aead_test", 
    "platforms": [
      "linux", 
      "mac", 
      "posix", 
      "windows"
    ]
  }, 
  {
    "args": [
      "aes-256-cbc-sha1-ssl3", 
      "third_party/boringssl/crypto/cipher/test/aes_256_cbc_sha1_ssl3_tests.txt"
    ], 
    "boringssl": true, 
    "ci_platforms": [
      "linux", 
      "mac", 
      "posix", 
      "windows"
    ], 
    "cpu_cost": 1.0, 
    "defaults": "boringssl", 
    "exclude_configs": [
      "asan"
    ], 
    "flaky": false, 
    "language": "c++", 
    "name": "boringssl_aead_test", 
    "platforms": [
      "linux", 
      "mac", 
      "posix", 
      "windows"
    ]
  }, 
  {
    "args": [
      "des-ede3-cbc-sha1-ssl3", 
      "third_party/boringssl/crypto/cipher/test/des_ede3_cbc_sha1_ssl3_tests.txt"
    ], 
    "boringssl": true, 
    "ci_platforms": [
      "linux", 
      "mac", 
      "posix", 
      "windows"
    ], 
    "cpu_cost": 1.0, 
    "defaults": "boringssl", 
    "exclude_configs": [
      "asan"
    ], 
    "flaky": false, 
    "language": "c++", 
    "name": "boringssl_aead_test", 
    "platforms": [
      "linux", 
      "mac", 
      "posix", 
      "windows"
    ]
  }, 
  {
    "args": [
      "aes-128-ctr-hmac-sha256", 
      "third_party/boringssl/crypto/cipher/test/aes_128_ctr_hmac_sha256.txt"
    ], 
    "boringssl": true, 
    "ci_platforms": [
      "linux", 
      "mac", 
      "posix", 
      "windows"
    ], 
    "cpu_cost": 1.0, 
    "defaults": "boringssl", 
    "exclude_configs": [
      "asan"
    ], 
    "flaky": false, 
    "language": "c++", 
    "name": "boringssl_aead_test", 
    "platforms": [
      "linux", 
      "mac", 
      "posix", 
      "windows"
    ]
  }, 
  {
    "args": [
      "aes-256-ctr-hmac-sha256", 
      "third_party/boringssl/crypto/cipher/test/aes_256_ctr_hmac_sha256.txt"
    ], 
    "boringssl": true, 
    "ci_platforms": [
      "linux", 
      "mac", 
      "posix", 
      "windows"
    ], 
    "cpu_cost": 1.0, 
    "defaults": "boringssl", 
    "exclude_configs": [
      "asan"
    ], 
    "flaky": false, 
    "language": "c++", 
    "name": "boringssl_aead_test", 
    "platforms": [
      "linux", 
      "mac", 
      "posix", 
      "windows"
    ]
  }, 
  {
    "args": [
      "third_party/boringssl/crypto/cipher/test/cipher_test.txt"
    ], 
    "boringssl": true, 
    "ci_platforms": [
      "linux", 
      "mac", 
      "posix", 
      "windows"
    ], 
    "cpu_cost": 1.0, 
    "defaults": "boringssl", 
    "exclude_configs": [
      "asan"
    ], 
    "flaky": false, 
    "language": "c++", 
    "name": "boringssl_cipher_test", 
    "platforms": [
      "linux", 
      "mac", 
      "posix", 
      "windows"
    ]
  }, 
  {
    "args": [], 
    "boringssl": true, 
    "ci_platforms": [
      "linux", 
      "mac", 
      "posix", 
      "windows"
    ], 
    "cpu_cost": 1.0, 
    "defaults": "boringssl", 
    "exclude_configs": [
      "asan"
    ], 
    "flaky": false, 
    "language": "c++", 
    "name": "boringssl_cmac_test", 
    "platforms": [
      "linux", 
      "mac", 
      "posix", 
      "windows"
    ]
  }, 
  {
    "args": [], 
    "boringssl": true, 
    "ci_platforms": [
      "linux", 
      "mac", 
      "posix", 
      "windows"
    ], 
    "cpu_cost": 1.0, 
    "defaults": "boringssl", 
    "exclude_configs": [
      "asan"
    ], 
    "flaky": false, 
    "language": "c++", 
    "name": "boringssl_constant_time_test", 
    "platforms": [
      "linux", 
      "mac", 
      "posix", 
      "windows"
    ]
  }, 
  {
    "args": [
      "third_party/boringssl/crypto/curve25519/ed25519_tests.txt"
    ], 
    "boringssl": true, 
    "ci_platforms": [
      "linux", 
      "mac", 
      "posix", 
      "windows"
    ], 
    "cpu_cost": 1.0, 
    "defaults": "boringssl", 
    "exclude_configs": [
      "asan"
    ], 
    "flaky": false, 
    "language": "c++", 
    "name": "boringssl_ed25519_test", 
    "platforms": [
      "linux", 
      "mac", 
      "posix", 
      "windows"
    ]
  }, 
  {
    "args": [], 
    "boringssl": true, 
    "ci_platforms": [
      "linux", 
      "mac", 
      "posix", 
      "windows"
    ], 
    "cpu_cost": 1.0, 
    "defaults": "boringssl", 
    "exclude_configs": [
      "asan"
    ], 
    "flaky": false, 
    "language": "c++", 
    "name": "boringssl_x25519_test", 
    "platforms": [
      "linux", 
      "mac", 
      "posix", 
      "windows"
    ]
  }, 
  {
    "args": [], 
    "boringssl": true, 
    "ci_platforms": [
      "linux", 
      "mac", 
      "posix", 
      "windows"
    ], 
    "cpu_cost": 1.0, 
    "defaults": "boringssl", 
    "exclude_configs": [
      "asan"
    ], 
    "flaky": false, 
    "language": "c++", 
    "name": "boringssl_dh_test", 
    "platforms": [
      "linux", 
      "mac", 
      "posix", 
      "windows"
    ]
  }, 
  {
    "args": [], 
    "boringssl": true, 
    "ci_platforms": [
      "linux", 
      "mac", 
      "posix", 
      "windows"
    ], 
    "cpu_cost": 1.0, 
    "defaults": "boringssl", 
    "exclude_configs": [
      "asan"
    ], 
    "flaky": false, 
    "language": "c++", 
    "name": "boringssl_digest_test", 
    "platforms": [
      "linux", 
      "mac", 
      "posix", 
      "windows"
    ]
  }, 
  {
    "args": [], 
    "boringssl": true, 
    "ci_platforms": [
      "linux", 
      "mac", 
      "posix", 
      "windows"
    ], 
    "cpu_cost": 1.0, 
    "defaults": "boringssl", 
    "exclude_configs": [
      "asan"
    ], 
    "flaky": false, 
    "language": "c++", 
    "name": "boringssl_dsa_test", 
    "platforms": [
      "linux", 
      "mac", 
      "posix", 
      "windows"
    ]
  }, 
  {
    "args": [], 
    "boringssl": true, 
    "ci_platforms": [
      "linux", 
      "mac", 
      "posix", 
      "windows"
    ], 
    "cpu_cost": 1.0, 
    "defaults": "boringssl", 
    "exclude_configs": [
      "asan"
    ], 
    "flaky": false, 
    "language": "c++", 
    "name": "boringssl_ec_test", 
    "platforms": [
      "linux", 
      "mac", 
      "posix", 
      "windows"
    ]
  }, 
  {
    "args": [], 
    "boringssl": true, 
    "ci_platforms": [
      "linux", 
      "mac", 
      "posix", 
      "windows"
    ], 
    "cpu_cost": 1.0, 
    "defaults": "boringssl", 
    "exclude_configs": [
      "asan"
    ], 
    "flaky": false, 
    "language": "c++", 
    "name": "boringssl_example_mul", 
    "platforms": [
      "linux", 
      "mac", 
      "posix", 
      "windows"
    ]
  }, 
  {
    "args": [], 
    "boringssl": true, 
    "ci_platforms": [
      "linux", 
      "mac", 
      "posix", 
      "windows"
    ], 
    "cpu_cost": 1.0, 
    "defaults": "boringssl", 
    "exclude_configs": [
      "asan"
    ], 
    "flaky": false, 
    "language": "c++", 
    "name": "boringssl_ecdsa_test", 
    "platforms": [
      "linux", 
      "mac", 
      "posix", 
      "windows"
    ]
  }, 
  {
    "args": [], 
    "boringssl": true, 
    "ci_platforms": [
      "linux", 
      "mac", 
      "posix", 
      "windows"
    ], 
    "cpu_cost": 1.0, 
    "defaults": "boringssl", 
    "exclude_configs": [
      "asan"
    ], 
    "flaky": false, 
    "language": "c++", 
    "name": "boringssl_err_test", 
    "platforms": [
      "linux", 
      "mac", 
      "posix", 
      "windows"
    ]
  }, 
  {
    "args": [], 
    "boringssl": true, 
    "ci_platforms": [
      "linux", 
      "mac", 
      "posix", 
      "windows"
    ], 
    "cpu_cost": 1.0, 
    "defaults": "boringssl", 
    "exclude_configs": [
      "asan"
    ], 
    "flaky": false, 
    "language": "c++", 
    "name": "boringssl_evp_extra_test", 
    "platforms": [
      "linux", 
      "mac", 
      "posix", 
      "windows"
    ]
  }, 
  {
    "args": [
      "third_party/boringssl/crypto/evp/evp_tests.txt"
    ], 
    "boringssl": true, 
    "ci_platforms": [
      "linux", 
      "mac", 
      "posix", 
      "windows"
    ], 
    "cpu_cost": 1.0, 
    "defaults": "boringssl", 
    "exclude_configs": [
      "asan"
    ], 
    "flaky": false, 
    "language": "c++", 
    "name": "boringssl_evp_test", 
    "platforms": [
      "linux", 
      "mac", 
      "posix", 
      "windows"
    ]
  }, 
  {
    "args": [], 
    "boringssl": true, 
    "ci_platforms": [
      "linux", 
      "mac", 
      "posix", 
      "windows"
    ], 
    "cpu_cost": 1.0, 
    "defaults": "boringssl", 
    "exclude_configs": [
      "asan"
    ], 
    "flaky": false, 
    "language": "c++", 
    "name": "boringssl_pbkdf_test", 
    "platforms": [
      "linux", 
      "mac", 
      "posix", 
      "windows"
    ]
  }, 
  {
    "args": [], 
    "boringssl": true, 
    "ci_platforms": [
      "linux", 
      "mac", 
      "posix", 
      "windows"
    ], 
    "cpu_cost": 1.0, 
    "defaults": "boringssl", 
    "exclude_configs": [
      "asan"
    ], 
    "flaky": false, 
    "language": "c++", 
    "name": "boringssl_hkdf_test", 
    "platforms": [
      "linux", 
      "mac", 
      "posix", 
      "windows"
    ]
  }, 
  {
    "args": [
      "third_party/boringssl/crypto/hmac/hmac_tests.txt"
    ], 
    "boringssl": true, 
    "ci_platforms": [
      "linux", 
      "mac", 
      "posix", 
      "windows"
    ], 
    "cpu_cost": 1.0, 
    "defaults": "boringssl", 
    "exclude_configs": [
      "asan"
    ], 
    "flaky": false, 
    "language": "c++", 
    "name": "boringssl_hmac_test", 
    "platforms": [
      "linux", 
      "mac", 
      "posix", 
      "windows"
    ]
  }, 
  {
    "args": [], 
    "boringssl": true, 
    "ci_platforms": [
      "linux", 
      "mac", 
      "posix", 
      "windows"
    ], 
    "cpu_cost": 1.0, 
    "defaults": "boringssl", 
    "exclude_configs": [
      "asan"
    ], 
    "flaky": false, 
    "language": "c++", 
    "name": "boringssl_lhash_test", 
    "platforms": [
      "linux", 
      "mac", 
      "posix", 
      "windows"
    ]
  }, 
  {
    "args": [], 
    "boringssl": true, 
    "ci_platforms": [
      "linux", 
      "mac", 
      "posix", 
      "windows"
    ], 
    "cpu_cost": 1.0, 
    "defaults": "boringssl", 
    "exclude_configs": [
      "asan"
    ], 
    "flaky": false, 
    "language": "c++", 
    "name": "boringssl_gcm_test", 
    "platforms": [
      "linux", 
      "mac", 
      "posix", 
      "windows"
    ]
  }, 
  {
    "args": [], 
    "boringssl": true, 
    "ci_platforms": [
      "linux", 
      "mac", 
      "posix", 
      "windows"
    ], 
    "cpu_cost": 1.0, 
    "defaults": "boringssl", 
    "exclude_configs": [
      "asan"
    ], 
    "flaky": false, 
    "language": "c++", 
    "name": "boringssl_pkcs8_test", 
    "platforms": [
      "linux", 
      "mac", 
      "posix", 
      "windows"
    ]
  }, 
  {
    "args": [], 
    "boringssl": true, 
    "ci_platforms": [
      "linux", 
      "mac", 
      "posix", 
      "windows"
    ], 
    "cpu_cost": 1.0, 
    "defaults": "boringssl", 
    "exclude_configs": [
      "asan"
    ], 
    "flaky": false, 
    "language": "c++", 
    "name": "boringssl_pkcs12_test", 
    "platforms": [
      "linux", 
      "mac", 
      "posix", 
      "windows"
    ]
  }, 
  {
    "args": [
      "third_party/boringssl/crypto/poly1305/poly1305_test.txt"
    ], 
    "boringssl": true, 
    "ci_platforms": [
      "linux", 
      "mac", 
      "posix", 
      "windows"
    ], 
    "cpu_cost": 1.0, 
    "defaults": "boringssl", 
    "exclude_configs": [
      "asan"
    ], 
    "flaky": false, 
    "language": "c++", 
    "name": "boringssl_poly1305_test", 
    "platforms": [
      "linux", 
      "mac", 
      "posix", 
      "windows"
    ]
  }, 
  {
    "args": [], 
    "boringssl": true, 
    "ci_platforms": [
      "linux", 
      "mac", 
      "posix", 
      "windows"
    ], 
    "cpu_cost": 1.0, 
    "defaults": "boringssl", 
    "exclude_configs": [
      "asan"
    ], 
    "flaky": false, 
    "language": "c++", 
    "name": "boringssl_refcount_test", 
    "platforms": [
      "linux", 
      "mac", 
      "posix", 
      "windows"
    ]
  }, 
  {
    "args": [], 
    "boringssl": true, 
    "ci_platforms": [
      "linux", 
      "mac", 
      "posix", 
      "windows"
    ], 
    "cpu_cost": 1.0, 
    "defaults": "boringssl", 
    "exclude_configs": [
      "asan"
    ], 
    "flaky": false, 
    "language": "c++", 
    "name": "boringssl_rsa_test", 
    "platforms": [
      "linux", 
      "mac", 
      "posix", 
      "windows"
    ]
  }, 
  {
    "args": [], 
    "boringssl": true, 
    "ci_platforms": [
      "linux", 
      "mac", 
      "posix", 
      "windows"
    ], 
    "cpu_cost": 1.0, 
    "defaults": "boringssl", 
    "exclude_configs": [
      "asan"
    ], 
    "flaky": false, 
    "language": "c++", 
    "name": "boringssl_thread_test", 
    "platforms": [
      "linux", 
      "mac", 
      "posix", 
      "windows"
    ]
  }, 
  {
    "args": [], 
    "boringssl": true, 
    "ci_platforms": [
      "linux", 
      "mac", 
      "posix", 
      "windows"
    ], 
    "cpu_cost": 1.0, 
    "defaults": "boringssl", 
    "exclude_configs": [
      "asan"
    ], 
    "flaky": false, 
    "language": "c++", 
    "name": "boringssl_pkcs7_test", 
    "platforms": [
      "linux", 
      "mac", 
      "posix", 
      "windows"
    ]
  }, 
  {
    "args": [], 
    "boringssl": true, 
    "ci_platforms": [
      "linux", 
      "mac", 
      "posix", 
      "windows"
    ], 
    "cpu_cost": 1.0, 
    "defaults": "boringssl", 
    "exclude_configs": [
      "asan"
    ], 
    "flaky": false, 
    "language": "c++", 
    "name": "boringssl_tab_test", 
    "platforms": [
      "linux", 
      "mac", 
      "posix", 
      "windows"
    ]
  }, 
  {
    "args": [], 
    "boringssl": true, 
    "ci_platforms": [
      "linux", 
      "mac", 
      "posix", 
      "windows"
    ], 
    "cpu_cost": 1.0, 
    "defaults": "boringssl", 
    "exclude_configs": [
      "asan"
    ], 
    "flaky": false, 
    "language": "c++", 
    "name": "boringssl_v3name_test", 
    "platforms": [
      "linux", 
      "mac", 
      "posix", 
      "windows"
    ]
  }, 
  {
    "args": [], 
    "boringssl": true, 
    "ci_platforms": [
      "linux", 
      "mac", 
      "posix", 
      "windows"
    ], 
    "cpu_cost": 1.0, 
    "defaults": "boringssl", 
    "exclude_configs": [
      "asan"
    ], 
    "flaky": false, 
    "language": "c++", 
    "name": "boringssl_pqueue_test", 
    "platforms": [
      "linux", 
      "mac", 
      "posix", 
      "windows"
    ]
  }, 
  {
    "args": [], 
    "boringssl": true, 
    "ci_platforms": [
      "linux", 
      "mac", 
      "posix", 
      "windows"
    ], 
    "cpu_cost": 1.0, 
    "defaults": "boringssl", 
    "exclude_configs": [
      "asan"
    ], 
    "flaky": false, 
    "language": "c++", 
    "name": "boringssl_ssl_test", 
    "platforms": [
      "linux", 
      "mac", 
      "posix", 
      "windows"
    ]
  }, 
  {
    "args": [
      "bad_hostname"
    ], 
    "ci_platforms": [
      "windows", 
      "linux", 
      "mac", 
      "posix"
    ], 
    "cpu_cost": 1.0, 
    "exclude_configs": [], 
    "flaky": false, 
    "language": "c", 
    "name": "h2_census_test", 
    "platforms": [
      "windows", 
      "linux", 
      "mac", 
      "posix"
    ]
  }, 
  {
    "args": [
      "binary_metadata"
    ], 
    "ci_platforms": [
      "windows", 
      "linux", 
      "mac", 
      "posix"
    ], 
    "cpu_cost": 1.0, 
    "exclude_configs": [], 
    "flaky": false, 
    "language": "c", 
    "name": "h2_census_test", 
    "platforms": [
      "windows", 
      "linux", 
      "mac", 
      "posix"
    ]
  }, 
  {
    "args": [
      "call_creds"
    ], 
    "ci_platforms": [
      "windows", 
      "linux", 
      "mac", 
      "posix"
    ], 
    "cpu_cost": 1.0, 
    "exclude_configs": [], 
    "flaky": false, 
    "language": "c", 
    "name": "h2_census_test", 
    "platforms": [
      "windows", 
      "linux", 
      "mac", 
      "posix"
    ]
  }, 
  {
    "args": [
      "cancel_after_accept"
    ], 
    "ci_platforms": [
      "windows", 
      "linux", 
      "mac", 
      "posix"
    ], 
    "cpu_cost": 0.1, 
    "exclude_configs": [], 
    "flaky": false, 
    "language": "c", 
    "name": "h2_census_test", 
    "platforms": [
      "windows", 
      "linux", 
      "mac", 
      "posix"
    ]
  }, 
  {
    "args": [
      "cancel_after_client_done"
    ], 
    "ci_platforms": [
      "windows", 
      "linux", 
      "mac", 
      "posix"
    ], 
    "cpu_cost": 0.1, 
    "exclude_configs": [], 
    "flaky": false, 
    "language": "c", 
    "name": "h2_census_test", 
    "platforms": [
      "windows", 
      "linux", 
      "mac", 
      "posix"
    ]
  }, 
  {
    "args": [
      "cancel_after_invoke"
    ], 
    "ci_platforms": [
      "windows", 
      "linux", 
      "mac", 
      "posix"
    ], 
    "cpu_cost": 0.1, 
    "exclude_configs": [], 
    "flaky": false, 
    "language": "c", 
    "name": "h2_census_test", 
    "platforms": [
      "windows", 
      "linux", 
      "mac", 
      "posix"
    ]
  }, 
  {
    "args": [
      "cancel_before_invoke"
    ], 
    "ci_platforms": [
      "windows", 
      "linux", 
      "mac", 
      "posix"
    ], 
    "cpu_cost": 0.1, 
    "exclude_configs": [], 
    "flaky": false, 
    "language": "c", 
    "name": "h2_census_test", 
    "platforms": [
      "windows", 
      "linux", 
      "mac", 
      "posix"
    ]
  }, 
  {
    "args": [
      "cancel_in_a_vacuum"
    ], 
    "ci_platforms": [
      "windows", 
      "linux", 
      "mac", 
      "posix"
    ], 
    "cpu_cost": 0.1, 
    "exclude_configs": [], 
    "flaky": false, 
    "language": "c", 
    "name": "h2_census_test", 
    "platforms": [
      "windows", 
      "linux", 
      "mac", 
      "posix"
    ]
  }, 
  {
    "args": [
      "cancel_with_status"
    ], 
    "ci_platforms": [
      "windows", 
      "linux", 
      "mac", 
      "posix"
    ], 
    "cpu_cost": 0.1, 
    "exclude_configs": [], 
    "flaky": false, 
    "language": "c", 
    "name": "h2_census_test", 
    "platforms": [
      "windows", 
      "linux", 
      "mac", 
      "posix"
    ]
  }, 
  {
    "args": [
      "compressed_payload"
    ], 
    "ci_platforms": [
      "windows", 
      "linux", 
      "mac", 
      "posix"
    ], 
    "cpu_cost": 0.1, 
    "exclude_configs": [], 
    "flaky": false, 
    "language": "c", 
    "name": "h2_census_test", 
    "platforms": [
      "windows", 
      "linux", 
      "mac", 
      "posix"
    ]
  }, 
  {
    "args": [
      "connectivity"
    ], 
    "ci_platforms": [
      "windows", 
      "linux", 
      "mac", 
      "posix"
    ], 
    "cpu_cost": 0.1, 
    "exclude_configs": [], 
    "flaky": false, 
    "language": "c", 
    "name": "h2_census_test", 
    "platforms": [
      "windows", 
      "linux", 
      "mac", 
      "posix"
    ]
  }, 
  {
    "args": [
      "default_host"
    ], 
    "ci_platforms": [
      "windows", 
      "linux", 
      "mac", 
      "posix"
    ], 
    "cpu_cost": 1.0, 
    "exclude_configs": [], 
    "flaky": false, 
    "language": "c", 
    "name": "h2_census_test", 
    "platforms": [
      "windows", 
      "linux", 
      "mac", 
      "posix"
    ]
  }, 
  {
    "args": [
      "disappearing_server"
    ], 
    "ci_platforms": [
      "windows", 
      "linux", 
      "mac", 
      "posix"
    ], 
    "cpu_cost": 1.0, 
    "exclude_configs": [], 
    "flaky": false, 
    "language": "c", 
    "name": "h2_census_test", 
    "platforms": [
      "windows", 
      "linux", 
      "mac", 
      "posix"
    ]
  }, 
  {
    "args": [
      "empty_batch"
    ], 
    "ci_platforms": [
      "windows", 
      "linux", 
      "mac", 
      "posix"
    ], 
    "cpu_cost": 1.0, 
    "exclude_configs": [], 
    "flaky": false, 
    "language": "c", 
    "name": "h2_census_test", 
    "platforms": [
      "windows", 
      "linux", 
      "mac", 
      "posix"
    ]
  }, 
  {
    "args": [
      "graceful_server_shutdown"
    ], 
    "ci_platforms": [
      "windows", 
      "linux", 
      "mac", 
      "posix"
    ], 
    "cpu_cost": 0.1, 
    "exclude_configs": [], 
    "flaky": false, 
    "language": "c", 
    "name": "h2_census_test", 
    "platforms": [
      "windows", 
      "linux", 
      "mac", 
      "posix"
    ]
  }, 
  {
    "args": [
      "high_initial_seqno"
    ], 
    "ci_platforms": [
      "windows", 
      "linux", 
      "mac", 
      "posix"
    ], 
    "cpu_cost": 1.0, 
    "exclude_configs": [], 
    "flaky": false, 
    "language": "c", 
    "name": "h2_census_test", 
    "platforms": [
      "windows", 
      "linux", 
      "mac", 
      "posix"
    ]
  }, 
  {
    "args": [
      "hpack_size"
    ], 
    "ci_platforms": [
      "windows", 
      "linux", 
      "mac", 
      "posix"
    ], 
    "cpu_cost": 1.0, 
    "exclude_configs": [], 
    "flaky": false, 
    "language": "c", 
    "name": "h2_census_test", 
    "platforms": [
      "windows", 
      "linux", 
      "mac", 
      "posix"
    ]
  }, 
  {
    "args": [
      "invoke_large_request"
    ], 
    "ci_platforms": [
      "windows", 
      "linux", 
      "mac", 
      "posix"
    ], 
    "cpu_cost": 1.0, 
    "exclude_configs": [], 
    "flaky": false, 
    "language": "c", 
    "name": "h2_census_test", 
    "platforms": [
      "windows", 
      "linux", 
      "mac", 
      "posix"
    ]
  }, 
  {
    "args": [
      "large_metadata"
    ], 
    "ci_platforms": [
      "windows", 
      "linux", 
      "mac", 
      "posix"
    ], 
    "cpu_cost": 1.0, 
    "exclude_configs": [], 
    "flaky": false, 
    "language": "c", 
    "name": "h2_census_test", 
    "platforms": [
      "windows", 
      "linux", 
      "mac", 
      "posix"
    ]
  }, 
  {
    "args": [
      "max_concurrent_streams"
    ], 
    "ci_platforms": [
      "windows", 
      "linux", 
      "mac", 
      "posix"
    ], 
    "cpu_cost": 1.0, 
    "exclude_configs": [], 
    "flaky": false, 
    "language": "c", 
    "name": "h2_census_test", 
    "platforms": [
      "windows", 
      "linux", 
      "mac", 
      "posix"
    ]
  }, 
  {
    "args": [
      "max_message_length"
    ], 
    "ci_platforms": [
      "windows", 
      "linux", 
      "mac", 
      "posix"
    ], 
    "cpu_cost": 0.1, 
    "exclude_configs": [], 
    "flaky": false, 
    "language": "c", 
    "name": "h2_census_test", 
    "platforms": [
      "windows", 
      "linux", 
      "mac", 
      "posix"
    ]
  }, 
  {
    "args": [
      "negative_deadline"
    ], 
    "ci_platforms": [
      "windows", 
      "linux", 
      "mac", 
      "posix"
    ], 
    "cpu_cost": 1.0, 
    "exclude_configs": [], 
    "flaky": false, 
    "language": "c", 
    "name": "h2_census_test", 
    "platforms": [
      "windows", 
      "linux", 
      "mac", 
      "posix"
    ]
  }, 
  {
    "args": [
      "no_op"
    ], 
    "ci_platforms": [
      "windows", 
      "linux", 
      "mac", 
      "posix"
    ], 
    "cpu_cost": 1.0, 
    "exclude_configs": [], 
    "flaky": false, 
    "language": "c", 
    "name": "h2_census_test", 
    "platforms": [
      "windows", 
      "linux", 
      "mac", 
      "posix"
    ]
  }, 
  {
    "args": [
      "payload"
    ], 
    "ci_platforms": [
      "windows", 
      "linux", 
      "mac", 
      "posix"
    ], 
    "cpu_cost": 0.1, 
    "exclude_configs": [], 
    "flaky": false, 
    "language": "c", 
    "name": "h2_census_test", 
    "platforms": [
      "windows", 
      "linux", 
      "mac", 
      "posix"
    ]
  }, 
  {
    "args": [
      "ping"
    ], 
    "ci_platforms": [
      "windows", 
      "linux", 
      "mac", 
      "posix"
    ], 
    "cpu_cost": 1.0, 
    "exclude_configs": [], 
    "flaky": false, 
    "language": "c", 
    "name": "h2_census_test", 
    "platforms": [
      "windows", 
      "linux", 
      "mac", 
      "posix"
    ]
  }, 
  {
    "args": [
      "ping_pong_streaming"
    ], 
    "ci_platforms": [
      "windows", 
      "linux", 
      "mac", 
      "posix"
    ], 
    "cpu_cost": 1.0, 
    "exclude_configs": [], 
    "flaky": false, 
    "language": "c", 
    "name": "h2_census_test", 
    "platforms": [
      "windows", 
      "linux", 
      "mac", 
      "posix"
    ]
  }, 
  {
    "args": [
      "registered_call"
    ], 
    "ci_platforms": [
      "windows", 
      "linux", 
      "mac", 
      "posix"
    ], 
    "cpu_cost": 1.0, 
    "exclude_configs": [], 
    "flaky": false, 
    "language": "c", 
    "name": "h2_census_test", 
    "platforms": [
      "windows", 
      "linux", 
      "mac", 
      "posix"
    ]
  }, 
  {
    "args": [
      "request_with_flags"
    ], 
    "ci_platforms": [
      "windows", 
      "linux", 
      "mac", 
      "posix"
    ], 
    "cpu_cost": 1.0, 
    "exclude_configs": [], 
    "flaky": false, 
    "language": "c", 
    "name": "h2_census_test", 
    "platforms": [
      "windows", 
      "linux", 
      "mac", 
      "posix"
    ]
  }, 
  {
    "args": [
      "request_with_payload"
    ], 
    "ci_platforms": [
      "windows", 
      "linux", 
      "mac", 
      "posix"
    ], 
    "cpu_cost": 1.0, 
    "exclude_configs": [], 
    "flaky": false, 
    "language": "c", 
    "name": "h2_census_test", 
    "platforms": [
      "windows", 
      "linux", 
      "mac", 
      "posix"
    ]
  }, 
  {
    "args": [
      "server_finishes_request"
    ], 
    "ci_platforms": [
      "windows", 
      "linux", 
      "mac", 
      "posix"
    ], 
    "cpu_cost": 1.0, 
    "exclude_configs": [], 
    "flaky": false, 
    "language": "c", 
    "name": "h2_census_test", 
    "platforms": [
      "windows", 
      "linux", 
      "mac", 
      "posix"
    ]
  }, 
  {
    "args": [
      "shutdown_finishes_calls"
    ], 
    "ci_platforms": [
      "windows", 
      "linux", 
      "mac", 
      "posix"
    ], 
    "cpu_cost": 1.0, 
    "exclude_configs": [], 
    "flaky": false, 
    "language": "c", 
    "name": "h2_census_test", 
    "platforms": [
      "windows", 
      "linux", 
      "mac", 
      "posix"
    ]
  }, 
  {
    "args": [
      "shutdown_finishes_tags"
    ], 
    "ci_platforms": [
      "windows", 
      "linux", 
      "mac", 
      "posix"
    ], 
    "cpu_cost": 1.0, 
    "exclude_configs": [], 
    "flaky": false, 
    "language": "c", 
    "name": "h2_census_test", 
    "platforms": [
      "windows", 
      "linux", 
      "mac", 
      "posix"
    ]
  }, 
  {
    "args": [
      "simple_delayed_request"
    ], 
    "ci_platforms": [
      "windows", 
      "linux", 
      "mac", 
      "posix"
    ], 
    "cpu_cost": 0.1, 
    "exclude_configs": [], 
    "flaky": false, 
    "language": "c", 
    "name": "h2_census_test", 
    "platforms": [
      "windows", 
      "linux", 
      "mac", 
      "posix"
    ]
  }, 
  {
    "args": [
      "simple_metadata"
    ], 
    "ci_platforms": [
      "windows", 
      "linux", 
      "mac", 
      "posix"
    ], 
    "cpu_cost": 1.0, 
    "exclude_configs": [], 
    "flaky": false, 
    "language": "c", 
    "name": "h2_census_test", 
    "platforms": [
      "windows", 
      "linux", 
      "mac", 
      "posix"
    ]
  }, 
  {
    "args": [
      "simple_request"
    ], 
    "ci_platforms": [
      "windows", 
      "linux", 
      "mac", 
      "posix"
    ], 
    "cpu_cost": 1.0, 
    "exclude_configs": [], 
    "flaky": false, 
    "language": "c", 
    "name": "h2_census_test", 
    "platforms": [
      "windows", 
      "linux", 
      "mac", 
      "posix"
    ]
  }, 
  {
    "args": [
      "trailing_metadata"
    ], 
    "ci_platforms": [
      "windows", 
      "linux", 
      "mac", 
      "posix"
    ], 
    "cpu_cost": 1.0, 
    "exclude_configs": [], 
    "flaky": false, 
    "language": "c", 
    "name": "h2_census_test", 
    "platforms": [
      "windows", 
      "linux", 
      "mac", 
      "posix"
    ]
  }, 
  {
    "args": [
      "bad_hostname"
    ], 
    "ci_platforms": [
      "windows", 
      "linux", 
      "mac", 
      "posix"
    ], 
    "cpu_cost": 1.0, 
    "exclude_configs": [], 
    "flaky": false, 
    "language": "c", 
    "name": "h2_compress_test", 
    "platforms": [
      "windows", 
      "linux", 
      "mac", 
      "posix"
    ]
  }, 
  {
    "args": [
      "binary_metadata"
    ], 
    "ci_platforms": [
      "windows", 
      "linux", 
      "mac", 
      "posix"
    ], 
    "cpu_cost": 1.0, 
    "exclude_configs": [], 
    "flaky": false, 
    "language": "c", 
    "name": "h2_compress_test", 
    "platforms": [
      "windows", 
      "linux", 
      "mac", 
      "posix"
    ]
  }, 
  {
    "args": [
      "call_creds"
    ], 
    "ci_platforms": [
      "windows", 
      "linux", 
      "mac", 
      "posix"
    ], 
    "cpu_cost": 1.0, 
    "exclude_configs": [], 
    "flaky": false, 
    "language": "c", 
    "name": "h2_compress_test", 
    "platforms": [
      "windows", 
      "linux", 
      "mac", 
      "posix"
    ]
  }, 
  {
    "args": [
      "cancel_after_accept"
    ], 
    "ci_platforms": [
      "windows", 
      "linux", 
      "mac", 
      "posix"
    ], 
    "cpu_cost": 0.1, 
    "exclude_configs": [], 
    "flaky": false, 
    "language": "c", 
    "name": "h2_compress_test", 
    "platforms": [
      "windows", 
      "linux", 
      "mac", 
      "posix"
    ]
  }, 
  {
    "args": [
      "cancel_after_client_done"
    ], 
    "ci_platforms": [
      "windows", 
      "linux", 
      "mac", 
      "posix"
    ], 
    "cpu_cost": 0.1, 
    "exclude_configs": [], 
    "flaky": false, 
    "language": "c", 
    "name": "h2_compress_test", 
    "platforms": [
      "windows", 
      "linux", 
      "mac", 
      "posix"
    ]
  }, 
  {
    "args": [
      "cancel_after_invoke"
    ], 
    "ci_platforms": [
      "windows", 
      "linux", 
      "mac", 
      "posix"
    ], 
    "cpu_cost": 0.1, 
    "exclude_configs": [], 
    "flaky": false, 
    "language": "c", 
    "name": "h2_compress_test", 
    "platforms": [
      "windows", 
      "linux", 
      "mac", 
      "posix"
    ]
  }, 
  {
    "args": [
      "cancel_before_invoke"
    ], 
    "ci_platforms": [
      "windows", 
      "linux", 
      "mac", 
      "posix"
    ], 
    "cpu_cost": 0.1, 
    "exclude_configs": [], 
    "flaky": false, 
    "language": "c", 
    "name": "h2_compress_test", 
    "platforms": [
      "windows", 
      "linux", 
      "mac", 
      "posix"
    ]
  }, 
  {
    "args": [
      "cancel_in_a_vacuum"
    ], 
    "ci_platforms": [
      "windows", 
      "linux", 
      "mac", 
      "posix"
    ], 
    "cpu_cost": 0.1, 
    "exclude_configs": [], 
    "flaky": false, 
    "language": "c", 
    "name": "h2_compress_test", 
    "platforms": [
      "windows", 
      "linux", 
      "mac", 
      "posix"
    ]
  }, 
  {
    "args": [
      "cancel_with_status"
    ], 
    "ci_platforms": [
      "windows", 
      "linux", 
      "mac", 
      "posix"
    ], 
    "cpu_cost": 0.1, 
    "exclude_configs": [], 
    "flaky": false, 
    "language": "c", 
    "name": "h2_compress_test", 
    "platforms": [
      "windows", 
      "linux", 
      "mac", 
      "posix"
    ]
  }, 
  {
    "args": [
      "compressed_payload"
    ], 
    "ci_platforms": [
      "windows", 
      "linux", 
      "mac", 
      "posix"
    ], 
    "cpu_cost": 0.1, 
    "exclude_configs": [], 
    "flaky": false, 
    "language": "c", 
    "name": "h2_compress_test", 
    "platforms": [
      "windows", 
      "linux", 
      "mac", 
      "posix"
    ]
  }, 
  {
    "args": [
      "connectivity"
    ], 
    "ci_platforms": [
      "windows", 
      "linux", 
      "mac", 
      "posix"
    ], 
    "cpu_cost": 0.1, 
    "exclude_configs": [], 
    "flaky": false, 
    "language": "c", 
    "name": "h2_compress_test", 
    "platforms": [
      "windows", 
      "linux", 
      "mac", 
      "posix"
    ]
  }, 
  {
    "args": [
      "default_host"
    ], 
    "ci_platforms": [
      "windows", 
      "linux", 
      "mac", 
      "posix"
    ], 
    "cpu_cost": 1.0, 
    "exclude_configs": [], 
    "flaky": false, 
    "language": "c", 
    "name": "h2_compress_test", 
    "platforms": [
      "windows", 
      "linux", 
      "mac", 
      "posix"
    ]
  }, 
  {
    "args": [
      "disappearing_server"
    ], 
    "ci_platforms": [
      "windows", 
      "linux", 
      "mac", 
      "posix"
    ], 
    "cpu_cost": 1.0, 
    "exclude_configs": [], 
    "flaky": false, 
    "language": "c", 
    "name": "h2_compress_test", 
    "platforms": [
      "windows", 
      "linux", 
      "mac", 
      "posix"
    ]
  }, 
  {
    "args": [
      "empty_batch"
    ], 
    "ci_platforms": [
      "windows", 
      "linux", 
      "mac", 
      "posix"
    ], 
    "cpu_cost": 1.0, 
    "exclude_configs": [], 
    "flaky": false, 
    "language": "c", 
    "name": "h2_compress_test", 
    "platforms": [
      "windows", 
      "linux", 
      "mac", 
      "posix"
    ]
  }, 
  {
    "args": [
      "graceful_server_shutdown"
    ], 
    "ci_platforms": [
      "windows", 
      "linux", 
      "mac", 
      "posix"
    ], 
    "cpu_cost": 0.1, 
    "exclude_configs": [], 
    "flaky": false, 
    "language": "c", 
    "name": "h2_compress_test", 
    "platforms": [
      "windows", 
      "linux", 
      "mac", 
      "posix"
    ]
  }, 
  {
    "args": [
      "high_initial_seqno"
    ], 
    "ci_platforms": [
      "windows", 
      "linux", 
      "mac", 
      "posix"
    ], 
    "cpu_cost": 1.0, 
    "exclude_configs": [], 
    "flaky": false, 
    "language": "c", 
    "name": "h2_compress_test", 
    "platforms": [
      "windows", 
      "linux", 
      "mac", 
      "posix"
    ]
  }, 
  {
    "args": [
      "hpack_size"
    ], 
    "ci_platforms": [
      "windows", 
      "linux", 
      "mac", 
      "posix"
    ], 
    "cpu_cost": 1.0, 
    "exclude_configs": [], 
    "flaky": false, 
    "language": "c", 
    "name": "h2_compress_test", 
    "platforms": [
      "windows", 
      "linux", 
      "mac", 
      "posix"
    ]
  }, 
  {
    "args": [
      "invoke_large_request"
    ], 
    "ci_platforms": [
      "windows", 
      "linux", 
      "mac", 
      "posix"
    ], 
    "cpu_cost": 1.0, 
    "exclude_configs": [], 
    "flaky": false, 
    "language": "c", 
    "name": "h2_compress_test", 
    "platforms": [
      "windows", 
      "linux", 
      "mac", 
      "posix"
    ]
  }, 
  {
    "args": [
      "large_metadata"
    ], 
    "ci_platforms": [
      "windows", 
      "linux", 
      "mac", 
      "posix"
    ], 
    "cpu_cost": 1.0, 
    "exclude_configs": [], 
    "flaky": false, 
    "language": "c", 
    "name": "h2_compress_test", 
    "platforms": [
      "windows", 
      "linux", 
      "mac", 
      "posix"
    ]
  }, 
  {
    "args": [
      "max_concurrent_streams"
    ], 
    "ci_platforms": [
      "windows", 
      "linux", 
      "mac", 
      "posix"
    ], 
    "cpu_cost": 1.0, 
    "exclude_configs": [], 
    "flaky": false, 
    "language": "c", 
    "name": "h2_compress_test", 
    "platforms": [
      "windows", 
      "linux", 
      "mac", 
      "posix"
    ]
  }, 
  {
    "args": [
      "max_message_length"
    ], 
    "ci_platforms": [
      "windows", 
      "linux", 
      "mac", 
      "posix"
    ], 
    "cpu_cost": 0.1, 
    "exclude_configs": [], 
    "flaky": false, 
    "language": "c", 
    "name": "h2_compress_test", 
    "platforms": [
      "windows", 
      "linux", 
      "mac", 
      "posix"
    ]
  }, 
  {
    "args": [
      "negative_deadline"
    ], 
    "ci_platforms": [
      "windows", 
      "linux", 
      "mac", 
      "posix"
    ], 
    "cpu_cost": 1.0, 
    "exclude_configs": [], 
    "flaky": false, 
    "language": "c", 
    "name": "h2_compress_test", 
    "platforms": [
      "windows", 
      "linux", 
      "mac", 
      "posix"
    ]
  }, 
  {
    "args": [
      "no_op"
    ], 
    "ci_platforms": [
      "windows", 
      "linux", 
      "mac", 
      "posix"
    ], 
    "cpu_cost": 1.0, 
    "exclude_configs": [], 
    "flaky": false, 
    "language": "c", 
    "name": "h2_compress_test", 
    "platforms": [
      "windows", 
      "linux", 
      "mac", 
      "posix"
    ]
  }, 
  {
    "args": [
      "payload"
    ], 
    "ci_platforms": [
      "windows", 
      "linux", 
      "mac", 
      "posix"
    ], 
    "cpu_cost": 0.1, 
    "exclude_configs": [], 
    "flaky": false, 
    "language": "c", 
    "name": "h2_compress_test", 
    "platforms": [
      "windows", 
      "linux", 
      "mac", 
      "posix"
    ]
  }, 
  {
    "args": [
      "ping"
    ], 
    "ci_platforms": [
      "windows", 
      "linux", 
      "mac", 
      "posix"
    ], 
    "cpu_cost": 1.0, 
    "exclude_configs": [], 
    "flaky": false, 
    "language": "c", 
    "name": "h2_compress_test", 
    "platforms": [
      "windows", 
      "linux", 
      "mac", 
      "posix"
    ]
  }, 
  {
    "args": [
      "ping_pong_streaming"
    ], 
    "ci_platforms": [
      "windows", 
      "linux", 
      "mac", 
      "posix"
    ], 
    "cpu_cost": 1.0, 
    "exclude_configs": [], 
    "flaky": false, 
    "language": "c", 
    "name": "h2_compress_test", 
    "platforms": [
      "windows", 
      "linux", 
      "mac", 
      "posix"
    ]
  }, 
  {
    "args": [
      "registered_call"
    ], 
    "ci_platforms": [
      "windows", 
      "linux", 
      "mac", 
      "posix"
    ], 
    "cpu_cost": 1.0, 
    "exclude_configs": [], 
    "flaky": false, 
    "language": "c", 
    "name": "h2_compress_test", 
    "platforms": [
      "windows", 
      "linux", 
      "mac", 
      "posix"
    ]
  }, 
  {
    "args": [
      "request_with_flags"
    ], 
    "ci_platforms": [
      "windows", 
      "linux", 
      "mac", 
      "posix"
    ], 
    "cpu_cost": 1.0, 
    "exclude_configs": [], 
    "flaky": false, 
    "language": "c", 
    "name": "h2_compress_test", 
    "platforms": [
      "windows", 
      "linux", 
      "mac", 
      "posix"
    ]
  }, 
  {
    "args": [
      "request_with_payload"
    ], 
    "ci_platforms": [
      "windows", 
      "linux", 
      "mac", 
      "posix"
    ], 
    "cpu_cost": 1.0, 
    "exclude_configs": [], 
    "flaky": false, 
    "language": "c", 
    "name": "h2_compress_test", 
    "platforms": [
      "windows", 
      "linux", 
      "mac", 
      "posix"
    ]
  }, 
  {
    "args": [
      "server_finishes_request"
    ], 
    "ci_platforms": [
      "windows", 
      "linux", 
      "mac", 
      "posix"
    ], 
    "cpu_cost": 1.0, 
    "exclude_configs": [], 
    "flaky": false, 
    "language": "c", 
    "name": "h2_compress_test", 
    "platforms": [
      "windows", 
      "linux", 
      "mac", 
      "posix"
    ]
  }, 
  {
    "args": [
      "shutdown_finishes_calls"
    ], 
    "ci_platforms": [
      "windows", 
      "linux", 
      "mac", 
      "posix"
    ], 
    "cpu_cost": 1.0, 
    "exclude_configs": [], 
    "flaky": false, 
    "language": "c", 
    "name": "h2_compress_test", 
    "platforms": [
      "windows", 
      "linux", 
      "mac", 
      "posix"
    ]
  }, 
  {
    "args": [
      "shutdown_finishes_tags"
    ], 
    "ci_platforms": [
      "windows", 
      "linux", 
      "mac", 
      "posix"
    ], 
    "cpu_cost": 1.0, 
    "exclude_configs": [], 
    "flaky": false, 
    "language": "c", 
    "name": "h2_compress_test", 
    "platforms": [
      "windows", 
      "linux", 
      "mac", 
      "posix"
    ]
  }, 
  {
    "args": [
      "simple_delayed_request"
    ], 
    "ci_platforms": [
      "windows", 
      "linux", 
      "mac", 
      "posix"
    ], 
    "cpu_cost": 0.1, 
    "exclude_configs": [], 
    "flaky": false, 
    "language": "c", 
    "name": "h2_compress_test", 
    "platforms": [
      "windows", 
      "linux", 
      "mac", 
      "posix"
    ]
  }, 
  {
    "args": [
      "simple_metadata"
    ], 
    "ci_platforms": [
      "windows", 
      "linux", 
      "mac", 
      "posix"
    ], 
    "cpu_cost": 1.0, 
    "exclude_configs": [], 
    "flaky": false, 
    "language": "c", 
    "name": "h2_compress_test", 
    "platforms": [
      "windows", 
      "linux", 
      "mac", 
      "posix"
    ]
  }, 
  {
    "args": [
      "simple_request"
    ], 
    "ci_platforms": [
      "windows", 
      "linux", 
      "mac", 
      "posix"
    ], 
    "cpu_cost": 1.0, 
    "exclude_configs": [], 
    "flaky": false, 
    "language": "c", 
    "name": "h2_compress_test", 
    "platforms": [
      "windows", 
      "linux", 
      "mac", 
      "posix"
    ]
  }, 
  {
    "args": [
      "trailing_metadata"
    ], 
    "ci_platforms": [
      "windows", 
      "linux", 
      "mac", 
      "posix"
    ], 
    "cpu_cost": 1.0, 
    "exclude_configs": [], 
    "flaky": false, 
    "language": "c", 
    "name": "h2_compress_test", 
    "platforms": [
      "windows", 
      "linux", 
      "mac", 
      "posix"
    ]
  }, 
  {
    "args": [
      "bad_hostname"
    ], 
    "ci_platforms": [
      "windows", 
      "linux", 
      "posix"
    ], 
    "cpu_cost": 1.0, 
    "exclude_configs": [], 
    "flaky": false, 
    "language": "c", 
    "name": "h2_fakesec_test", 
    "platforms": [
      "windows", 
      "linux", 
      "mac", 
      "posix"
    ]
  }, 
  {
    "args": [
      "binary_metadata"
    ], 
    "ci_platforms": [
      "windows", 
      "linux", 
      "posix"
    ], 
    "cpu_cost": 1.0, 
    "exclude_configs": [], 
    "flaky": false, 
    "language": "c", 
    "name": "h2_fakesec_test", 
    "platforms": [
      "windows", 
      "linux", 
      "mac", 
      "posix"
    ]
  }, 
  {
    "args": [
      "call_creds"
    ], 
    "ci_platforms": [
      "windows", 
      "linux", 
      "posix"
    ], 
    "cpu_cost": 1.0, 
    "exclude_configs": [], 
    "flaky": false, 
    "language": "c", 
    "name": "h2_fakesec_test", 
    "platforms": [
      "windows", 
      "linux", 
      "mac", 
      "posix"
    ]
  }, 
  {
    "args": [
      "cancel_after_accept"
    ], 
    "ci_platforms": [
      "windows", 
      "linux", 
      "posix"
    ], 
    "cpu_cost": 0.1, 
    "exclude_configs": [], 
    "flaky": false, 
    "language": "c", 
    "name": "h2_fakesec_test", 
    "platforms": [
      "windows", 
      "linux", 
      "mac", 
      "posix"
    ]
  }, 
  {
    "args": [
      "cancel_after_client_done"
    ], 
    "ci_platforms": [
      "windows", 
      "linux", 
      "posix"
    ], 
    "cpu_cost": 0.1, 
    "exclude_configs": [], 
    "flaky": false, 
    "language": "c", 
    "name": "h2_fakesec_test", 
    "platforms": [
      "windows", 
      "linux", 
      "mac", 
      "posix"
    ]
  }, 
  {
    "args": [
      "cancel_after_invoke"
    ], 
    "ci_platforms": [
      "windows", 
      "linux", 
      "posix"
    ], 
    "cpu_cost": 0.1, 
    "exclude_configs": [], 
    "flaky": false, 
    "language": "c", 
    "name": "h2_fakesec_test", 
    "platforms": [
      "windows", 
      "linux", 
      "mac", 
      "posix"
    ]
  }, 
  {
    "args": [
      "cancel_before_invoke"
    ], 
    "ci_platforms": [
      "windows", 
      "linux", 
      "posix"
    ], 
    "cpu_cost": 0.1, 
    "exclude_configs": [], 
    "flaky": false, 
    "language": "c", 
    "name": "h2_fakesec_test", 
    "platforms": [
      "windows", 
      "linux", 
      "mac", 
      "posix"
    ]
  }, 
  {
    "args": [
      "cancel_in_a_vacuum"
    ], 
    "ci_platforms": [
      "windows", 
      "linux", 
      "posix"
    ], 
    "cpu_cost": 0.1, 
    "exclude_configs": [], 
    "flaky": false, 
    "language": "c", 
    "name": "h2_fakesec_test", 
    "platforms": [
      "windows", 
      "linux", 
      "mac", 
      "posix"
    ]
  }, 
  {
    "args": [
      "cancel_with_status"
    ], 
    "ci_platforms": [
      "windows", 
      "linux", 
      "posix"
    ], 
    "cpu_cost": 0.1, 
    "exclude_configs": [], 
    "flaky": false, 
    "language": "c", 
    "name": "h2_fakesec_test", 
    "platforms": [
      "windows", 
      "linux", 
      "mac", 
      "posix"
    ]
  }, 
  {
    "args": [
      "compressed_payload"
    ], 
    "ci_platforms": [
      "windows", 
      "linux", 
      "posix"
    ], 
    "cpu_cost": 0.1, 
    "exclude_configs": [], 
    "flaky": false, 
    "language": "c", 
    "name": "h2_fakesec_test", 
    "platforms": [
      "windows", 
      "linux", 
      "mac", 
      "posix"
    ]
  }, 
  {
    "args": [
      "connectivity"
    ], 
    "ci_platforms": [
      "windows", 
      "linux", 
      "posix"
    ], 
    "cpu_cost": 0.1, 
    "exclude_configs": [], 
    "flaky": false, 
    "language": "c", 
    "name": "h2_fakesec_test", 
    "platforms": [
      "windows", 
      "linux", 
      "mac", 
      "posix"
    ]
  }, 
  {
    "args": [
      "default_host"
    ], 
    "ci_platforms": [
      "windows", 
      "linux", 
      "posix"
    ], 
    "cpu_cost": 1.0, 
    "exclude_configs": [], 
    "flaky": false, 
    "language": "c", 
    "name": "h2_fakesec_test", 
    "platforms": [
      "windows", 
      "linux", 
      "mac", 
      "posix"
    ]
  }, 
  {
    "args": [
      "disappearing_server"
    ], 
    "ci_platforms": [
      "windows", 
      "linux", 
      "posix"
    ], 
    "cpu_cost": 1.0, 
    "exclude_configs": [], 
    "flaky": false, 
    "language": "c", 
    "name": "h2_fakesec_test", 
    "platforms": [
      "windows", 
      "linux", 
      "mac", 
      "posix"
    ]
  }, 
  {
    "args": [
      "empty_batch"
    ], 
    "ci_platforms": [
      "windows", 
      "linux", 
      "posix"
    ], 
    "cpu_cost": 1.0, 
    "exclude_configs": [], 
    "flaky": false, 
    "language": "c", 
    "name": "h2_fakesec_test", 
    "platforms": [
      "windows", 
      "linux", 
      "mac", 
      "posix"
    ]
  }, 
  {
    "args": [
      "graceful_server_shutdown"
    ], 
    "ci_platforms": [
      "windows", 
      "linux", 
      "posix"
    ], 
    "cpu_cost": 0.1, 
    "exclude_configs": [], 
    "flaky": false, 
    "language": "c", 
    "name": "h2_fakesec_test", 
    "platforms": [
      "windows", 
      "linux", 
      "mac", 
      "posix"
    ]
  }, 
  {
    "args": [
      "high_initial_seqno"
    ], 
    "ci_platforms": [
      "windows", 
      "linux", 
      "posix"
    ], 
    "cpu_cost": 1.0, 
    "exclude_configs": [], 
    "flaky": false, 
    "language": "c", 
    "name": "h2_fakesec_test", 
    "platforms": [
      "windows", 
      "linux", 
      "mac", 
      "posix"
    ]
  }, 
  {
    "args": [
      "hpack_size"
    ], 
    "ci_platforms": [
      "windows", 
      "linux", 
      "posix"
    ], 
    "cpu_cost": 1.0, 
    "exclude_configs": [], 
    "flaky": false, 
    "language": "c", 
    "name": "h2_fakesec_test", 
    "platforms": [
      "windows", 
      "linux", 
      "mac", 
      "posix"
    ]
  }, 
  {
    "args": [
      "invoke_large_request"
    ], 
    "ci_platforms": [
      "windows", 
      "linux", 
      "posix"
    ], 
    "cpu_cost": 1.0, 
    "exclude_configs": [], 
    "flaky": false, 
    "language": "c", 
    "name": "h2_fakesec_test", 
    "platforms": [
      "windows", 
      "linux", 
      "mac", 
      "posix"
    ]
  }, 
  {
    "args": [
      "large_metadata"
    ], 
    "ci_platforms": [
      "windows", 
      "linux", 
      "posix"
    ], 
    "cpu_cost": 1.0, 
    "exclude_configs": [], 
    "flaky": false, 
    "language": "c", 
    "name": "h2_fakesec_test", 
    "platforms": [
      "windows", 
      "linux", 
      "mac", 
      "posix"
    ]
  }, 
  {
    "args": [
      "max_concurrent_streams"
    ], 
    "ci_platforms": [
      "windows", 
      "linux", 
      "posix"
    ], 
    "cpu_cost": 1.0, 
    "exclude_configs": [], 
    "flaky": false, 
    "language": "c", 
    "name": "h2_fakesec_test", 
    "platforms": [
      "windows", 
      "linux", 
      "mac", 
      "posix"
    ]
  }, 
  {
    "args": [
      "max_message_length"
    ], 
    "ci_platforms": [
      "windows", 
      "linux", 
      "posix"
    ], 
    "cpu_cost": 0.1, 
    "exclude_configs": [], 
    "flaky": false, 
    "language": "c", 
    "name": "h2_fakesec_test", 
    "platforms": [
      "windows", 
      "linux", 
      "mac", 
      "posix"
    ]
  }, 
  {
    "args": [
      "negative_deadline"
    ], 
    "ci_platforms": [
      "windows", 
      "linux", 
      "posix"
    ], 
    "cpu_cost": 1.0, 
    "exclude_configs": [], 
    "flaky": false, 
    "language": "c", 
    "name": "h2_fakesec_test", 
    "platforms": [
      "windows", 
      "linux", 
      "mac", 
      "posix"
    ]
  }, 
  {
    "args": [
      "no_op"
    ], 
    "ci_platforms": [
      "windows", 
      "linux", 
      "posix"
    ], 
    "cpu_cost": 1.0, 
    "exclude_configs": [], 
    "flaky": false, 
    "language": "c", 
    "name": "h2_fakesec_test", 
    "platforms": [
      "windows", 
      "linux", 
      "mac", 
      "posix"
    ]
  }, 
  {
    "args": [
      "payload"
    ], 
    "ci_platforms": [
      "windows", 
      "linux", 
      "posix"
    ], 
    "cpu_cost": 0.1, 
    "exclude_configs": [], 
    "flaky": false, 
    "language": "c", 
    "name": "h2_fakesec_test", 
    "platforms": [
      "windows", 
      "linux", 
      "mac", 
      "posix"
    ]
  }, 
  {
    "args": [
      "ping"
    ], 
    "ci_platforms": [
      "windows", 
      "linux", 
      "posix"
    ], 
    "cpu_cost": 1.0, 
    "exclude_configs": [], 
    "flaky": false, 
    "language": "c", 
    "name": "h2_fakesec_test", 
    "platforms": [
      "windows", 
      "linux", 
      "mac", 
      "posix"
    ]
  }, 
  {
    "args": [
      "ping_pong_streaming"
    ], 
    "ci_platforms": [
      "windows", 
      "linux", 
      "posix"
    ], 
    "cpu_cost": 1.0, 
    "exclude_configs": [], 
    "flaky": false, 
    "language": "c", 
    "name": "h2_fakesec_test", 
    "platforms": [
      "windows", 
      "linux", 
      "mac", 
      "posix"
    ]
  }, 
  {
    "args": [
      "registered_call"
    ], 
    "ci_platforms": [
      "windows", 
      "linux", 
      "posix"
    ], 
    "cpu_cost": 1.0, 
    "exclude_configs": [], 
    "flaky": false, 
    "language": "c", 
    "name": "h2_fakesec_test", 
    "platforms": [
      "windows", 
      "linux", 
      "mac", 
      "posix"
    ]
  }, 
  {
    "args": [
      "request_with_flags"
    ], 
    "ci_platforms": [
      "windows", 
      "linux", 
      "posix"
    ], 
    "cpu_cost": 1.0, 
    "exclude_configs": [], 
    "flaky": false, 
    "language": "c", 
    "name": "h2_fakesec_test", 
    "platforms": [
      "windows", 
      "linux", 
      "mac", 
      "posix"
    ]
  }, 
  {
    "args": [
      "request_with_payload"
    ], 
    "ci_platforms": [
      "windows", 
      "linux", 
      "posix"
    ], 
    "cpu_cost": 1.0, 
    "exclude_configs": [], 
    "flaky": false, 
    "language": "c", 
    "name": "h2_fakesec_test", 
    "platforms": [
      "windows", 
      "linux", 
      "mac", 
      "posix"
    ]
  }, 
  {
    "args": [
      "server_finishes_request"
    ], 
    "ci_platforms": [
      "windows", 
      "linux", 
      "posix"
    ], 
    "cpu_cost": 1.0, 
    "exclude_configs": [], 
    "flaky": false, 
    "language": "c", 
    "name": "h2_fakesec_test", 
    "platforms": [
      "windows", 
      "linux", 
      "mac", 
      "posix"
    ]
  }, 
  {
    "args": [
      "shutdown_finishes_calls"
    ], 
    "ci_platforms": [
      "windows", 
      "linux", 
      "posix"
    ], 
    "cpu_cost": 1.0, 
    "exclude_configs": [], 
    "flaky": false, 
    "language": "c", 
    "name": "h2_fakesec_test", 
    "platforms": [
      "windows", 
      "linux", 
      "mac", 
      "posix"
    ]
  }, 
  {
    "args": [
      "shutdown_finishes_tags"
    ], 
    "ci_platforms": [
      "windows", 
      "linux", 
      "posix"
    ], 
    "cpu_cost": 1.0, 
    "exclude_configs": [], 
    "flaky": false, 
    "language": "c", 
    "name": "h2_fakesec_test", 
    "platforms": [
      "windows", 
      "linux", 
      "mac", 
      "posix"
    ]
  }, 
  {
    "args": [
      "simple_delayed_request"
    ], 
    "ci_platforms": [
      "windows", 
      "linux", 
      "posix"
    ], 
    "cpu_cost": 0.1, 
    "exclude_configs": [], 
    "flaky": false, 
    "language": "c", 
    "name": "h2_fakesec_test", 
    "platforms": [
      "windows", 
      "linux", 
      "mac", 
      "posix"
    ]
  }, 
  {
    "args": [
      "simple_metadata"
    ], 
    "ci_platforms": [
      "windows", 
      "linux", 
      "posix"
    ], 
    "cpu_cost": 1.0, 
    "exclude_configs": [], 
    "flaky": false, 
    "language": "c", 
    "name": "h2_fakesec_test", 
    "platforms": [
      "windows", 
      "linux", 
      "mac", 
      "posix"
    ]
  }, 
  {
    "args": [
      "simple_request"
    ], 
    "ci_platforms": [
      "windows", 
      "linux", 
      "posix"
    ], 
    "cpu_cost": 1.0, 
    "exclude_configs": [], 
    "flaky": false, 
    "language": "c", 
    "name": "h2_fakesec_test", 
    "platforms": [
      "windows", 
      "linux", 
      "mac", 
      "posix"
    ]
  }, 
  {
    "args": [
      "trailing_metadata"
    ], 
    "ci_platforms": [
      "windows", 
      "linux", 
      "posix"
    ], 
    "cpu_cost": 1.0, 
    "exclude_configs": [], 
    "flaky": false, 
    "language": "c", 
    "name": "h2_fakesec_test", 
    "platforms": [
      "windows", 
      "linux", 
      "mac", 
      "posix"
    ]
  }, 
  {
    "args": [
      "bad_hostname"
    ], 
    "ci_platforms": [
      "windows", 
      "linux", 
      "mac", 
      "posix"
    ], 
    "cpu_cost": 1.0, 
    "exclude_configs": [], 
    "flaky": false, 
    "language": "c", 
    "name": "h2_full_test", 
    "platforms": [
      "windows", 
      "linux", 
      "mac", 
      "posix"
    ]
  }, 
  {
    "args": [
      "binary_metadata"
    ], 
    "ci_platforms": [
      "windows", 
      "linux", 
      "mac", 
      "posix"
    ], 
    "cpu_cost": 1.0, 
    "exclude_configs": [], 
    "flaky": false, 
    "language": "c", 
    "name": "h2_full_test", 
    "platforms": [
      "windows", 
      "linux", 
      "mac", 
      "posix"
    ]
  }, 
  {
    "args": [
      "call_creds"
    ], 
    "ci_platforms": [
      "windows", 
      "linux", 
      "mac", 
      "posix"
    ], 
    "cpu_cost": 1.0, 
    "exclude_configs": [], 
    "flaky": false, 
    "language": "c", 
    "name": "h2_full_test", 
    "platforms": [
      "windows", 
      "linux", 
      "mac", 
      "posix"
    ]
  }, 
  {
    "args": [
      "cancel_after_accept"
    ], 
    "ci_platforms": [
      "windows", 
      "linux", 
      "mac", 
      "posix"
    ], 
    "cpu_cost": 0.1, 
    "exclude_configs": [], 
    "flaky": false, 
    "language": "c", 
    "name": "h2_full_test", 
    "platforms": [
      "windows", 
      "linux", 
      "mac", 
      "posix"
    ]
  }, 
  {
    "args": [
      "cancel_after_client_done"
    ], 
    "ci_platforms": [
      "windows", 
      "linux", 
      "mac", 
      "posix"
    ], 
    "cpu_cost": 0.1, 
    "exclude_configs": [], 
    "flaky": false, 
    "language": "c", 
    "name": "h2_full_test", 
    "platforms": [
      "windows", 
      "linux", 
      "mac", 
      "posix"
    ]
  }, 
  {
    "args": [
      "cancel_after_invoke"
    ], 
    "ci_platforms": [
      "windows", 
      "linux", 
      "mac", 
      "posix"
    ], 
    "cpu_cost": 0.1, 
    "exclude_configs": [], 
    "flaky": false, 
    "language": "c", 
    "name": "h2_full_test", 
    "platforms": [
      "windows", 
      "linux", 
      "mac", 
      "posix"
    ]
  }, 
  {
    "args": [
      "cancel_before_invoke"
    ], 
    "ci_platforms": [
      "windows", 
      "linux", 
      "mac", 
      "posix"
    ], 
    "cpu_cost": 0.1, 
    "exclude_configs": [], 
    "flaky": false, 
    "language": "c", 
    "name": "h2_full_test", 
    "platforms": [
      "windows", 
      "linux", 
      "mac", 
      "posix"
    ]
  }, 
  {
    "args": [
      "cancel_in_a_vacuum"
    ], 
    "ci_platforms": [
      "windows", 
      "linux", 
      "mac", 
      "posix"
    ], 
    "cpu_cost": 0.1, 
    "exclude_configs": [], 
    "flaky": false, 
    "language": "c", 
    "name": "h2_full_test", 
    "platforms": [
      "windows", 
      "linux", 
      "mac", 
      "posix"
    ]
  }, 
  {
    "args": [
      "cancel_with_status"
    ], 
    "ci_platforms": [
      "windows", 
      "linux", 
      "mac", 
      "posix"
    ], 
    "cpu_cost": 0.1, 
    "exclude_configs": [], 
    "flaky": false, 
    "language": "c", 
    "name": "h2_full_test", 
    "platforms": [
      "windows", 
      "linux", 
      "mac", 
      "posix"
    ]
  }, 
  {
    "args": [
      "compressed_payload"
    ], 
    "ci_platforms": [
      "windows", 
      "linux", 
      "mac", 
      "posix"
    ], 
    "cpu_cost": 0.1, 
    "exclude_configs": [], 
    "flaky": false, 
    "language": "c", 
    "name": "h2_full_test", 
    "platforms": [
      "windows", 
      "linux", 
      "mac", 
      "posix"
    ]
  }, 
  {
    "args": [
      "connectivity"
    ], 
    "ci_platforms": [
      "windows", 
      "linux", 
      "mac", 
      "posix"
    ], 
    "cpu_cost": 0.1, 
    "exclude_configs": [], 
    "flaky": false, 
    "language": "c", 
    "name": "h2_full_test", 
    "platforms": [
      "windows", 
      "linux", 
      "mac", 
      "posix"
    ]
  }, 
  {
    "args": [
      "default_host"
    ], 
    "ci_platforms": [
      "windows", 
      "linux", 
      "mac", 
      "posix"
    ], 
    "cpu_cost": 1.0, 
    "exclude_configs": [], 
    "flaky": false, 
    "language": "c", 
    "name": "h2_full_test", 
    "platforms": [
      "windows", 
      "linux", 
      "mac", 
      "posix"
    ]
  }, 
  {
    "args": [
      "disappearing_server"
    ], 
    "ci_platforms": [
      "windows", 
      "linux", 
      "mac", 
      "posix"
    ], 
    "cpu_cost": 1.0, 
    "exclude_configs": [], 
    "flaky": false, 
    "language": "c", 
    "name": "h2_full_test", 
    "platforms": [
      "windows", 
      "linux", 
      "mac", 
      "posix"
    ]
  }, 
  {
    "args": [
      "empty_batch"
    ], 
    "ci_platforms": [
      "windows", 
      "linux", 
      "mac", 
      "posix"
    ], 
    "cpu_cost": 1.0, 
    "exclude_configs": [], 
    "flaky": false, 
    "language": "c", 
    "name": "h2_full_test", 
    "platforms": [
      "windows", 
      "linux", 
      "mac", 
      "posix"
    ]
  }, 
  {
    "args": [
      "graceful_server_shutdown"
    ], 
    "ci_platforms": [
      "windows", 
      "linux", 
      "mac", 
      "posix"
    ], 
    "cpu_cost": 0.1, 
    "exclude_configs": [], 
    "flaky": false, 
    "language": "c", 
    "name": "h2_full_test", 
    "platforms": [
      "windows", 
      "linux", 
      "mac", 
      "posix"
    ]
  }, 
  {
    "args": [
      "high_initial_seqno"
    ], 
    "ci_platforms": [
      "windows", 
      "linux", 
      "mac", 
      "posix"
    ], 
    "cpu_cost": 1.0, 
    "exclude_configs": [], 
    "flaky": false, 
    "language": "c", 
    "name": "h2_full_test", 
    "platforms": [
      "windows", 
      "linux", 
      "mac", 
      "posix"
    ]
  }, 
  {
    "args": [
      "hpack_size"
    ], 
    "ci_platforms": [
      "windows", 
      "linux", 
      "mac", 
      "posix"
    ], 
    "cpu_cost": 1.0, 
    "exclude_configs": [], 
    "flaky": false, 
    "language": "c", 
    "name": "h2_full_test", 
    "platforms": [
      "windows", 
      "linux", 
      "mac", 
      "posix"
    ]
  }, 
  {
    "args": [
      "invoke_large_request"
    ], 
    "ci_platforms": [
      "windows", 
      "linux", 
      "mac", 
      "posix"
    ], 
    "cpu_cost": 1.0, 
    "exclude_configs": [], 
    "flaky": false, 
    "language": "c", 
    "name": "h2_full_test", 
    "platforms": [
      "windows", 
      "linux", 
      "mac", 
      "posix"
    ]
  }, 
  {
    "args": [
      "large_metadata"
    ], 
    "ci_platforms": [
      "windows", 
      "linux", 
      "mac", 
      "posix"
    ], 
    "cpu_cost": 1.0, 
    "exclude_configs": [], 
    "flaky": false, 
    "language": "c", 
    "name": "h2_full_test", 
    "platforms": [
      "windows", 
      "linux", 
      "mac", 
      "posix"
    ]
  }, 
  {
    "args": [
      "max_concurrent_streams"
    ], 
    "ci_platforms": [
      "windows", 
      "linux", 
      "mac", 
      "posix"
    ], 
    "cpu_cost": 1.0, 
    "exclude_configs": [], 
    "flaky": false, 
    "language": "c", 
    "name": "h2_full_test", 
    "platforms": [
      "windows", 
      "linux", 
      "mac", 
      "posix"
    ]
  }, 
  {
    "args": [
      "max_message_length"
    ], 
    "ci_platforms": [
      "windows", 
      "linux", 
      "mac", 
      "posix"
    ], 
    "cpu_cost": 0.1, 
    "exclude_configs": [], 
    "flaky": false, 
    "language": "c", 
    "name": "h2_full_test", 
    "platforms": [
      "windows", 
      "linux", 
      "mac", 
      "posix"
    ]
  }, 
  {
    "args": [
      "negative_deadline"
    ], 
    "ci_platforms": [
      "windows", 
      "linux", 
      "mac", 
      "posix"
    ], 
    "cpu_cost": 1.0, 
    "exclude_configs": [], 
    "flaky": false, 
    "language": "c", 
    "name": "h2_full_test", 
    "platforms": [
      "windows", 
      "linux", 
      "mac", 
      "posix"
    ]
  }, 
  {
    "args": [
      "no_op"
    ], 
    "ci_platforms": [
      "windows", 
      "linux", 
      "mac", 
      "posix"
    ], 
    "cpu_cost": 1.0, 
    "exclude_configs": [], 
    "flaky": false, 
    "language": "c", 
    "name": "h2_full_test", 
    "platforms": [
      "windows", 
      "linux", 
      "mac", 
      "posix"
    ]
  }, 
  {
    "args": [
      "payload"
    ], 
    "ci_platforms": [
      "windows", 
      "linux", 
      "mac", 
      "posix"
    ], 
    "cpu_cost": 0.1, 
    "exclude_configs": [], 
    "flaky": false, 
    "language": "c", 
    "name": "h2_full_test", 
    "platforms": [
      "windows", 
      "linux", 
      "mac", 
      "posix"
    ]
  }, 
  {
    "args": [
      "ping"
    ], 
    "ci_platforms": [
      "windows", 
      "linux", 
      "mac", 
      "posix"
    ], 
    "cpu_cost": 1.0, 
    "exclude_configs": [], 
    "flaky": false, 
    "language": "c", 
    "name": "h2_full_test", 
    "platforms": [
      "windows", 
      "linux", 
      "mac", 
      "posix"
    ]
  }, 
  {
    "args": [
      "ping_pong_streaming"
    ], 
    "ci_platforms": [
      "windows", 
      "linux", 
      "mac", 
      "posix"
    ], 
    "cpu_cost": 1.0, 
    "exclude_configs": [], 
    "flaky": false, 
    "language": "c", 
    "name": "h2_full_test", 
    "platforms": [
      "windows", 
      "linux", 
      "mac", 
      "posix"
    ]
  }, 
  {
    "args": [
      "registered_call"
    ], 
    "ci_platforms": [
      "windows", 
      "linux", 
      "mac", 
      "posix"
    ], 
    "cpu_cost": 1.0, 
    "exclude_configs": [], 
    "flaky": false, 
    "language": "c", 
    "name": "h2_full_test", 
    "platforms": [
      "windows", 
      "linux", 
      "mac", 
      "posix"
    ]
  }, 
  {
    "args": [
      "request_with_flags"
    ], 
    "ci_platforms": [
      "windows", 
      "linux", 
      "mac", 
      "posix"
    ], 
    "cpu_cost": 1.0, 
    "exclude_configs": [], 
    "flaky": false, 
    "language": "c", 
    "name": "h2_full_test", 
    "platforms": [
      "windows", 
      "linux", 
      "mac", 
      "posix"
    ]
  }, 
  {
    "args": [
      "request_with_payload"
    ], 
    "ci_platforms": [
      "windows", 
      "linux", 
      "mac", 
      "posix"
    ], 
    "cpu_cost": 1.0, 
    "exclude_configs": [], 
    "flaky": false, 
    "language": "c", 
    "name": "h2_full_test", 
    "platforms": [
      "windows", 
      "linux", 
      "mac", 
      "posix"
    ]
  }, 
  {
    "args": [
      "server_finishes_request"
    ], 
    "ci_platforms": [
      "windows", 
      "linux", 
      "mac", 
      "posix"
    ], 
    "cpu_cost": 1.0, 
    "exclude_configs": [], 
    "flaky": false, 
    "language": "c", 
    "name": "h2_full_test", 
    "platforms": [
      "windows", 
      "linux", 
      "mac", 
      "posix"
    ]
  }, 
  {
    "args": [
      "shutdown_finishes_calls"
    ], 
    "ci_platforms": [
      "windows", 
      "linux", 
      "mac", 
      "posix"
    ], 
    "cpu_cost": 1.0, 
    "exclude_configs": [], 
    "flaky": false, 
    "language": "c", 
    "name": "h2_full_test", 
    "platforms": [
      "windows", 
      "linux", 
      "mac", 
      "posix"
    ]
  }, 
  {
    "args": [
      "shutdown_finishes_tags"
    ], 
    "ci_platforms": [
      "windows", 
      "linux", 
      "mac", 
      "posix"
    ], 
    "cpu_cost": 1.0, 
    "exclude_configs": [], 
    "flaky": false, 
    "language": "c", 
    "name": "h2_full_test", 
    "platforms": [
      "windows", 
      "linux", 
      "mac", 
      "posix"
    ]
  }, 
  {
    "args": [
      "simple_delayed_request"
    ], 
    "ci_platforms": [
      "windows", 
      "linux", 
      "mac", 
      "posix"
    ], 
    "cpu_cost": 0.1, 
    "exclude_configs": [], 
    "flaky": false, 
    "language": "c", 
    "name": "h2_full_test", 
    "platforms": [
      "windows", 
      "linux", 
      "mac", 
      "posix"
    ]
  }, 
  {
    "args": [
      "simple_metadata"
    ], 
    "ci_platforms": [
      "windows", 
      "linux", 
      "mac", 
      "posix"
    ], 
    "cpu_cost": 1.0, 
    "exclude_configs": [], 
    "flaky": false, 
    "language": "c", 
    "name": "h2_full_test", 
    "platforms": [
      "windows", 
      "linux", 
      "mac", 
      "posix"
    ]
  }, 
  {
    "args": [
      "simple_request"
    ], 
    "ci_platforms": [
      "windows", 
      "linux", 
      "mac", 
      "posix"
    ], 
    "cpu_cost": 1.0, 
    "exclude_configs": [], 
    "flaky": false, 
    "language": "c", 
    "name": "h2_full_test", 
    "platforms": [
      "windows", 
      "linux", 
      "mac", 
      "posix"
    ]
  }, 
  {
    "args": [
      "trailing_metadata"
    ], 
    "ci_platforms": [
      "windows", 
      "linux", 
      "mac", 
      "posix"
    ], 
    "cpu_cost": 1.0, 
    "exclude_configs": [], 
    "flaky": false, 
    "language": "c", 
    "name": "h2_full_test", 
    "platforms": [
      "windows", 
      "linux", 
      "mac", 
      "posix"
    ]
  }, 
  {
    "args": [
      "bad_hostname"
    ], 
    "ci_platforms": [
      "linux"
    ], 
    "cpu_cost": 1.0, 
    "exclude_configs": [], 
    "flaky": false, 
    "language": "c", 
    "name": "h2_full+pipe_test", 
    "platforms": [
      "linux"
    ]
  }, 
  {
    "args": [
      "binary_metadata"
    ], 
    "ci_platforms": [
      "linux"
    ], 
    "cpu_cost": 1.0, 
    "exclude_configs": [], 
    "flaky": false, 
    "language": "c", 
    "name": "h2_full+pipe_test", 
    "platforms": [
      "linux"
    ]
  }, 
  {
    "args": [
      "call_creds"
    ], 
    "ci_platforms": [
      "linux"
    ], 
    "cpu_cost": 1.0, 
    "exclude_configs": [], 
    "flaky": false, 
    "language": "c", 
    "name": "h2_full+pipe_test", 
    "platforms": [
      "linux"
    ]
  }, 
  {
    "args": [
      "cancel_after_accept"
    ], 
    "ci_platforms": [
      "linux"
    ], 
    "cpu_cost": 0.1, 
    "exclude_configs": [], 
    "flaky": false, 
    "language": "c", 
    "name": "h2_full+pipe_test", 
    "platforms": [
      "linux"
    ]
  }, 
  {
    "args": [
      "cancel_after_client_done"
    ], 
    "ci_platforms": [
      "linux"
    ], 
    "cpu_cost": 0.1, 
    "exclude_configs": [], 
    "flaky": false, 
    "language": "c", 
    "name": "h2_full+pipe_test", 
    "platforms": [
      "linux"
    ]
  }, 
  {
    "args": [
      "cancel_after_invoke"
    ], 
    "ci_platforms": [
      "linux"
    ], 
    "cpu_cost": 0.1, 
    "exclude_configs": [], 
    "flaky": false, 
    "language": "c", 
    "name": "h2_full+pipe_test", 
    "platforms": [
      "linux"
    ]
  }, 
  {
    "args": [
      "cancel_before_invoke"
    ], 
    "ci_platforms": [
      "linux"
    ], 
    "cpu_cost": 0.1, 
    "exclude_configs": [], 
    "flaky": false, 
    "language": "c", 
    "name": "h2_full+pipe_test", 
    "platforms": [
      "linux"
    ]
  }, 
  {
    "args": [
      "cancel_in_a_vacuum"
    ], 
    "ci_platforms": [
      "linux"
    ], 
    "cpu_cost": 0.1, 
    "exclude_configs": [], 
    "flaky": false, 
    "language": "c", 
    "name": "h2_full+pipe_test", 
    "platforms": [
      "linux"
    ]
  }, 
  {
    "args": [
      "cancel_with_status"
    ], 
    "ci_platforms": [
      "linux"
    ], 
    "cpu_cost": 0.1, 
    "exclude_configs": [], 
    "flaky": false, 
    "language": "c", 
    "name": "h2_full+pipe_test", 
    "platforms": [
      "linux"
    ]
  }, 
  {
    "args": [
      "compressed_payload"
    ], 
    "ci_platforms": [
      "linux"
    ], 
    "cpu_cost": 0.1, 
    "exclude_configs": [], 
    "flaky": false, 
    "language": "c", 
    "name": "h2_full+pipe_test", 
    "platforms": [
      "linux"
    ]
  }, 
  {
    "args": [
      "connectivity"
    ], 
    "ci_platforms": [
      "linux"
    ], 
    "cpu_cost": 0.1, 
    "exclude_configs": [], 
    "flaky": false, 
    "language": "c", 
    "name": "h2_full+pipe_test", 
    "platforms": [
      "linux"
    ]
  }, 
  {
    "args": [
      "default_host"
    ], 
    "ci_platforms": [
      "linux"
    ], 
    "cpu_cost": 1.0, 
    "exclude_configs": [], 
    "flaky": false, 
    "language": "c", 
    "name": "h2_full+pipe_test", 
    "platforms": [
      "linux"
    ]
  }, 
  {
    "args": [
      "disappearing_server"
    ], 
    "ci_platforms": [
      "linux"
    ], 
    "cpu_cost": 1.0, 
    "exclude_configs": [], 
    "flaky": false, 
    "language": "c", 
    "name": "h2_full+pipe_test", 
    "platforms": [
      "linux"
    ]
  }, 
  {
    "args": [
      "empty_batch"
    ], 
    "ci_platforms": [
      "linux"
    ], 
    "cpu_cost": 1.0, 
    "exclude_configs": [], 
    "flaky": false, 
    "language": "c", 
    "name": "h2_full+pipe_test", 
    "platforms": [
      "linux"
    ]
  }, 
  {
    "args": [
      "graceful_server_shutdown"
    ], 
    "ci_platforms": [
      "linux"
    ], 
    "cpu_cost": 0.1, 
    "exclude_configs": [], 
    "flaky": false, 
    "language": "c", 
    "name": "h2_full+pipe_test", 
    "platforms": [
      "linux"
    ]
  }, 
  {
    "args": [
      "high_initial_seqno"
    ], 
    "ci_platforms": [
      "linux"
    ], 
    "cpu_cost": 1.0, 
    "exclude_configs": [], 
    "flaky": false, 
    "language": "c", 
    "name": "h2_full+pipe_test", 
    "platforms": [
      "linux"
    ]
  }, 
  {
    "args": [
      "hpack_size"
    ], 
    "ci_platforms": [
      "linux"
    ], 
    "cpu_cost": 1.0, 
    "exclude_configs": [], 
    "flaky": false, 
    "language": "c", 
    "name": "h2_full+pipe_test", 
    "platforms": [
      "linux"
    ]
  }, 
  {
    "args": [
      "invoke_large_request"
    ], 
    "ci_platforms": [
      "linux"
    ], 
    "cpu_cost": 1.0, 
    "exclude_configs": [], 
    "flaky": false, 
    "language": "c", 
    "name": "h2_full+pipe_test", 
    "platforms": [
      "linux"
    ]
  }, 
  {
    "args": [
      "large_metadata"
    ], 
    "ci_platforms": [
      "linux"
    ], 
    "cpu_cost": 1.0, 
    "exclude_configs": [], 
    "flaky": false, 
    "language": "c", 
    "name": "h2_full+pipe_test", 
    "platforms": [
      "linux"
    ]
  }, 
  {
    "args": [
      "max_concurrent_streams"
    ], 
    "ci_platforms": [
      "linux"
    ], 
    "cpu_cost": 1.0, 
    "exclude_configs": [], 
    "flaky": false, 
    "language": "c", 
    "name": "h2_full+pipe_test", 
    "platforms": [
      "linux"
    ]
  }, 
  {
    "args": [
      "max_message_length"
    ], 
    "ci_platforms": [
      "linux"
    ], 
    "cpu_cost": 0.1, 
    "exclude_configs": [], 
    "flaky": false, 
    "language": "c", 
    "name": "h2_full+pipe_test", 
    "platforms": [
      "linux"
    ]
  }, 
  {
    "args": [
      "negative_deadline"
    ], 
    "ci_platforms": [
      "linux"
    ], 
    "cpu_cost": 1.0, 
    "exclude_configs": [], 
    "flaky": false, 
    "language": "c", 
    "name": "h2_full+pipe_test", 
    "platforms": [
      "linux"
    ]
  }, 
  {
    "args": [
      "no_op"
    ], 
    "ci_platforms": [
      "linux"
    ], 
    "cpu_cost": 1.0, 
    "exclude_configs": [], 
    "flaky": false, 
    "language": "c", 
    "name": "h2_full+pipe_test", 
    "platforms": [
      "linux"
    ]
  }, 
  {
    "args": [
      "payload"
    ], 
    "ci_platforms": [
      "linux"
    ], 
    "cpu_cost": 0.1, 
    "exclude_configs": [], 
    "flaky": false, 
    "language": "c", 
    "name": "h2_full+pipe_test", 
    "platforms": [
      "linux"
    ]
  }, 
  {
    "args": [
      "ping"
    ], 
    "ci_platforms": [
      "linux"
    ], 
    "cpu_cost": 1.0, 
    "exclude_configs": [], 
    "flaky": false, 
    "language": "c", 
    "name": "h2_full+pipe_test", 
    "platforms": [
      "linux"
    ]
  }, 
  {
    "args": [
      "ping_pong_streaming"
    ], 
    "ci_platforms": [
      "linux"
    ], 
    "cpu_cost": 1.0, 
    "exclude_configs": [], 
    "flaky": false, 
    "language": "c", 
    "name": "h2_full+pipe_test", 
    "platforms": [
      "linux"
    ]
  }, 
  {
    "args": [
      "registered_call"
    ], 
    "ci_platforms": [
      "linux"
    ], 
    "cpu_cost": 1.0, 
    "exclude_configs": [], 
    "flaky": false, 
    "language": "c", 
    "name": "h2_full+pipe_test", 
    "platforms": [
      "linux"
    ]
  }, 
  {
    "args": [
      "request_with_flags"
    ], 
    "ci_platforms": [
      "linux"
    ], 
    "cpu_cost": 1.0, 
    "exclude_configs": [], 
    "flaky": false, 
    "language": "c", 
    "name": "h2_full+pipe_test", 
    "platforms": [
      "linux"
    ]
  }, 
  {
    "args": [
      "request_with_payload"
    ], 
    "ci_platforms": [
      "linux"
    ], 
    "cpu_cost": 1.0, 
    "exclude_configs": [], 
    "flaky": false, 
    "language": "c", 
    "name": "h2_full+pipe_test", 
    "platforms": [
      "linux"
    ]
  }, 
  {
    "args": [
      "server_finishes_request"
    ], 
    "ci_platforms": [
      "linux"
    ], 
    "cpu_cost": 1.0, 
    "exclude_configs": [], 
    "flaky": false, 
    "language": "c", 
    "name": "h2_full+pipe_test", 
    "platforms": [
      "linux"
    ]
  }, 
  {
    "args": [
      "shutdown_finishes_calls"
    ], 
    "ci_platforms": [
      "linux"
    ], 
    "cpu_cost": 1.0, 
    "exclude_configs": [], 
    "flaky": false, 
    "language": "c", 
    "name": "h2_full+pipe_test", 
    "platforms": [
      "linux"
    ]
  }, 
  {
    "args": [
      "shutdown_finishes_tags"
    ], 
    "ci_platforms": [
      "linux"
    ], 
    "cpu_cost": 1.0, 
    "exclude_configs": [], 
    "flaky": false, 
    "language": "c", 
    "name": "h2_full+pipe_test", 
    "platforms": [
      "linux"
    ]
  }, 
  {
    "args": [
      "simple_delayed_request"
    ], 
    "ci_platforms": [
      "linux"
    ], 
    "cpu_cost": 0.1, 
    "exclude_configs": [], 
    "flaky": false, 
    "language": "c", 
    "name": "h2_full+pipe_test", 
    "platforms": [
      "linux"
    ]
  }, 
  {
    "args": [
      "simple_metadata"
    ], 
    "ci_platforms": [
      "linux"
    ], 
    "cpu_cost": 1.0, 
    "exclude_configs": [], 
    "flaky": false, 
    "language": "c", 
    "name": "h2_full+pipe_test", 
    "platforms": [
      "linux"
    ]
  }, 
  {
    "args": [
      "simple_request"
    ], 
    "ci_platforms": [
      "linux"
    ], 
    "cpu_cost": 1.0, 
    "exclude_configs": [], 
    "flaky": false, 
    "language": "c", 
    "name": "h2_full+pipe_test", 
    "platforms": [
      "linux"
    ]
  }, 
  {
    "args": [
      "trailing_metadata"
    ], 
    "ci_platforms": [
      "linux"
    ], 
    "cpu_cost": 1.0, 
    "exclude_configs": [], 
    "flaky": false, 
    "language": "c", 
    "name": "h2_full+pipe_test", 
    "platforms": [
      "linux"
    ]
  }, 
  {
    "args": [
      "bad_hostname"
    ], 
    "ci_platforms": [
      "linux"
    ], 
    "cpu_cost": 1.0, 
    "exclude_configs": [], 
    "flaky": false, 
    "language": "c", 
    "name": "h2_full+poll_test", 
    "platforms": [
      "linux"
    ]
  }, 
  {
    "args": [
      "binary_metadata"
    ], 
    "ci_platforms": [
      "linux"
    ], 
    "cpu_cost": 1.0, 
    "exclude_configs": [], 
    "flaky": false, 
    "language": "c", 
    "name": "h2_full+poll_test", 
    "platforms": [
      "linux"
    ]
  }, 
  {
    "args": [
      "call_creds"
    ], 
    "ci_platforms": [
      "linux"
    ], 
    "cpu_cost": 1.0, 
    "exclude_configs": [], 
    "flaky": false, 
    "language": "c", 
    "name": "h2_full+poll_test", 
    "platforms": [
      "linux"
    ]
  }, 
  {
    "args": [
      "cancel_after_accept"
    ], 
    "ci_platforms": [
      "linux"
    ], 
    "cpu_cost": 0.1, 
    "exclude_configs": [], 
    "flaky": false, 
    "language": "c", 
    "name": "h2_full+poll_test", 
    "platforms": [
      "linux"
    ]
  }, 
  {
    "args": [
      "cancel_after_client_done"
    ], 
    "ci_platforms": [
      "linux"
    ], 
    "cpu_cost": 0.1, 
    "exclude_configs": [], 
    "flaky": false, 
    "language": "c", 
    "name": "h2_full+poll_test", 
    "platforms": [
      "linux"
    ]
  }, 
  {
    "args": [
      "cancel_after_invoke"
    ], 
    "ci_platforms": [
      "linux"
    ], 
    "cpu_cost": 0.1, 
    "exclude_configs": [], 
    "flaky": false, 
    "language": "c", 
    "name": "h2_full+poll_test", 
    "platforms": [
      "linux"
    ]
  }, 
  {
    "args": [
      "cancel_before_invoke"
    ], 
    "ci_platforms": [
      "linux"
    ], 
    "cpu_cost": 0.1, 
    "exclude_configs": [], 
    "flaky": false, 
    "language": "c", 
    "name": "h2_full+poll_test", 
    "platforms": [
      "linux"
    ]
  }, 
  {
    "args": [
      "cancel_in_a_vacuum"
    ], 
    "ci_platforms": [
      "linux"
    ], 
    "cpu_cost": 0.1, 
    "exclude_configs": [], 
    "flaky": false, 
    "language": "c", 
    "name": "h2_full+poll_test", 
    "platforms": [
      "linux"
    ]
  }, 
  {
    "args": [
      "cancel_with_status"
    ], 
    "ci_platforms": [
      "linux"
    ], 
    "cpu_cost": 0.1, 
    "exclude_configs": [], 
    "flaky": false, 
    "language": "c", 
    "name": "h2_full+poll_test", 
    "platforms": [
      "linux"
    ]
  }, 
  {
    "args": [
      "compressed_payload"
    ], 
    "ci_platforms": [
      "linux"
    ], 
    "cpu_cost": 0.1, 
    "exclude_configs": [], 
    "flaky": false, 
    "language": "c", 
    "name": "h2_full+poll_test", 
    "platforms": [
      "linux"
    ]
  }, 
  {
    "args": [
      "connectivity"
    ], 
    "ci_platforms": [
      "linux"
    ], 
    "cpu_cost": 0.1, 
    "exclude_configs": [], 
    "flaky": false, 
    "language": "c", 
    "name": "h2_full+poll_test", 
    "platforms": [
      "linux"
    ]
  }, 
  {
    "args": [
      "default_host"
    ], 
    "ci_platforms": [
      "linux"
    ], 
    "cpu_cost": 1.0, 
    "exclude_configs": [], 
    "flaky": false, 
    "language": "c", 
    "name": "h2_full+poll_test", 
    "platforms": [
      "linux"
    ]
  }, 
  {
    "args": [
      "disappearing_server"
    ], 
    "ci_platforms": [
      "linux"
    ], 
    "cpu_cost": 1.0, 
    "exclude_configs": [], 
    "flaky": false, 
    "language": "c", 
    "name": "h2_full+poll_test", 
    "platforms": [
      "linux"
    ]
  }, 
  {
    "args": [
      "empty_batch"
    ], 
    "ci_platforms": [
      "linux"
    ], 
    "cpu_cost": 1.0, 
    "exclude_configs": [], 
    "flaky": false, 
    "language": "c", 
    "name": "h2_full+poll_test", 
    "platforms": [
      "linux"
    ]
  }, 
  {
    "args": [
      "graceful_server_shutdown"
    ], 
    "ci_platforms": [
      "linux"
    ], 
    "cpu_cost": 0.1, 
    "exclude_configs": [], 
    "flaky": false, 
    "language": "c", 
    "name": "h2_full+poll_test", 
    "platforms": [
      "linux"
    ]
  }, 
  {
    "args": [
      "high_initial_seqno"
    ], 
    "ci_platforms": [
      "linux"
    ], 
    "cpu_cost": 1.0, 
    "exclude_configs": [], 
    "flaky": false, 
    "language": "c", 
    "name": "h2_full+poll_test", 
    "platforms": [
      "linux"
    ]
  }, 
  {
    "args": [
      "hpack_size"
    ], 
    "ci_platforms": [
      "linux"
    ], 
    "cpu_cost": 1.0, 
    "exclude_configs": [], 
    "flaky": false, 
    "language": "c", 
    "name": "h2_full+poll_test", 
    "platforms": [
      "linux"
    ]
  }, 
  {
    "args": [
      "invoke_large_request"
    ], 
    "ci_platforms": [
      "linux"
    ], 
    "cpu_cost": 1.0, 
    "exclude_configs": [], 
    "flaky": false, 
    "language": "c", 
    "name": "h2_full+poll_test", 
    "platforms": [
      "linux"
    ]
  }, 
  {
    "args": [
      "large_metadata"
    ], 
    "ci_platforms": [
      "linux"
    ], 
    "cpu_cost": 1.0, 
    "exclude_configs": [], 
    "flaky": false, 
    "language": "c", 
    "name": "h2_full+poll_test", 
    "platforms": [
      "linux"
    ]
  }, 
  {
    "args": [
      "max_concurrent_streams"
    ], 
    "ci_platforms": [
      "linux"
    ], 
    "cpu_cost": 1.0, 
    "exclude_configs": [], 
    "flaky": false, 
    "language": "c", 
    "name": "h2_full+poll_test", 
    "platforms": [
      "linux"
    ]
  }, 
  {
    "args": [
      "max_message_length"
    ], 
    "ci_platforms": [
      "linux"
    ], 
    "cpu_cost": 0.1, 
    "exclude_configs": [], 
    "flaky": false, 
    "language": "c", 
    "name": "h2_full+poll_test", 
    "platforms": [
      "linux"
    ]
  }, 
  {
    "args": [
      "negative_deadline"
    ], 
    "ci_platforms": [
      "linux"
    ], 
    "cpu_cost": 1.0, 
    "exclude_configs": [], 
    "flaky": false, 
    "language": "c", 
    "name": "h2_full+poll_test", 
    "platforms": [
      "linux"
    ]
  }, 
  {
    "args": [
      "no_op"
    ], 
    "ci_platforms": [
      "linux"
    ], 
    "cpu_cost": 1.0, 
    "exclude_configs": [], 
    "flaky": false, 
    "language": "c", 
    "name": "h2_full+poll_test", 
    "platforms": [
      "linux"
    ]
  }, 
  {
    "args": [
      "payload"
    ], 
    "ci_platforms": [
      "linux"
    ], 
    "cpu_cost": 0.1, 
    "exclude_configs": [], 
    "flaky": false, 
    "language": "c", 
    "name": "h2_full+poll_test", 
    "platforms": [
      "linux"
    ]
  }, 
  {
    "args": [
      "ping"
    ], 
    "ci_platforms": [
      "linux"
    ], 
    "cpu_cost": 1.0, 
    "exclude_configs": [], 
    "flaky": false, 
    "language": "c", 
    "name": "h2_full+poll_test", 
    "platforms": [
      "linux"
    ]
  }, 
  {
    "args": [
      "ping_pong_streaming"
    ], 
    "ci_platforms": [
      "linux"
    ], 
    "cpu_cost": 1.0, 
    "exclude_configs": [], 
    "flaky": false, 
    "language": "c", 
    "name": "h2_full+poll_test", 
    "platforms": [
      "linux"
    ]
  }, 
  {
    "args": [
      "registered_call"
    ], 
    "ci_platforms": [
      "linux"
    ], 
    "cpu_cost": 1.0, 
    "exclude_configs": [], 
    "flaky": false, 
    "language": "c", 
    "name": "h2_full+poll_test", 
    "platforms": [
      "linux"
    ]
  }, 
  {
    "args": [
      "request_with_flags"
    ], 
    "ci_platforms": [
      "linux"
    ], 
    "cpu_cost": 1.0, 
    "exclude_configs": [], 
    "flaky": false, 
    "language": "c", 
    "name": "h2_full+poll_test", 
    "platforms": [
      "linux"
    ]
  }, 
  {
    "args": [
      "request_with_payload"
    ], 
    "ci_platforms": [
      "linux"
    ], 
    "cpu_cost": 1.0, 
    "exclude_configs": [], 
    "flaky": false, 
    "language": "c", 
    "name": "h2_full+poll_test", 
    "platforms": [
      "linux"
    ]
  }, 
  {
    "args": [
      "server_finishes_request"
    ], 
    "ci_platforms": [
      "linux"
    ], 
    "cpu_cost": 1.0, 
    "exclude_configs": [], 
    "flaky": false, 
    "language": "c", 
    "name": "h2_full+poll_test", 
    "platforms": [
      "linux"
    ]
  }, 
  {
    "args": [
      "shutdown_finishes_calls"
    ], 
    "ci_platforms": [
      "linux"
    ], 
    "cpu_cost": 1.0, 
    "exclude_configs": [], 
    "flaky": false, 
    "language": "c", 
    "name": "h2_full+poll_test", 
    "platforms": [
      "linux"
    ]
  }, 
  {
    "args": [
      "shutdown_finishes_tags"
    ], 
    "ci_platforms": [
      "linux"
    ], 
    "cpu_cost": 1.0, 
    "exclude_configs": [], 
    "flaky": false, 
    "language": "c", 
    "name": "h2_full+poll_test", 
    "platforms": [
      "linux"
    ]
  }, 
  {
    "args": [
      "simple_delayed_request"
    ], 
    "ci_platforms": [
      "linux"
    ], 
    "cpu_cost": 0.1, 
    "exclude_configs": [], 
    "flaky": false, 
    "language": "c", 
    "name": "h2_full+poll_test", 
    "platforms": [
      "linux"
    ]
  }, 
  {
    "args": [
      "simple_metadata"
    ], 
    "ci_platforms": [
      "linux"
    ], 
    "cpu_cost": 1.0, 
    "exclude_configs": [], 
    "flaky": false, 
    "language": "c", 
    "name": "h2_full+poll_test", 
    "platforms": [
      "linux"
    ]
  }, 
  {
    "args": [
      "simple_request"
    ], 
    "ci_platforms": [
      "linux"
    ], 
    "cpu_cost": 1.0, 
    "exclude_configs": [], 
    "flaky": false, 
    "language": "c", 
    "name": "h2_full+poll_test", 
    "platforms": [
      "linux"
    ]
  }, 
  {
    "args": [
      "trailing_metadata"
    ], 
    "ci_platforms": [
      "linux"
    ], 
    "cpu_cost": 1.0, 
    "exclude_configs": [], 
    "flaky": false, 
    "language": "c", 
    "name": "h2_full+poll_test", 
    "platforms": [
      "linux"
    ]
  }, 
  {
    "args": [
      "bad_hostname"
    ], 
    "ci_platforms": [
      "linux"
    ], 
    "cpu_cost": 1.0, 
    "exclude_configs": [], 
    "flaky": false, 
    "language": "c", 
    "name": "h2_full+poll+pipe_test", 
    "platforms": [
      "linux"
    ]
  }, 
  {
    "args": [
      "binary_metadata"
    ], 
    "ci_platforms": [
      "linux"
    ], 
    "cpu_cost": 1.0, 
    "exclude_configs": [], 
    "flaky": false, 
    "language": "c", 
    "name": "h2_full+poll+pipe_test", 
    "platforms": [
      "linux"
    ]
  }, 
  {
    "args": [
      "call_creds"
    ], 
    "ci_platforms": [
      "linux"
    ], 
    "cpu_cost": 1.0, 
    "exclude_configs": [], 
    "flaky": false, 
    "language": "c", 
    "name": "h2_full+poll+pipe_test", 
    "platforms": [
      "linux"
    ]
  }, 
  {
    "args": [
      "cancel_after_accept"
    ], 
    "ci_platforms": [
      "linux"
    ], 
    "cpu_cost": 0.1, 
    "exclude_configs": [], 
    "flaky": false, 
    "language": "c", 
    "name": "h2_full+poll+pipe_test", 
    "platforms": [
      "linux"
    ]
  }, 
  {
    "args": [
      "cancel_after_client_done"
    ], 
    "ci_platforms": [
      "linux"
    ], 
    "cpu_cost": 0.1, 
    "exclude_configs": [], 
    "flaky": false, 
    "language": "c", 
    "name": "h2_full+poll+pipe_test", 
    "platforms": [
      "linux"
    ]
  }, 
  {
    "args": [
      "cancel_after_invoke"
    ], 
    "ci_platforms": [
      "linux"
    ], 
    "cpu_cost": 0.1, 
    "exclude_configs": [], 
    "flaky": false, 
    "language": "c", 
    "name": "h2_full+poll+pipe_test", 
    "platforms": [
      "linux"
    ]
  }, 
  {
    "args": [
      "cancel_before_invoke"
    ], 
    "ci_platforms": [
      "linux"
    ], 
    "cpu_cost": 0.1, 
    "exclude_configs": [], 
    "flaky": false, 
    "language": "c", 
    "name": "h2_full+poll+pipe_test", 
    "platforms": [
      "linux"
    ]
  }, 
  {
    "args": [
      "cancel_in_a_vacuum"
    ], 
    "ci_platforms": [
      "linux"
    ], 
    "cpu_cost": 0.1, 
    "exclude_configs": [], 
    "flaky": false, 
    "language": "c", 
    "name": "h2_full+poll+pipe_test", 
    "platforms": [
      "linux"
    ]
  }, 
  {
    "args": [
      "cancel_with_status"
    ], 
    "ci_platforms": [
      "linux"
    ], 
    "cpu_cost": 0.1, 
    "exclude_configs": [], 
    "flaky": false, 
    "language": "c", 
    "name": "h2_full+poll+pipe_test", 
    "platforms": [
      "linux"
    ]
  }, 
  {
    "args": [
      "compressed_payload"
    ], 
    "ci_platforms": [
      "linux"
    ], 
    "cpu_cost": 0.1, 
    "exclude_configs": [], 
    "flaky": false, 
    "language": "c", 
    "name": "h2_full+poll+pipe_test", 
    "platforms": [
      "linux"
    ]
  }, 
  {
    "args": [
      "connectivity"
    ], 
    "ci_platforms": [
      "linux"
    ], 
    "cpu_cost": 0.1, 
    "exclude_configs": [], 
    "flaky": false, 
    "language": "c", 
    "name": "h2_full+poll+pipe_test", 
    "platforms": [
      "linux"
    ]
  }, 
  {
    "args": [
      "default_host"
    ], 
    "ci_platforms": [
      "linux"
    ], 
    "cpu_cost": 1.0, 
    "exclude_configs": [], 
    "flaky": false, 
    "language": "c", 
    "name": "h2_full+poll+pipe_test", 
    "platforms": [
      "linux"
    ]
  }, 
  {
    "args": [
      "disappearing_server"
    ], 
    "ci_platforms": [
      "linux"
    ], 
    "cpu_cost": 1.0, 
    "exclude_configs": [], 
    "flaky": false, 
    "language": "c", 
    "name": "h2_full+poll+pipe_test", 
    "platforms": [
      "linux"
    ]
  }, 
  {
    "args": [
      "empty_batch"
    ], 
    "ci_platforms": [
      "linux"
    ], 
    "cpu_cost": 1.0, 
    "exclude_configs": [], 
    "flaky": false, 
    "language": "c", 
    "name": "h2_full+poll+pipe_test", 
    "platforms": [
      "linux"
    ]
  }, 
  {
    "args": [
      "graceful_server_shutdown"
    ], 
    "ci_platforms": [
      "linux"
    ], 
    "cpu_cost": 0.1, 
    "exclude_configs": [], 
    "flaky": false, 
    "language": "c", 
    "name": "h2_full+poll+pipe_test", 
    "platforms": [
      "linux"
    ]
  }, 
  {
    "args": [
      "high_initial_seqno"
    ], 
    "ci_platforms": [
      "linux"
    ], 
    "cpu_cost": 1.0, 
    "exclude_configs": [], 
    "flaky": false, 
    "language": "c", 
    "name": "h2_full+poll+pipe_test", 
    "platforms": [
      "linux"
    ]
  }, 
  {
    "args": [
      "hpack_size"
    ], 
    "ci_platforms": [
      "linux"
    ], 
    "cpu_cost": 1.0, 
    "exclude_configs": [], 
    "flaky": false, 
    "language": "c", 
    "name": "h2_full+poll+pipe_test", 
    "platforms": [
      "linux"
    ]
  }, 
  {
    "args": [
      "invoke_large_request"
    ], 
    "ci_platforms": [
      "linux"
    ], 
    "cpu_cost": 1.0, 
    "exclude_configs": [], 
    "flaky": false, 
    "language": "c", 
    "name": "h2_full+poll+pipe_test", 
    "platforms": [
      "linux"
    ]
  }, 
  {
    "args": [
      "large_metadata"
    ], 
    "ci_platforms": [
      "linux"
    ], 
    "cpu_cost": 1.0, 
    "exclude_configs": [], 
    "flaky": false, 
    "language": "c", 
    "name": "h2_full+poll+pipe_test", 
    "platforms": [
      "linux"
    ]
  }, 
  {
    "args": [
      "max_concurrent_streams"
    ], 
    "ci_platforms": [
      "linux"
    ], 
    "cpu_cost": 1.0, 
    "exclude_configs": [], 
    "flaky": false, 
    "language": "c", 
    "name": "h2_full+poll+pipe_test", 
    "platforms": [
      "linux"
    ]
  }, 
  {
    "args": [
      "max_message_length"
    ], 
    "ci_platforms": [
      "linux"
    ], 
    "cpu_cost": 0.1, 
    "exclude_configs": [], 
    "flaky": false, 
    "language": "c", 
    "name": "h2_full+poll+pipe_test", 
    "platforms": [
      "linux"
    ]
  }, 
  {
    "args": [
      "negative_deadline"
    ], 
    "ci_platforms": [
      "linux"
    ], 
    "cpu_cost": 1.0, 
    "exclude_configs": [], 
    "flaky": false, 
    "language": "c", 
    "name": "h2_full+poll+pipe_test", 
    "platforms": [
      "linux"
    ]
  }, 
  {
    "args": [
      "no_op"
    ], 
    "ci_platforms": [
      "linux"
    ], 
    "cpu_cost": 1.0, 
    "exclude_configs": [], 
    "flaky": false, 
    "language": "c", 
    "name": "h2_full+poll+pipe_test", 
    "platforms": [
      "linux"
    ]
  }, 
  {
    "args": [
      "payload"
    ], 
    "ci_platforms": [
      "linux"
    ], 
    "cpu_cost": 0.1, 
    "exclude_configs": [], 
    "flaky": false, 
    "language": "c", 
    "name": "h2_full+poll+pipe_test", 
    "platforms": [
      "linux"
    ]
  }, 
  {
    "args": [
      "ping"
    ], 
    "ci_platforms": [
      "linux"
    ], 
    "cpu_cost": 1.0, 
    "exclude_configs": [], 
    "flaky": false, 
    "language": "c", 
    "name": "h2_full+poll+pipe_test", 
    "platforms": [
      "linux"
    ]
  }, 
  {
    "args": [
      "ping_pong_streaming"
    ], 
    "ci_platforms": [
      "linux"
    ], 
    "cpu_cost": 1.0, 
    "exclude_configs": [], 
    "flaky": false, 
    "language": "c", 
    "name": "h2_full+poll+pipe_test", 
    "platforms": [
      "linux"
    ]
  }, 
  {
    "args": [
      "registered_call"
    ], 
    "ci_platforms": [
      "linux"
    ], 
    "cpu_cost": 1.0, 
    "exclude_configs": [], 
    "flaky": false, 
    "language": "c", 
    "name": "h2_full+poll+pipe_test", 
    "platforms": [
      "linux"
    ]
  }, 
  {
    "args": [
      "request_with_flags"
    ], 
    "ci_platforms": [
      "linux"
    ], 
    "cpu_cost": 1.0, 
    "exclude_configs": [], 
    "flaky": false, 
    "language": "c", 
    "name": "h2_full+poll+pipe_test", 
    "platforms": [
      "linux"
    ]
  }, 
  {
    "args": [
      "request_with_payload"
    ], 
    "ci_platforms": [
      "linux"
    ], 
    "cpu_cost": 1.0, 
    "exclude_configs": [], 
    "flaky": false, 
    "language": "c", 
    "name": "h2_full+poll+pipe_test", 
    "platforms": [
      "linux"
    ]
  }, 
  {
    "args": [
      "server_finishes_request"
    ], 
    "ci_platforms": [
      "linux"
    ], 
    "cpu_cost": 1.0, 
    "exclude_configs": [], 
    "flaky": false, 
    "language": "c", 
    "name": "h2_full+poll+pipe_test", 
    "platforms": [
      "linux"
    ]
  }, 
  {
    "args": [
      "shutdown_finishes_calls"
    ], 
    "ci_platforms": [
      "linux"
    ], 
    "cpu_cost": 1.0, 
    "exclude_configs": [], 
    "flaky": false, 
    "language": "c", 
    "name": "h2_full+poll+pipe_test", 
    "platforms": [
      "linux"
    ]
  }, 
  {
    "args": [
      "shutdown_finishes_tags"
    ], 
    "ci_platforms": [
      "linux"
    ], 
    "cpu_cost": 1.0, 
    "exclude_configs": [], 
    "flaky": false, 
    "language": "c", 
    "name": "h2_full+poll+pipe_test", 
    "platforms": [
      "linux"
    ]
  }, 
  {
    "args": [
      "simple_delayed_request"
    ], 
    "ci_platforms": [
      "linux"
    ], 
    "cpu_cost": 0.1, 
    "exclude_configs": [], 
    "flaky": false, 
    "language": "c", 
    "name": "h2_full+poll+pipe_test", 
    "platforms": [
      "linux"
    ]
  }, 
  {
    "args": [
      "simple_metadata"
    ], 
    "ci_platforms": [
      "linux"
    ], 
    "cpu_cost": 1.0, 
    "exclude_configs": [], 
    "flaky": false, 
    "language": "c", 
    "name": "h2_full+poll+pipe_test", 
    "platforms": [
      "linux"
    ]
  }, 
  {
    "args": [
      "simple_request"
    ], 
    "ci_platforms": [
      "linux"
    ], 
    "cpu_cost": 1.0, 
    "exclude_configs": [], 
    "flaky": false, 
    "language": "c", 
    "name": "h2_full+poll+pipe_test", 
    "platforms": [
      "linux"
    ]
  }, 
  {
    "args": [
      "trailing_metadata"
    ], 
    "ci_platforms": [
      "linux"
    ], 
    "cpu_cost": 1.0, 
    "exclude_configs": [], 
    "flaky": false, 
    "language": "c", 
    "name": "h2_full+poll+pipe_test", 
    "platforms": [
      "linux"
    ]
  }, 
  {
    "args": [
      "bad_hostname"
    ], 
    "ci_platforms": [
      "windows", 
      "linux", 
      "posix"
    ], 
    "cpu_cost": 1.0, 
    "exclude_configs": [], 
    "flaky": false, 
    "language": "c", 
    "name": "h2_oauth2_test", 
    "platforms": [
      "windows", 
      "linux", 
      "mac", 
      "posix"
    ]
  }, 
  {
    "args": [
      "binary_metadata"
    ], 
    "ci_platforms": [
      "windows", 
      "linux", 
      "posix"
    ], 
    "cpu_cost": 1.0, 
    "exclude_configs": [], 
    "flaky": false, 
    "language": "c", 
    "name": "h2_oauth2_test", 
    "platforms": [
      "windows", 
      "linux", 
      "mac", 
      "posix"
    ]
  }, 
  {
    "args": [
      "call_creds"
    ], 
    "ci_platforms": [
      "windows", 
      "linux", 
      "posix"
    ], 
    "cpu_cost": 1.0, 
    "exclude_configs": [], 
    "flaky": false, 
    "language": "c", 
    "name": "h2_oauth2_test", 
    "platforms": [
      "windows", 
      "linux", 
      "mac", 
      "posix"
    ]
  }, 
  {
    "args": [
      "cancel_after_accept"
    ], 
    "ci_platforms": [
      "windows", 
      "linux", 
      "posix"
    ], 
    "cpu_cost": 0.1, 
    "exclude_configs": [], 
    "flaky": false, 
    "language": "c", 
    "name": "h2_oauth2_test", 
    "platforms": [
      "windows", 
      "linux", 
      "mac", 
      "posix"
    ]
  }, 
  {
    "args": [
      "cancel_after_client_done"
    ], 
    "ci_platforms": [
      "windows", 
      "linux", 
      "posix"
    ], 
    "cpu_cost": 0.1, 
    "exclude_configs": [], 
    "flaky": false, 
    "language": "c", 
    "name": "h2_oauth2_test", 
    "platforms": [
      "windows", 
      "linux", 
      "mac", 
      "posix"
    ]
  }, 
  {
    "args": [
      "cancel_after_invoke"
    ], 
    "ci_platforms": [
      "windows", 
      "linux", 
      "posix"
    ], 
    "cpu_cost": 0.1, 
    "exclude_configs": [], 
    "flaky": false, 
    "language": "c", 
    "name": "h2_oauth2_test", 
    "platforms": [
      "windows", 
      "linux", 
      "mac", 
      "posix"
    ]
  }, 
  {
    "args": [
      "cancel_before_invoke"
    ], 
    "ci_platforms": [
      "windows", 
      "linux", 
      "posix"
    ], 
    "cpu_cost": 0.1, 
    "exclude_configs": [], 
    "flaky": false, 
    "language": "c", 
    "name": "h2_oauth2_test", 
    "platforms": [
      "windows", 
      "linux", 
      "mac", 
      "posix"
    ]
  }, 
  {
    "args": [
      "cancel_in_a_vacuum"
    ], 
    "ci_platforms": [
      "windows", 
      "linux", 
      "posix"
    ], 
    "cpu_cost": 0.1, 
    "exclude_configs": [], 
    "flaky": false, 
    "language": "c", 
    "name": "h2_oauth2_test", 
    "platforms": [
      "windows", 
      "linux", 
      "mac", 
      "posix"
    ]
  }, 
  {
    "args": [
      "cancel_with_status"
    ], 
    "ci_platforms": [
      "windows", 
      "linux", 
      "posix"
    ], 
    "cpu_cost": 0.1, 
    "exclude_configs": [], 
    "flaky": false, 
    "language": "c", 
    "name": "h2_oauth2_test", 
    "platforms": [
      "windows", 
      "linux", 
      "mac", 
      "posix"
    ]
  }, 
  {
    "args": [
      "compressed_payload"
    ], 
    "ci_platforms": [
      "windows", 
      "linux", 
      "posix"
    ], 
    "cpu_cost": 0.1, 
    "exclude_configs": [], 
    "flaky": false, 
    "language": "c", 
    "name": "h2_oauth2_test", 
    "platforms": [
      "windows", 
      "linux", 
      "mac", 
      "posix"
    ]
  }, 
  {
    "args": [
      "connectivity"
    ], 
    "ci_platforms": [
      "windows", 
      "linux", 
      "posix"
    ], 
    "cpu_cost": 0.1, 
    "exclude_configs": [], 
    "flaky": false, 
    "language": "c", 
    "name": "h2_oauth2_test", 
    "platforms": [
      "windows", 
      "linux", 
      "mac", 
      "posix"
    ]
  }, 
  {
    "args": [
      "default_host"
    ], 
    "ci_platforms": [
      "windows", 
      "linux", 
      "posix"
    ], 
    "cpu_cost": 1.0, 
    "exclude_configs": [], 
    "flaky": false, 
    "language": "c", 
    "name": "h2_oauth2_test", 
    "platforms": [
      "windows", 
      "linux", 
      "mac", 
      "posix"
    ]
  }, 
  {
    "args": [
      "disappearing_server"
    ], 
    "ci_platforms": [
      "windows", 
      "linux", 
      "posix"
    ], 
    "cpu_cost": 1.0, 
    "exclude_configs": [], 
    "flaky": false, 
    "language": "c", 
    "name": "h2_oauth2_test", 
    "platforms": [
      "windows", 
      "linux", 
      "mac", 
      "posix"
    ]
  }, 
  {
    "args": [
      "empty_batch"
    ], 
    "ci_platforms": [
      "windows", 
      "linux", 
      "posix"
    ], 
    "cpu_cost": 1.0, 
    "exclude_configs": [], 
    "flaky": false, 
    "language": "c", 
    "name": "h2_oauth2_test", 
    "platforms": [
      "windows", 
      "linux", 
      "mac", 
      "posix"
    ]
  }, 
  {
    "args": [
      "graceful_server_shutdown"
    ], 
    "ci_platforms": [
      "windows", 
      "linux", 
      "posix"
    ], 
    "cpu_cost": 0.1, 
    "exclude_configs": [], 
    "flaky": false, 
    "language": "c", 
    "name": "h2_oauth2_test", 
    "platforms": [
      "windows", 
      "linux", 
      "mac", 
      "posix"
    ]
  }, 
  {
    "args": [
      "high_initial_seqno"
    ], 
    "ci_platforms": [
      "windows", 
      "linux", 
      "posix"
    ], 
    "cpu_cost": 1.0, 
    "exclude_configs": [], 
    "flaky": false, 
    "language": "c", 
    "name": "h2_oauth2_test", 
    "platforms": [
      "windows", 
      "linux", 
      "mac", 
      "posix"
    ]
  }, 
  {
    "args": [
      "hpack_size"
    ], 
    "ci_platforms": [
      "windows", 
      "linux", 
      "posix"
    ], 
    "cpu_cost": 1.0, 
    "exclude_configs": [], 
    "flaky": false, 
    "language": "c", 
    "name": "h2_oauth2_test", 
    "platforms": [
      "windows", 
      "linux", 
      "mac", 
      "posix"
    ]
  }, 
  {
    "args": [
      "invoke_large_request"
    ], 
    "ci_platforms": [
      "windows", 
      "linux", 
      "posix"
    ], 
    "cpu_cost": 1.0, 
    "exclude_configs": [], 
    "flaky": false, 
    "language": "c", 
    "name": "h2_oauth2_test", 
    "platforms": [
      "windows", 
      "linux", 
      "mac", 
      "posix"
    ]
  }, 
  {
    "args": [
      "large_metadata"
    ], 
    "ci_platforms": [
      "windows", 
      "linux", 
      "posix"
    ], 
    "cpu_cost": 1.0, 
    "exclude_configs": [], 
    "flaky": false, 
    "language": "c", 
    "name": "h2_oauth2_test", 
    "platforms": [
      "windows", 
      "linux", 
      "mac", 
      "posix"
    ]
  }, 
  {
    "args": [
      "max_concurrent_streams"
    ], 
    "ci_platforms": [
      "windows", 
      "linux", 
      "posix"
    ], 
    "cpu_cost": 1.0, 
    "exclude_configs": [], 
    "flaky": false, 
    "language": "c", 
    "name": "h2_oauth2_test", 
    "platforms": [
      "windows", 
      "linux", 
      "mac", 
      "posix"
    ]
  }, 
  {
    "args": [
      "max_message_length"
    ], 
    "ci_platforms": [
      "windows", 
      "linux", 
      "posix"
    ], 
    "cpu_cost": 0.1, 
    "exclude_configs": [], 
    "flaky": false, 
    "language": "c", 
    "name": "h2_oauth2_test", 
    "platforms": [
      "windows", 
      "linux", 
      "mac", 
      "posix"
    ]
  }, 
  {
    "args": [
      "negative_deadline"
    ], 
    "ci_platforms": [
      "windows", 
      "linux", 
      "posix"
    ], 
    "cpu_cost": 1.0, 
    "exclude_configs": [], 
    "flaky": false, 
    "language": "c", 
    "name": "h2_oauth2_test", 
    "platforms": [
      "windows", 
      "linux", 
      "mac", 
      "posix"
    ]
  }, 
  {
    "args": [
      "no_op"
    ], 
    "ci_platforms": [
      "windows", 
      "linux", 
      "posix"
    ], 
    "cpu_cost": 1.0, 
    "exclude_configs": [], 
    "flaky": false, 
    "language": "c", 
    "name": "h2_oauth2_test", 
    "platforms": [
      "windows", 
      "linux", 
      "mac", 
      "posix"
    ]
  }, 
  {
    "args": [
      "payload"
    ], 
    "ci_platforms": [
      "windows", 
      "linux", 
      "posix"
    ], 
    "cpu_cost": 0.1, 
    "exclude_configs": [], 
    "flaky": false, 
    "language": "c", 
    "name": "h2_oauth2_test", 
    "platforms": [
      "windows", 
      "linux", 
      "mac", 
      "posix"
    ]
  }, 
  {
    "args": [
      "ping"
    ], 
    "ci_platforms": [
      "windows", 
      "linux", 
      "posix"
    ], 
    "cpu_cost": 1.0, 
    "exclude_configs": [], 
    "flaky": false, 
    "language": "c", 
    "name": "h2_oauth2_test", 
    "platforms": [
      "windows", 
      "linux", 
      "mac", 
      "posix"
    ]
  }, 
  {
    "args": [
      "ping_pong_streaming"
    ], 
    "ci_platforms": [
      "windows", 
      "linux", 
      "posix"
    ], 
    "cpu_cost": 1.0, 
    "exclude_configs": [], 
    "flaky": false, 
    "language": "c", 
    "name": "h2_oauth2_test", 
    "platforms": [
      "windows", 
      "linux", 
      "mac", 
      "posix"
    ]
  }, 
  {
    "args": [
      "registered_call"
    ], 
    "ci_platforms": [
      "windows", 
      "linux", 
      "posix"
    ], 
    "cpu_cost": 1.0, 
    "exclude_configs": [], 
    "flaky": false, 
    "language": "c", 
    "name": "h2_oauth2_test", 
    "platforms": [
      "windows", 
      "linux", 
      "mac", 
      "posix"
    ]
  }, 
  {
    "args": [
      "request_with_flags"
    ], 
    "ci_platforms": [
      "windows", 
      "linux", 
      "posix"
    ], 
    "cpu_cost": 1.0, 
    "exclude_configs": [], 
    "flaky": false, 
    "language": "c", 
    "name": "h2_oauth2_test", 
    "platforms": [
      "windows", 
      "linux", 
      "mac", 
      "posix"
    ]
  }, 
  {
    "args": [
      "request_with_payload"
    ], 
    "ci_platforms": [
      "windows", 
      "linux", 
      "posix"
    ], 
    "cpu_cost": 1.0, 
    "exclude_configs": [], 
    "flaky": false, 
    "language": "c", 
    "name": "h2_oauth2_test", 
    "platforms": [
      "windows", 
      "linux", 
      "mac", 
      "posix"
    ]
  }, 
  {
    "args": [
      "server_finishes_request"
    ], 
    "ci_platforms": [
      "windows", 
      "linux", 
      "posix"
    ], 
    "cpu_cost": 1.0, 
    "exclude_configs": [], 
    "flaky": false, 
    "language": "c", 
    "name": "h2_oauth2_test", 
    "platforms": [
      "windows", 
      "linux", 
      "mac", 
      "posix"
    ]
  }, 
  {
    "args": [
      "shutdown_finishes_calls"
    ], 
    "ci_platforms": [
      "windows", 
      "linux", 
      "posix"
    ], 
    "cpu_cost": 1.0, 
    "exclude_configs": [], 
    "flaky": false, 
    "language": "c", 
    "name": "h2_oauth2_test", 
    "platforms": [
      "windows", 
      "linux", 
      "mac", 
      "posix"
    ]
  }, 
  {
    "args": [
      "shutdown_finishes_tags"
    ], 
    "ci_platforms": [
      "windows", 
      "linux", 
      "posix"
    ], 
    "cpu_cost": 1.0, 
    "exclude_configs": [], 
    "flaky": false, 
    "language": "c", 
    "name": "h2_oauth2_test", 
    "platforms": [
      "windows", 
      "linux", 
      "mac", 
      "posix"
    ]
  }, 
  {
    "args": [
      "simple_delayed_request"
    ], 
    "ci_platforms": [
      "windows", 
      "linux", 
      "posix"
    ], 
    "cpu_cost": 0.1, 
    "exclude_configs": [], 
    "flaky": false, 
    "language": "c", 
    "name": "h2_oauth2_test", 
    "platforms": [
      "windows", 
      "linux", 
      "mac", 
      "posix"
    ]
  }, 
  {
    "args": [
      "simple_metadata"
    ], 
    "ci_platforms": [
      "windows", 
      "linux", 
      "posix"
    ], 
    "cpu_cost": 1.0, 
    "exclude_configs": [], 
    "flaky": false, 
    "language": "c", 
    "name": "h2_oauth2_test", 
    "platforms": [
      "windows", 
      "linux", 
      "mac", 
      "posix"
    ]
  }, 
  {
    "args": [
      "simple_request"
    ], 
    "ci_platforms": [
      "windows", 
      "linux", 
      "posix"
    ], 
    "cpu_cost": 1.0, 
    "exclude_configs": [], 
    "flaky": false, 
    "language": "c", 
    "name": "h2_oauth2_test", 
    "platforms": [
      "windows", 
      "linux", 
      "mac", 
      "posix"
    ]
  }, 
  {
    "args": [
      "trailing_metadata"
    ], 
    "ci_platforms": [
      "windows", 
      "linux", 
      "posix"
    ], 
    "cpu_cost": 1.0, 
    "exclude_configs": [], 
    "flaky": false, 
    "language": "c", 
    "name": "h2_oauth2_test", 
    "platforms": [
      "windows", 
      "linux", 
      "mac", 
      "posix"
    ]
  }, 
  {
    "args": [
      "bad_hostname"
    ], 
    "ci_platforms": [
      "windows", 
      "linux", 
      "posix"
    ], 
    "cpu_cost": 1.0, 
    "exclude_configs": [], 
    "flaky": false, 
    "language": "c", 
    "name": "h2_proxy_test", 
    "platforms": [
      "windows", 
      "linux", 
      "mac", 
      "posix"
    ]
  }, 
  {
    "args": [
      "binary_metadata"
    ], 
    "ci_platforms": [
      "windows", 
      "linux", 
      "posix"
    ], 
    "cpu_cost": 1.0, 
    "exclude_configs": [], 
    "flaky": false, 
    "language": "c", 
    "name": "h2_proxy_test", 
    "platforms": [
      "windows", 
      "linux", 
      "mac", 
      "posix"
    ]
  }, 
  {
    "args": [
      "call_creds"
    ], 
    "ci_platforms": [
      "windows", 
      "linux", 
      "posix"
    ], 
    "cpu_cost": 1.0, 
    "exclude_configs": [], 
    "flaky": false, 
    "language": "c", 
    "name": "h2_proxy_test", 
    "platforms": [
      "windows", 
      "linux", 
      "mac", 
      "posix"
    ]
  }, 
  {
    "args": [
      "cancel_after_accept"
    ], 
    "ci_platforms": [
      "windows", 
      "linux", 
      "posix"
    ], 
    "cpu_cost": 0.1, 
    "exclude_configs": [], 
    "flaky": false, 
    "language": "c", 
    "name": "h2_proxy_test", 
    "platforms": [
      "windows", 
      "linux", 
      "mac", 
      "posix"
    ]
  }, 
  {
    "args": [
      "cancel_after_client_done"
    ], 
    "ci_platforms": [
      "windows", 
      "linux", 
      "posix"
    ], 
    "cpu_cost": 0.1, 
    "exclude_configs": [], 
    "flaky": false, 
    "language": "c", 
    "name": "h2_proxy_test", 
    "platforms": [
      "windows", 
      "linux", 
      "mac", 
      "posix"
    ]
  }, 
  {
    "args": [
      "cancel_after_invoke"
    ], 
    "ci_platforms": [
      "windows", 
      "linux", 
      "posix"
    ], 
    "cpu_cost": 0.1, 
    "exclude_configs": [], 
    "flaky": false, 
    "language": "c", 
    "name": "h2_proxy_test", 
    "platforms": [
      "windows", 
      "linux", 
      "mac", 
      "posix"
    ]
  }, 
  {
    "args": [
      "cancel_before_invoke"
    ], 
    "ci_platforms": [
      "windows", 
      "linux", 
      "posix"
    ], 
    "cpu_cost": 0.1, 
    "exclude_configs": [], 
    "flaky": false, 
    "language": "c", 
    "name": "h2_proxy_test", 
    "platforms": [
      "windows", 
      "linux", 
      "mac", 
      "posix"
    ]
  }, 
  {
    "args": [
      "cancel_in_a_vacuum"
    ], 
    "ci_platforms": [
      "windows", 
      "linux", 
      "posix"
    ], 
    "cpu_cost": 0.1, 
    "exclude_configs": [], 
    "flaky": false, 
    "language": "c", 
    "name": "h2_proxy_test", 
    "platforms": [
      "windows", 
      "linux", 
      "mac", 
      "posix"
    ]
  }, 
  {
    "args": [
      "cancel_with_status"
    ], 
    "ci_platforms": [
      "windows", 
      "linux", 
      "posix"
    ], 
    "cpu_cost": 0.1, 
    "exclude_configs": [], 
    "flaky": false, 
    "language": "c", 
    "name": "h2_proxy_test", 
    "platforms": [
      "windows", 
      "linux", 
      "mac", 
      "posix"
    ]
  }, 
  {
    "args": [
      "default_host"
    ], 
    "ci_platforms": [
      "windows", 
      "linux", 
      "posix"
    ], 
    "cpu_cost": 1.0, 
    "exclude_configs": [], 
    "flaky": false, 
    "language": "c", 
    "name": "h2_proxy_test", 
    "platforms": [
      "windows", 
      "linux", 
      "mac", 
      "posix"
    ]
  }, 
  {
    "args": [
      "disappearing_server"
    ], 
    "ci_platforms": [
      "windows", 
      "linux", 
      "posix"
    ], 
    "cpu_cost": 1.0, 
    "exclude_configs": [], 
    "flaky": false, 
    "language": "c", 
    "name": "h2_proxy_test", 
    "platforms": [
      "windows", 
      "linux", 
      "mac", 
      "posix"
    ]
  }, 
  {
    "args": [
      "empty_batch"
    ], 
    "ci_platforms": [
      "windows", 
      "linux", 
      "posix"
    ], 
    "cpu_cost": 1.0, 
    "exclude_configs": [], 
    "flaky": false, 
    "language": "c", 
    "name": "h2_proxy_test", 
    "platforms": [
      "windows", 
      "linux", 
      "mac", 
      "posix"
    ]
  }, 
  {
    "args": [
      "graceful_server_shutdown"
    ], 
    "ci_platforms": [
      "windows", 
      "linux", 
      "posix"
    ], 
    "cpu_cost": 0.1, 
    "exclude_configs": [], 
    "flaky": false, 
    "language": "c", 
    "name": "h2_proxy_test", 
    "platforms": [
      "windows", 
      "linux", 
      "mac", 
      "posix"
    ]
  }, 
  {
    "args": [
      "high_initial_seqno"
    ], 
    "ci_platforms": [
      "windows", 
      "linux", 
      "posix"
    ], 
    "cpu_cost": 1.0, 
    "exclude_configs": [], 
    "flaky": false, 
    "language": "c", 
    "name": "h2_proxy_test", 
    "platforms": [
      "windows", 
      "linux", 
      "mac", 
      "posix"
    ]
  }, 
  {
    "args": [
      "invoke_large_request"
    ], 
    "ci_platforms": [
      "windows", 
      "linux", 
      "posix"
    ], 
    "cpu_cost": 1.0, 
    "exclude_configs": [], 
    "flaky": false, 
    "language": "c", 
    "name": "h2_proxy_test", 
    "platforms": [
      "windows", 
      "linux", 
      "mac", 
      "posix"
    ]
  }, 
  {
    "args": [
      "large_metadata"
    ], 
    "ci_platforms": [
      "windows", 
      "linux", 
      "posix"
    ], 
    "cpu_cost": 1.0, 
    "exclude_configs": [], 
    "flaky": false, 
    "language": "c", 
    "name": "h2_proxy_test", 
    "platforms": [
      "windows", 
      "linux", 
      "mac", 
      "posix"
    ]
  }, 
  {
    "args": [
      "max_message_length"
    ], 
    "ci_platforms": [
      "windows", 
      "linux", 
      "posix"
    ], 
    "cpu_cost": 0.1, 
    "exclude_configs": [], 
    "flaky": false, 
    "language": "c", 
    "name": "h2_proxy_test", 
    "platforms": [
      "windows", 
      "linux", 
      "mac", 
      "posix"
    ]
  }, 
  {
    "args": [
      "negative_deadline"
    ], 
    "ci_platforms": [
      "windows", 
      "linux", 
      "posix"
    ], 
    "cpu_cost": 1.0, 
    "exclude_configs": [], 
    "flaky": false, 
    "language": "c", 
    "name": "h2_proxy_test", 
    "platforms": [
      "windows", 
      "linux", 
      "mac", 
      "posix"
    ]
  }, 
  {
    "args": [
      "no_op"
    ], 
    "ci_platforms": [
      "windows", 
      "linux", 
      "posix"
    ], 
    "cpu_cost": 1.0, 
    "exclude_configs": [], 
    "flaky": false, 
    "language": "c", 
    "name": "h2_proxy_test", 
    "platforms": [
      "windows", 
      "linux", 
      "mac", 
      "posix"
    ]
  }, 
  {
    "args": [
      "payload"
    ], 
    "ci_platforms": [
      "windows", 
      "linux", 
      "posix"
    ], 
    "cpu_cost": 0.1, 
    "exclude_configs": [], 
    "flaky": false, 
    "language": "c", 
    "name": "h2_proxy_test", 
    "platforms": [
      "windows", 
      "linux", 
      "mac", 
      "posix"
    ]
  }, 
  {
    "args": [
      "ping_pong_streaming"
    ], 
    "ci_platforms": [
      "windows", 
      "linux", 
      "posix"
    ], 
    "cpu_cost": 1.0, 
    "exclude_configs": [], 
    "flaky": false, 
    "language": "c", 
    "name": "h2_proxy_test", 
    "platforms": [
      "windows", 
      "linux", 
      "mac", 
      "posix"
    ]
  }, 
  {
    "args": [
      "registered_call"
    ], 
    "ci_platforms": [
      "windows", 
      "linux", 
      "posix"
    ], 
    "cpu_cost": 1.0, 
    "exclude_configs": [], 
    "flaky": false, 
    "language": "c", 
    "name": "h2_proxy_test", 
    "platforms": [
      "windows", 
      "linux", 
      "mac", 
      "posix"
    ]
  }, 
  {
    "args": [
      "request_with_payload"
    ], 
    "ci_platforms": [
      "windows", 
      "linux", 
      "posix"
    ], 
    "cpu_cost": 1.0, 
    "exclude_configs": [], 
    "flaky": false, 
    "language": "c", 
    "name": "h2_proxy_test", 
    "platforms": [
      "windows", 
      "linux", 
      "mac", 
      "posix"
    ]
  }, 
  {
    "args": [
      "server_finishes_request"
    ], 
    "ci_platforms": [
      "windows", 
      "linux", 
      "posix"
    ], 
    "cpu_cost": 1.0, 
    "exclude_configs": [], 
    "flaky": false, 
    "language": "c", 
    "name": "h2_proxy_test", 
    "platforms": [
      "windows", 
      "linux", 
      "mac", 
      "posix"
    ]
  }, 
  {
    "args": [
      "shutdown_finishes_calls"
    ], 
    "ci_platforms": [
      "windows", 
      "linux", 
      "posix"
    ], 
    "cpu_cost": 1.0, 
    "exclude_configs": [], 
    "flaky": false, 
    "language": "c", 
    "name": "h2_proxy_test", 
    "platforms": [
      "windows", 
      "linux", 
      "mac", 
      "posix"
    ]
  }, 
  {
    "args": [
      "shutdown_finishes_tags"
    ], 
    "ci_platforms": [
      "windows", 
      "linux", 
      "posix"
    ], 
    "cpu_cost": 1.0, 
    "exclude_configs": [], 
    "flaky": false, 
    "language": "c", 
    "name": "h2_proxy_test", 
    "platforms": [
      "windows", 
      "linux", 
      "mac", 
      "posix"
    ]
  }, 
  {
    "args": [
      "simple_delayed_request"
    ], 
    "ci_platforms": [
      "windows", 
      "linux", 
      "posix"
    ], 
    "cpu_cost": 0.1, 
    "exclude_configs": [], 
    "flaky": false, 
    "language": "c", 
    "name": "h2_proxy_test", 
    "platforms": [
      "windows", 
      "linux", 
      "mac", 
      "posix"
    ]
  }, 
  {
    "args": [
      "simple_metadata"
    ], 
    "ci_platforms": [
      "windows", 
      "linux", 
      "posix"
    ], 
    "cpu_cost": 1.0, 
    "exclude_configs": [], 
    "flaky": false, 
    "language": "c", 
    "name": "h2_proxy_test", 
    "platforms": [
      "windows", 
      "linux", 
      "mac", 
      "posix"
    ]
  }, 
  {
    "args": [
      "simple_request"
    ], 
    "ci_platforms": [
      "windows", 
      "linux", 
      "posix"
    ], 
    "cpu_cost": 1.0, 
    "exclude_configs": [], 
    "flaky": false, 
    "language": "c", 
    "name": "h2_proxy_test", 
    "platforms": [
      "windows", 
      "linux", 
      "mac", 
      "posix"
    ]
  }, 
  {
    "args": [
      "trailing_metadata"
    ], 
    "ci_platforms": [
      "windows", 
      "linux", 
      "posix"
    ], 
    "cpu_cost": 1.0, 
    "exclude_configs": [], 
    "flaky": false, 
    "language": "c", 
    "name": "h2_proxy_test", 
    "platforms": [
      "windows", 
      "linux", 
      "mac", 
      "posix"
    ]
  }, 
  {
    "args": [
      "bad_hostname"
    ], 
    "ci_platforms": [
      "windows", 
      "linux", 
      "posix"
    ], 
    "cpu_cost": 1.0, 
    "exclude_configs": [], 
    "flaky": false, 
    "language": "c", 
    "name": "h2_sockpair_test", 
    "platforms": [
      "windows", 
      "linux", 
      "mac", 
      "posix"
    ]
  }, 
  {
    "args": [
      "binary_metadata"
    ], 
    "ci_platforms": [
      "windows", 
      "linux", 
      "posix"
    ], 
    "cpu_cost": 1.0, 
    "exclude_configs": [], 
    "flaky": false, 
    "language": "c", 
    "name": "h2_sockpair_test", 
    "platforms": [
      "windows", 
      "linux", 
      "mac", 
      "posix"
    ]
  }, 
  {
    "args": [
      "call_creds"
    ], 
    "ci_platforms": [
      "windows", 
      "linux", 
      "posix"
    ], 
    "cpu_cost": 1.0, 
    "exclude_configs": [], 
    "flaky": false, 
    "language": "c", 
    "name": "h2_sockpair_test", 
    "platforms": [
      "windows", 
      "linux", 
      "mac", 
      "posix"
    ]
  }, 
  {
    "args": [
      "cancel_after_accept"
    ], 
    "ci_platforms": [
      "windows", 
      "linux", 
      "posix"
    ], 
    "cpu_cost": 0.1, 
    "exclude_configs": [], 
    "flaky": false, 
    "language": "c", 
    "name": "h2_sockpair_test", 
    "platforms": [
      "windows", 
      "linux", 
      "mac", 
      "posix"
    ]
  }, 
  {
    "args": [
      "cancel_after_client_done"
    ], 
    "ci_platforms": [
      "windows", 
      "linux", 
      "posix"
    ], 
    "cpu_cost": 0.1, 
    "exclude_configs": [], 
    "flaky": false, 
    "language": "c", 
    "name": "h2_sockpair_test", 
    "platforms": [
      "windows", 
      "linux", 
      "mac", 
      "posix"
    ]
  }, 
  {
    "args": [
      "cancel_after_invoke"
    ], 
    "ci_platforms": [
      "windows", 
      "linux", 
      "posix"
    ], 
    "cpu_cost": 0.1, 
    "exclude_configs": [], 
    "flaky": false, 
    "language": "c", 
    "name": "h2_sockpair_test", 
    "platforms": [
      "windows", 
      "linux", 
      "mac", 
      "posix"
    ]
  }, 
  {
    "args": [
      "cancel_before_invoke"
    ], 
    "ci_platforms": [
      "windows", 
      "linux", 
      "posix"
    ], 
    "cpu_cost": 0.1, 
    "exclude_configs": [], 
    "flaky": false, 
    "language": "c", 
    "name": "h2_sockpair_test", 
    "platforms": [
      "windows", 
      "linux", 
      "mac", 
      "posix"
    ]
  }, 
  {
    "args": [
      "cancel_in_a_vacuum"
    ], 
    "ci_platforms": [
      "windows", 
      "linux", 
      "posix"
    ], 
    "cpu_cost": 0.1, 
    "exclude_configs": [], 
    "flaky": false, 
    "language": "c", 
    "name": "h2_sockpair_test", 
    "platforms": [
      "windows", 
      "linux", 
      "mac", 
      "posix"
    ]
  }, 
  {
    "args": [
      "cancel_with_status"
    ], 
    "ci_platforms": [
      "windows", 
      "linux", 
      "posix"
    ], 
    "cpu_cost": 0.1, 
    "exclude_configs": [], 
    "flaky": false, 
    "language": "c", 
    "name": "h2_sockpair_test", 
    "platforms": [
      "windows", 
      "linux", 
      "mac", 
      "posix"
    ]
  }, 
  {
    "args": [
      "compressed_payload"
    ], 
    "ci_platforms": [
      "windows", 
      "linux", 
      "posix"
    ], 
    "cpu_cost": 0.1, 
    "exclude_configs": [], 
    "flaky": false, 
    "language": "c", 
    "name": "h2_sockpair_test", 
    "platforms": [
      "windows", 
      "linux", 
      "mac", 
      "posix"
    ]
  }, 
  {
    "args": [
      "empty_batch"
    ], 
    "ci_platforms": [
      "windows", 
      "linux", 
      "posix"
    ], 
    "cpu_cost": 1.0, 
    "exclude_configs": [], 
    "flaky": false, 
    "language": "c", 
    "name": "h2_sockpair_test", 
    "platforms": [
      "windows", 
      "linux", 
      "mac", 
      "posix"
    ]
  }, 
  {
    "args": [
      "graceful_server_shutdown"
    ], 
    "ci_platforms": [
      "windows", 
      "linux", 
      "posix"
    ], 
    "cpu_cost": 0.1, 
    "exclude_configs": [], 
    "flaky": false, 
    "language": "c", 
    "name": "h2_sockpair_test", 
    "platforms": [
      "windows", 
      "linux", 
      "mac", 
      "posix"
    ]
  }, 
  {
    "args": [
      "high_initial_seqno"
    ], 
    "ci_platforms": [
      "windows", 
      "linux", 
      "posix"
    ], 
    "cpu_cost": 1.0, 
    "exclude_configs": [], 
    "flaky": false, 
    "language": "c", 
    "name": "h2_sockpair_test", 
    "platforms": [
      "windows", 
      "linux", 
      "mac", 
      "posix"
    ]
  }, 
  {
    "args": [
      "hpack_size"
    ], 
    "ci_platforms": [
      "windows", 
      "linux", 
      "posix"
    ], 
    "cpu_cost": 1.0, 
    "exclude_configs": [], 
    "flaky": false, 
    "language": "c", 
    "name": "h2_sockpair_test", 
    "platforms": [
      "windows", 
      "linux", 
      "mac", 
      "posix"
    ]
  }, 
  {
    "args": [
      "invoke_large_request"
    ], 
    "ci_platforms": [
      "windows", 
      "linux", 
      "posix"
    ], 
    "cpu_cost": 1.0, 
    "exclude_configs": [], 
    "flaky": false, 
    "language": "c", 
    "name": "h2_sockpair_test", 
    "platforms": [
      "windows", 
      "linux", 
      "mac", 
      "posix"
    ]
  }, 
  {
    "args": [
      "large_metadata"
    ], 
    "ci_platforms": [
      "windows", 
      "linux", 
      "posix"
    ], 
    "cpu_cost": 1.0, 
    "exclude_configs": [], 
    "flaky": false, 
    "language": "c", 
    "name": "h2_sockpair_test", 
    "platforms": [
      "windows", 
      "linux", 
      "mac", 
      "posix"
    ]
  }, 
  {
    "args": [
      "max_concurrent_streams"
    ], 
    "ci_platforms": [
      "windows", 
      "linux", 
      "posix"
    ], 
    "cpu_cost": 1.0, 
    "exclude_configs": [], 
    "flaky": false, 
    "language": "c", 
    "name": "h2_sockpair_test", 
    "platforms": [
      "windows", 
      "linux", 
      "mac", 
      "posix"
    ]
  }, 
  {
    "args": [
      "max_message_length"
    ], 
    "ci_platforms": [
      "windows", 
      "linux", 
      "posix"
    ], 
    "cpu_cost": 0.1, 
    "exclude_configs": [], 
    "flaky": false, 
    "language": "c", 
    "name": "h2_sockpair_test", 
    "platforms": [
      "windows", 
      "linux", 
      "mac", 
      "posix"
    ]
  }, 
  {
    "args": [
      "negative_deadline"
    ], 
    "ci_platforms": [
      "windows", 
      "linux", 
      "posix"
    ], 
    "cpu_cost": 1.0, 
    "exclude_configs": [], 
    "flaky": false, 
    "language": "c", 
    "name": "h2_sockpair_test", 
    "platforms": [
      "windows", 
      "linux", 
      "mac", 
      "posix"
    ]
  }, 
  {
    "args": [
      "no_op"
    ], 
    "ci_platforms": [
      "windows", 
      "linux", 
      "posix"
    ], 
    "cpu_cost": 1.0, 
    "exclude_configs": [], 
    "flaky": false, 
    "language": "c", 
    "name": "h2_sockpair_test", 
    "platforms": [
      "windows", 
      "linux", 
      "mac", 
      "posix"
    ]
  }, 
  {
    "args": [
      "payload"
    ], 
    "ci_platforms": [
      "windows", 
      "linux", 
      "posix"
    ], 
    "cpu_cost": 0.1, 
    "exclude_configs": [], 
    "flaky": false, 
    "language": "c", 
    "name": "h2_sockpair_test", 
    "platforms": [
      "windows", 
      "linux", 
      "mac", 
      "posix"
    ]
  }, 
  {
    "args": [
      "ping_pong_streaming"
    ], 
    "ci_platforms": [
      "windows", 
      "linux", 
      "posix"
    ], 
    "cpu_cost": 1.0, 
    "exclude_configs": [], 
    "flaky": false, 
    "language": "c", 
    "name": "h2_sockpair_test", 
    "platforms": [
      "windows", 
      "linux", 
      "mac", 
      "posix"
    ]
  }, 
  {
    "args": [
      "registered_call"
    ], 
    "ci_platforms": [
      "windows", 
      "linux", 
      "posix"
    ], 
    "cpu_cost": 1.0, 
    "exclude_configs": [], 
    "flaky": false, 
    "language": "c", 
    "name": "h2_sockpair_test", 
    "platforms": [
      "windows", 
      "linux", 
      "mac", 
      "posix"
    ]
  }, 
  {
    "args": [
      "request_with_flags"
    ], 
    "ci_platforms": [
      "windows", 
      "linux", 
      "posix"
    ], 
    "cpu_cost": 1.0, 
    "exclude_configs": [], 
    "flaky": false, 
    "language": "c", 
    "name": "h2_sockpair_test", 
    "platforms": [
      "windows", 
      "linux", 
      "mac", 
      "posix"
    ]
  }, 
  {
    "args": [
      "request_with_payload"
    ], 
    "ci_platforms": [
      "windows", 
      "linux", 
      "posix"
    ], 
    "cpu_cost": 1.0, 
    "exclude_configs": [], 
    "flaky": false, 
    "language": "c", 
    "name": "h2_sockpair_test", 
    "platforms": [
      "windows", 
      "linux", 
      "mac", 
      "posix"
    ]
  }, 
  {
    "args": [
      "server_finishes_request"
    ], 
    "ci_platforms": [
      "windows", 
      "linux", 
      "posix"
    ], 
    "cpu_cost": 1.0, 
    "exclude_configs": [], 
    "flaky": false, 
    "language": "c", 
    "name": "h2_sockpair_test", 
    "platforms": [
      "windows", 
      "linux", 
      "mac", 
      "posix"
    ]
  }, 
  {
    "args": [
      "shutdown_finishes_calls"
    ], 
    "ci_platforms": [
      "windows", 
      "linux", 
      "posix"
    ], 
    "cpu_cost": 1.0, 
    "exclude_configs": [], 
    "flaky": false, 
    "language": "c", 
    "name": "h2_sockpair_test", 
    "platforms": [
      "windows", 
      "linux", 
      "mac", 
      "posix"
    ]
  }, 
  {
    "args": [
      "shutdown_finishes_tags"
    ], 
    "ci_platforms": [
      "windows", 
      "linux", 
      "posix"
    ], 
    "cpu_cost": 1.0, 
    "exclude_configs": [], 
    "flaky": false, 
    "language": "c", 
    "name": "h2_sockpair_test", 
    "platforms": [
      "windows", 
      "linux", 
      "mac", 
      "posix"
    ]
  }, 
  {
    "args": [
      "simple_metadata"
    ], 
    "ci_platforms": [
      "windows", 
      "linux", 
      "posix"
    ], 
    "cpu_cost": 1.0, 
    "exclude_configs": [], 
    "flaky": false, 
    "language": "c", 
    "name": "h2_sockpair_test", 
    "platforms": [
      "windows", 
      "linux", 
      "mac", 
      "posix"
    ]
  }, 
  {
    "args": [
      "simple_request"
    ], 
    "ci_platforms": [
      "windows", 
      "linux", 
      "posix"
    ], 
    "cpu_cost": 1.0, 
    "exclude_configs": [], 
    "flaky": false, 
    "language": "c", 
    "name": "h2_sockpair_test", 
    "platforms": [
      "windows", 
      "linux", 
      "mac", 
      "posix"
    ]
  }, 
  {
    "args": [
      "trailing_metadata"
    ], 
    "ci_platforms": [
      "windows", 
      "linux", 
      "posix"
    ], 
    "cpu_cost": 1.0, 
    "exclude_configs": [], 
    "flaky": false, 
    "language": "c", 
    "name": "h2_sockpair_test", 
    "platforms": [
      "windows", 
      "linux", 
      "mac", 
      "posix"
    ]
  }, 
  {
    "args": [
      "bad_hostname"
    ], 
    "ci_platforms": [
      "windows", 
      "linux", 
      "mac", 
      "posix"
    ], 
    "cpu_cost": 1.0, 
    "exclude_configs": [], 
    "flaky": false, 
    "language": "c", 
    "name": "h2_sockpair+trace_test", 
    "platforms": [
      "windows", 
      "linux", 
      "mac", 
      "posix"
    ]
  }, 
  {
    "args": [
      "binary_metadata"
    ], 
    "ci_platforms": [
      "windows", 
      "linux", 
      "mac", 
      "posix"
    ], 
    "cpu_cost": 1.0, 
    "exclude_configs": [], 
    "flaky": false, 
    "language": "c", 
    "name": "h2_sockpair+trace_test", 
    "platforms": [
      "windows", 
      "linux", 
      "mac", 
      "posix"
    ]
  }, 
  {
    "args": [
      "call_creds"
    ], 
    "ci_platforms": [
      "windows", 
      "linux", 
      "mac", 
      "posix"
    ], 
    "cpu_cost": 1.0, 
    "exclude_configs": [], 
    "flaky": false, 
    "language": "c", 
    "name": "h2_sockpair+trace_test", 
    "platforms": [
      "windows", 
      "linux", 
      "mac", 
      "posix"
    ]
  }, 
  {
    "args": [
      "cancel_after_accept"
    ], 
    "ci_platforms": [
      "windows", 
      "linux", 
      "mac", 
      "posix"
    ], 
    "cpu_cost": 0.1, 
    "exclude_configs": [], 
    "flaky": false, 
    "language": "c", 
    "name": "h2_sockpair+trace_test", 
    "platforms": [
      "windows", 
      "linux", 
      "mac", 
      "posix"
    ]
  }, 
  {
    "args": [
      "cancel_after_client_done"
    ], 
    "ci_platforms": [
      "windows", 
      "linux", 
      "mac", 
      "posix"
    ], 
    "cpu_cost": 0.1, 
    "exclude_configs": [], 
    "flaky": false, 
    "language": "c", 
    "name": "h2_sockpair+trace_test", 
    "platforms": [
      "windows", 
      "linux", 
      "mac", 
      "posix"
    ]
  }, 
  {
    "args": [
      "cancel_after_invoke"
    ], 
    "ci_platforms": [
      "windows", 
      "linux", 
      "mac", 
      "posix"
    ], 
    "cpu_cost": 0.1, 
    "exclude_configs": [], 
    "flaky": false, 
    "language": "c", 
    "name": "h2_sockpair+trace_test", 
    "platforms": [
      "windows", 
      "linux", 
      "mac", 
      "posix"
    ]
  }, 
  {
    "args": [
      "cancel_before_invoke"
    ], 
    "ci_platforms": [
      "windows", 
      "linux", 
      "mac", 
      "posix"
    ], 
    "cpu_cost": 0.1, 
    "exclude_configs": [], 
    "flaky": false, 
    "language": "c", 
    "name": "h2_sockpair+trace_test", 
    "platforms": [
      "windows", 
      "linux", 
      "mac", 
      "posix"
    ]
  }, 
  {
    "args": [
      "cancel_in_a_vacuum"
    ], 
    "ci_platforms": [
      "windows", 
      "linux", 
      "mac", 
      "posix"
    ], 
    "cpu_cost": 0.1, 
    "exclude_configs": [], 
    "flaky": false, 
    "language": "c", 
    "name": "h2_sockpair+trace_test", 
    "platforms": [
      "windows", 
      "linux", 
      "mac", 
      "posix"
    ]
  }, 
  {
    "args": [
      "cancel_with_status"
    ], 
    "ci_platforms": [
      "windows", 
      "linux", 
      "mac", 
      "posix"
    ], 
    "cpu_cost": 0.1, 
    "exclude_configs": [], 
    "flaky": false, 
    "language": "c", 
    "name": "h2_sockpair+trace_test", 
    "platforms": [
      "windows", 
      "linux", 
      "mac", 
      "posix"
    ]
  }, 
  {
    "args": [
      "compressed_payload"
    ], 
    "ci_platforms": [
      "windows", 
      "linux", 
      "mac", 
      "posix"
    ], 
    "cpu_cost": 0.1, 
    "exclude_configs": [], 
    "flaky": false, 
    "language": "c", 
    "name": "h2_sockpair+trace_test", 
    "platforms": [
      "windows", 
      "linux", 
      "mac", 
      "posix"
    ]
  }, 
  {
    "args": [
      "empty_batch"
    ], 
    "ci_platforms": [
      "windows", 
      "linux", 
      "mac", 
      "posix"
    ], 
    "cpu_cost": 1.0, 
    "exclude_configs": [], 
    "flaky": false, 
    "language": "c", 
    "name": "h2_sockpair+trace_test", 
    "platforms": [
      "windows", 
      "linux", 
      "mac", 
      "posix"
    ]
  }, 
  {
    "args": [
      "graceful_server_shutdown"
    ], 
    "ci_platforms": [
      "windows", 
      "linux", 
      "mac", 
      "posix"
    ], 
    "cpu_cost": 0.1, 
    "exclude_configs": [], 
    "flaky": false, 
    "language": "c", 
    "name": "h2_sockpair+trace_test", 
    "platforms": [
      "windows", 
      "linux", 
      "mac", 
      "posix"
    ]
  }, 
  {
    "args": [
      "high_initial_seqno"
    ], 
    "ci_platforms": [
      "windows", 
      "linux", 
      "mac", 
      "posix"
    ], 
    "cpu_cost": 1.0, 
    "exclude_configs": [], 
    "flaky": false, 
    "language": "c", 
    "name": "h2_sockpair+trace_test", 
    "platforms": [
      "windows", 
      "linux", 
      "mac", 
      "posix"
    ]
  }, 
  {
    "args": [
      "invoke_large_request"
    ], 
    "ci_platforms": [
      "windows", 
      "linux", 
      "mac", 
      "posix"
    ], 
    "cpu_cost": 1.0, 
    "exclude_configs": [], 
    "flaky": false, 
    "language": "c", 
    "name": "h2_sockpair+trace_test", 
    "platforms": [
      "windows", 
      "linux", 
      "mac", 
      "posix"
    ]
  }, 
  {
    "args": [
      "large_metadata"
    ], 
    "ci_platforms": [
      "windows", 
      "linux", 
      "mac", 
      "posix"
    ], 
    "cpu_cost": 1.0, 
    "exclude_configs": [], 
    "flaky": false, 
    "language": "c", 
    "name": "h2_sockpair+trace_test", 
    "platforms": [
      "windows", 
      "linux", 
      "mac", 
      "posix"
    ]
  }, 
  {
    "args": [
      "max_concurrent_streams"
    ], 
    "ci_platforms": [
      "windows", 
      "linux", 
      "mac", 
      "posix"
    ], 
    "cpu_cost": 1.0, 
    "exclude_configs": [], 
    "flaky": false, 
    "language": "c", 
    "name": "h2_sockpair+trace_test", 
    "platforms": [
      "windows", 
      "linux", 
      "mac", 
      "posix"
    ]
  }, 
  {
    "args": [
      "max_message_length"
    ], 
    "ci_platforms": [
      "windows", 
      "linux", 
      "mac", 
      "posix"
    ], 
    "cpu_cost": 0.1, 
    "exclude_configs": [], 
    "flaky": false, 
    "language": "c", 
    "name": "h2_sockpair+trace_test", 
    "platforms": [
      "windows", 
      "linux", 
      "mac", 
      "posix"
    ]
  }, 
  {
    "args": [
      "negative_deadline"
    ], 
    "ci_platforms": [
      "windows", 
      "linux", 
      "mac", 
      "posix"
    ], 
    "cpu_cost": 1.0, 
    "exclude_configs": [], 
    "flaky": false, 
    "language": "c", 
    "name": "h2_sockpair+trace_test", 
    "platforms": [
      "windows", 
      "linux", 
      "mac", 
      "posix"
    ]
  }, 
  {
    "args": [
      "no_op"
    ], 
    "ci_platforms": [
      "windows", 
      "linux", 
      "mac", 
      "posix"
    ], 
    "cpu_cost": 1.0, 
    "exclude_configs": [], 
    "flaky": false, 
    "language": "c", 
    "name": "h2_sockpair+trace_test", 
    "platforms": [
      "windows", 
      "linux", 
      "mac", 
      "posix"
    ]
  }, 
  {
    "args": [
      "payload"
    ], 
    "ci_platforms": [
      "windows", 
      "linux", 
      "mac", 
      "posix"
    ], 
    "cpu_cost": 0.1, 
    "exclude_configs": [], 
    "flaky": false, 
    "language": "c", 
    "name": "h2_sockpair+trace_test", 
    "platforms": [
      "windows", 
      "linux", 
      "mac", 
      "posix"
    ]
  }, 
  {
    "args": [
      "ping_pong_streaming"
    ], 
    "ci_platforms": [
      "windows", 
      "linux", 
      "mac", 
      "posix"
    ], 
    "cpu_cost": 1.0, 
    "exclude_configs": [], 
    "flaky": false, 
    "language": "c", 
    "name": "h2_sockpair+trace_test", 
    "platforms": [
      "windows", 
      "linux", 
      "mac", 
      "posix"
    ]
  }, 
  {
    "args": [
      "registered_call"
    ], 
    "ci_platforms": [
      "windows", 
      "linux", 
      "mac", 
      "posix"
    ], 
    "cpu_cost": 1.0, 
    "exclude_configs": [], 
    "flaky": false, 
    "language": "c", 
    "name": "h2_sockpair+trace_test", 
    "platforms": [
      "windows", 
      "linux", 
      "mac", 
      "posix"
    ]
  }, 
  {
    "args": [
      "request_with_flags"
    ], 
    "ci_platforms": [
      "windows", 
      "linux", 
      "mac", 
      "posix"
    ], 
    "cpu_cost": 1.0, 
    "exclude_configs": [], 
    "flaky": false, 
    "language": "c", 
    "name": "h2_sockpair+trace_test", 
    "platforms": [
      "windows", 
      "linux", 
      "mac", 
      "posix"
    ]
  }, 
  {
    "args": [
      "request_with_payload"
    ], 
    "ci_platforms": [
      "windows", 
      "linux", 
      "mac", 
      "posix"
    ], 
    "cpu_cost": 1.0, 
    "exclude_configs": [], 
    "flaky": false, 
    "language": "c", 
    "name": "h2_sockpair+trace_test", 
    "platforms": [
      "windows", 
      "linux", 
      "mac", 
      "posix"
    ]
  }, 
  {
    "args": [
      "server_finishes_request"
    ], 
    "ci_platforms": [
      "windows", 
      "linux", 
      "mac", 
      "posix"
    ], 
    "cpu_cost": 1.0, 
    "exclude_configs": [], 
    "flaky": false, 
    "language": "c", 
    "name": "h2_sockpair+trace_test", 
    "platforms": [
      "windows", 
      "linux", 
      "mac", 
      "posix"
    ]
  }, 
  {
    "args": [
      "shutdown_finishes_calls"
    ], 
    "ci_platforms": [
      "windows", 
      "linux", 
      "mac", 
      "posix"
    ], 
    "cpu_cost": 1.0, 
    "exclude_configs": [], 
    "flaky": false, 
    "language": "c", 
    "name": "h2_sockpair+trace_test", 
    "platforms": [
      "windows", 
      "linux", 
      "mac", 
      "posix"
    ]
  }, 
  {
    "args": [
      "shutdown_finishes_tags"
    ], 
    "ci_platforms": [
      "windows", 
      "linux", 
      "mac", 
      "posix"
    ], 
    "cpu_cost": 1.0, 
    "exclude_configs": [], 
    "flaky": false, 
    "language": "c", 
    "name": "h2_sockpair+trace_test", 
    "platforms": [
      "windows", 
      "linux", 
      "mac", 
      "posix"
    ]
  }, 
  {
    "args": [
      "simple_metadata"
    ], 
    "ci_platforms": [
      "windows", 
      "linux", 
      "mac", 
      "posix"
    ], 
    "cpu_cost": 1.0, 
    "exclude_configs": [], 
    "flaky": false, 
    "language": "c", 
    "name": "h2_sockpair+trace_test", 
    "platforms": [
      "windows", 
      "linux", 
      "mac", 
      "posix"
    ]
  }, 
  {
    "args": [
      "simple_request"
    ], 
    "ci_platforms": [
      "windows", 
      "linux", 
      "mac", 
      "posix"
    ], 
    "cpu_cost": 1.0, 
    "exclude_configs": [], 
    "flaky": false, 
    "language": "c", 
    "name": "h2_sockpair+trace_test", 
    "platforms": [
      "windows", 
      "linux", 
      "mac", 
      "posix"
    ]
  }, 
  {
    "args": [
      "trailing_metadata"
    ], 
    "ci_platforms": [
      "windows", 
      "linux", 
      "mac", 
      "posix"
    ], 
    "cpu_cost": 1.0, 
    "exclude_configs": [], 
    "flaky": false, 
    "language": "c", 
    "name": "h2_sockpair+trace_test", 
    "platforms": [
      "windows", 
      "linux", 
      "mac", 
      "posix"
    ]
  }, 
  {
    "args": [
      "bad_hostname"
    ], 
    "ci_platforms": [
      "windows", 
      "linux", 
      "posix"
    ], 
    "cpu_cost": 1.0, 
    "exclude_configs": [], 
    "flaky": false, 
    "language": "c", 
    "name": "h2_sockpair_1byte_test", 
    "platforms": [
      "windows", 
      "linux", 
      "mac", 
      "posix"
    ]
  }, 
  {
    "args": [
      "binary_metadata"
    ], 
    "ci_platforms": [
      "windows", 
      "linux", 
      "posix"
    ], 
    "cpu_cost": 1.0, 
    "exclude_configs": [], 
    "flaky": false, 
    "language": "c", 
    "name": "h2_sockpair_1byte_test", 
    "platforms": [
      "windows", 
      "linux", 
      "mac", 
      "posix"
    ]
  }, 
  {
    "args": [
      "call_creds"
    ], 
    "ci_platforms": [
      "windows", 
      "linux", 
      "posix"
    ], 
    "cpu_cost": 1.0, 
    "exclude_configs": [], 
    "flaky": false, 
    "language": "c", 
    "name": "h2_sockpair_1byte_test", 
    "platforms": [
      "windows", 
      "linux", 
      "mac", 
      "posix"
    ]
  }, 
  {
    "args": [
      "cancel_after_accept"
    ], 
    "ci_platforms": [
      "windows", 
      "linux", 
      "posix"
    ], 
    "cpu_cost": 0.1, 
    "exclude_configs": [], 
    "flaky": false, 
    "language": "c", 
    "name": "h2_sockpair_1byte_test", 
    "platforms": [
      "windows", 
      "linux", 
      "mac", 
      "posix"
    ]
  }, 
  {
    "args": [
      "cancel_after_client_done"
    ], 
    "ci_platforms": [
      "windows", 
      "linux", 
      "posix"
    ], 
    "cpu_cost": 0.1, 
    "exclude_configs": [], 
    "flaky": false, 
    "language": "c", 
    "name": "h2_sockpair_1byte_test", 
    "platforms": [
      "windows", 
      "linux", 
      "mac", 
      "posix"
    ]
  }, 
  {
    "args": [
      "cancel_after_invoke"
    ], 
    "ci_platforms": [
      "windows", 
      "linux", 
      "posix"
    ], 
    "cpu_cost": 0.1, 
    "exclude_configs": [], 
    "flaky": false, 
    "language": "c", 
    "name": "h2_sockpair_1byte_test", 
    "platforms": [
      "windows", 
      "linux", 
      "mac", 
      "posix"
    ]
  }, 
  {
    "args": [
      "cancel_before_invoke"
    ], 
    "ci_platforms": [
      "windows", 
      "linux", 
      "posix"
    ], 
    "cpu_cost": 0.1, 
    "exclude_configs": [], 
    "flaky": false, 
    "language": "c", 
    "name": "h2_sockpair_1byte_test", 
    "platforms": [
      "windows", 
      "linux", 
      "mac", 
      "posix"
    ]
  }, 
  {
    "args": [
      "cancel_in_a_vacuum"
    ], 
    "ci_platforms": [
      "windows", 
      "linux", 
      "posix"
    ], 
    "cpu_cost": 0.1, 
    "exclude_configs": [], 
    "flaky": false, 
    "language": "c", 
    "name": "h2_sockpair_1byte_test", 
    "platforms": [
      "windows", 
      "linux", 
      "mac", 
      "posix"
    ]
  }, 
  {
    "args": [
      "cancel_with_status"
    ], 
    "ci_platforms": [
      "windows", 
      "linux", 
      "posix"
    ], 
    "cpu_cost": 0.1, 
    "exclude_configs": [], 
    "flaky": false, 
    "language": "c", 
    "name": "h2_sockpair_1byte_test", 
    "platforms": [
      "windows", 
      "linux", 
      "mac", 
      "posix"
    ]
  }, 
  {
    "args": [
      "compressed_payload"
    ], 
    "ci_platforms": [
      "windows", 
      "linux", 
      "posix"
    ], 
    "cpu_cost": 0.1, 
    "exclude_configs": [], 
    "flaky": false, 
    "language": "c", 
    "name": "h2_sockpair_1byte_test", 
    "platforms": [
      "windows", 
      "linux", 
      "mac", 
      "posix"
    ]
  }, 
  {
    "args": [
      "empty_batch"
    ], 
    "ci_platforms": [
      "windows", 
      "linux", 
      "posix"
    ], 
    "cpu_cost": 1.0, 
    "exclude_configs": [], 
    "flaky": false, 
    "language": "c", 
    "name": "h2_sockpair_1byte_test", 
    "platforms": [
      "windows", 
      "linux", 
      "mac", 
      "posix"
    ]
  }, 
  {
    "args": [
      "graceful_server_shutdown"
    ], 
    "ci_platforms": [
      "windows", 
      "linux", 
      "posix"
    ], 
    "cpu_cost": 0.1, 
    "exclude_configs": [], 
    "flaky": false, 
    "language": "c", 
    "name": "h2_sockpair_1byte_test", 
    "platforms": [
      "windows", 
      "linux", 
      "mac", 
      "posix"
    ]
  }, 
  {
    "args": [
      "high_initial_seqno"
    ], 
    "ci_platforms": [
      "windows", 
      "linux", 
      "posix"
    ], 
    "cpu_cost": 1.0, 
    "exclude_configs": [], 
    "flaky": false, 
    "language": "c", 
    "name": "h2_sockpair_1byte_test", 
    "platforms": [
      "windows", 
      "linux", 
      "mac", 
      "posix"
    ]
  }, 
  {
    "args": [
      "hpack_size"
    ], 
    "ci_platforms": [
      "windows", 
      "linux", 
      "posix"
    ], 
    "cpu_cost": 1.0, 
    "exclude_configs": [], 
    "flaky": false, 
    "language": "c", 
    "name": "h2_sockpair_1byte_test", 
    "platforms": [
      "windows", 
      "linux", 
      "mac", 
      "posix"
    ]
  }, 
  {
    "args": [
      "invoke_large_request"
    ], 
    "ci_platforms": [
      "windows", 
      "linux", 
      "posix"
    ], 
    "cpu_cost": 1.0, 
    "exclude_configs": [], 
    "flaky": false, 
    "language": "c", 
    "name": "h2_sockpair_1byte_test", 
    "platforms": [
      "windows", 
      "linux", 
      "mac", 
      "posix"
    ]
  }, 
  {
    "args": [
      "large_metadata"
    ], 
    "ci_platforms": [
      "windows", 
      "linux", 
      "posix"
    ], 
    "cpu_cost": 1.0, 
    "exclude_configs": [], 
    "flaky": false, 
    "language": "c", 
    "name": "h2_sockpair_1byte_test", 
    "platforms": [
      "windows", 
      "linux", 
      "mac", 
      "posix"
    ]
  }, 
  {
    "args": [
      "max_concurrent_streams"
    ], 
    "ci_platforms": [
      "windows", 
      "linux", 
      "posix"
    ], 
    "cpu_cost": 1.0, 
    "exclude_configs": [], 
    "flaky": false, 
    "language": "c", 
    "name": "h2_sockpair_1byte_test", 
    "platforms": [
      "windows", 
      "linux", 
      "mac", 
      "posix"
    ]
  }, 
  {
    "args": [
      "max_message_length"
    ], 
    "ci_platforms": [
      "windows", 
      "linux", 
      "posix"
    ], 
    "cpu_cost": 0.1, 
    "exclude_configs": [], 
    "flaky": false, 
    "language": "c", 
    "name": "h2_sockpair_1byte_test", 
    "platforms": [
      "windows", 
      "linux", 
      "mac", 
      "posix"
    ]
  }, 
  {
    "args": [
      "negative_deadline"
    ], 
    "ci_platforms": [
      "windows", 
      "linux", 
      "posix"
    ], 
    "cpu_cost": 1.0, 
    "exclude_configs": [], 
    "flaky": false, 
    "language": "c", 
    "name": "h2_sockpair_1byte_test", 
    "platforms": [
      "windows", 
      "linux", 
      "mac", 
      "posix"
    ]
  }, 
  {
    "args": [
      "no_op"
    ], 
    "ci_platforms": [
      "windows", 
      "linux", 
      "posix"
    ], 
    "cpu_cost": 1.0, 
    "exclude_configs": [], 
    "flaky": false, 
    "language": "c", 
    "name": "h2_sockpair_1byte_test", 
    "platforms": [
      "windows", 
      "linux", 
      "mac", 
      "posix"
    ]
  }, 
  {
    "args": [
      "payload"
    ], 
    "ci_platforms": [
      "windows", 
      "linux", 
      "posix"
    ], 
    "cpu_cost": 0.1, 
    "exclude_configs": [], 
    "flaky": false, 
    "language": "c", 
    "name": "h2_sockpair_1byte_test", 
    "platforms": [
      "windows", 
      "linux", 
      "mac", 
      "posix"
    ]
  }, 
  {
    "args": [
      "ping_pong_streaming"
    ], 
    "ci_platforms": [
      "windows", 
      "linux", 
      "posix"
    ], 
    "cpu_cost": 1.0, 
    "exclude_configs": [], 
    "flaky": false, 
    "language": "c", 
    "name": "h2_sockpair_1byte_test", 
    "platforms": [
      "windows", 
      "linux", 
      "mac", 
      "posix"
    ]
  }, 
  {
    "args": [
      "registered_call"
    ], 
    "ci_platforms": [
      "windows", 
      "linux", 
      "posix"
    ], 
    "cpu_cost": 1.0, 
    "exclude_configs": [], 
    "flaky": false, 
    "language": "c", 
    "name": "h2_sockpair_1byte_test", 
    "platforms": [
      "windows", 
      "linux", 
      "mac", 
      "posix"
    ]
  }, 
  {
    "args": [
      "request_with_flags"
    ], 
    "ci_platforms": [
      "windows", 
      "linux", 
      "posix"
    ], 
    "cpu_cost": 1.0, 
    "exclude_configs": [], 
    "flaky": false, 
    "language": "c", 
    "name": "h2_sockpair_1byte_test", 
    "platforms": [
      "windows", 
      "linux", 
      "mac", 
      "posix"
    ]
  }, 
  {
    "args": [
      "request_with_payload"
    ], 
    "ci_platforms": [
      "windows", 
      "linux", 
      "posix"
    ], 
    "cpu_cost": 1.0, 
    "exclude_configs": [], 
    "flaky": false, 
    "language": "c", 
    "name": "h2_sockpair_1byte_test", 
    "platforms": [
      "windows", 
      "linux", 
      "mac", 
      "posix"
    ]
  }, 
  {
    "args": [
      "server_finishes_request"
    ], 
    "ci_platforms": [
      "windows", 
      "linux", 
      "posix"
    ], 
    "cpu_cost": 1.0, 
    "exclude_configs": [], 
    "flaky": false, 
    "language": "c", 
    "name": "h2_sockpair_1byte_test", 
    "platforms": [
      "windows", 
      "linux", 
      "mac", 
      "posix"
    ]
  }, 
  {
    "args": [
      "shutdown_finishes_calls"
    ], 
    "ci_platforms": [
      "windows", 
      "linux", 
      "posix"
    ], 
    "cpu_cost": 1.0, 
    "exclude_configs": [], 
    "flaky": false, 
    "language": "c", 
    "name": "h2_sockpair_1byte_test", 
    "platforms": [
      "windows", 
      "linux", 
      "mac", 
      "posix"
    ]
  }, 
  {
    "args": [
      "shutdown_finishes_tags"
    ], 
    "ci_platforms": [
      "windows", 
      "linux", 
      "posix"
    ], 
    "cpu_cost": 1.0, 
    "exclude_configs": [], 
    "flaky": false, 
    "language": "c", 
    "name": "h2_sockpair_1byte_test", 
    "platforms": [
      "windows", 
      "linux", 
      "mac", 
      "posix"
    ]
  }, 
  {
    "args": [
      "simple_metadata"
    ], 
    "ci_platforms": [
      "windows", 
      "linux", 
      "posix"
    ], 
    "cpu_cost": 1.0, 
    "exclude_configs": [], 
    "flaky": false, 
    "language": "c", 
    "name": "h2_sockpair_1byte_test", 
    "platforms": [
      "windows", 
      "linux", 
      "mac", 
      "posix"
    ]
  }, 
  {
    "args": [
      "simple_request"
    ], 
    "ci_platforms": [
      "windows", 
      "linux", 
      "posix"
    ], 
    "cpu_cost": 1.0, 
    "exclude_configs": [], 
    "flaky": false, 
    "language": "c", 
    "name": "h2_sockpair_1byte_test", 
    "platforms": [
      "windows", 
      "linux", 
      "mac", 
      "posix"
    ]
  }, 
  {
    "args": [
      "trailing_metadata"
    ], 
    "ci_platforms": [
      "windows", 
      "linux", 
      "posix"
    ], 
    "cpu_cost": 1.0, 
    "exclude_configs": [], 
    "flaky": false, 
    "language": "c", 
    "name": "h2_sockpair_1byte_test", 
    "platforms": [
      "windows", 
      "linux", 
      "mac", 
      "posix"
    ]
  }, 
  {
    "args": [
      "bad_hostname"
    ], 
    "ci_platforms": [
      "windows", 
      "linux", 
      "mac", 
      "posix"
    ], 
    "cpu_cost": 1.0, 
    "exclude_configs": [], 
    "flaky": false, 
    "language": "c", 
    "name": "h2_ssl_test", 
    "platforms": [
      "windows", 
      "linux", 
      "mac", 
      "posix"
    ]
  }, 
  {
    "args": [
      "binary_metadata"
    ], 
    "ci_platforms": [
      "windows", 
      "linux", 
      "mac", 
      "posix"
    ], 
    "cpu_cost": 1.0, 
    "exclude_configs": [], 
    "flaky": false, 
    "language": "c", 
    "name": "h2_ssl_test", 
    "platforms": [
      "windows", 
      "linux", 
      "mac", 
      "posix"
    ]
  }, 
  {
    "args": [
      "call_creds"
    ], 
    "ci_platforms": [
      "windows", 
      "linux", 
      "mac", 
      "posix"
    ], 
    "cpu_cost": 1.0, 
    "exclude_configs": [], 
    "flaky": false, 
    "language": "c", 
    "name": "h2_ssl_test", 
    "platforms": [
      "windows", 
      "linux", 
      "mac", 
      "posix"
    ]
  }, 
  {
    "args": [
      "cancel_after_accept"
    ], 
    "ci_platforms": [
      "windows", 
      "linux", 
      "mac", 
      "posix"
    ], 
    "cpu_cost": 0.1, 
    "exclude_configs": [], 
    "flaky": false, 
    "language": "c", 
    "name": "h2_ssl_test", 
    "platforms": [
      "windows", 
      "linux", 
      "mac", 
      "posix"
    ]
  }, 
  {
    "args": [
      "cancel_after_client_done"
    ], 
    "ci_platforms": [
      "windows", 
      "linux", 
      "mac", 
      "posix"
    ], 
    "cpu_cost": 0.1, 
    "exclude_configs": [], 
    "flaky": false, 
    "language": "c", 
    "name": "h2_ssl_test", 
    "platforms": [
      "windows", 
      "linux", 
      "mac", 
      "posix"
    ]
  }, 
  {
    "args": [
      "cancel_after_invoke"
    ], 
    "ci_platforms": [
      "windows", 
      "linux", 
      "mac", 
      "posix"
    ], 
    "cpu_cost": 0.1, 
    "exclude_configs": [], 
    "flaky": false, 
    "language": "c", 
    "name": "h2_ssl_test", 
    "platforms": [
      "windows", 
      "linux", 
      "mac", 
      "posix"
    ]
  }, 
  {
    "args": [
      "cancel_before_invoke"
    ], 
    "ci_platforms": [
      "windows", 
      "linux", 
      "mac", 
      "posix"
    ], 
    "cpu_cost": 0.1, 
    "exclude_configs": [], 
    "flaky": false, 
    "language": "c", 
    "name": "h2_ssl_test", 
    "platforms": [
      "windows", 
      "linux", 
      "mac", 
      "posix"
    ]
  }, 
  {
    "args": [
      "cancel_in_a_vacuum"
    ], 
    "ci_platforms": [
      "windows", 
      "linux", 
      "mac", 
      "posix"
    ], 
    "cpu_cost": 0.1, 
    "exclude_configs": [], 
    "flaky": false, 
    "language": "c", 
    "name": "h2_ssl_test", 
    "platforms": [
      "windows", 
      "linux", 
      "mac", 
      "posix"
    ]
  }, 
  {
    "args": [
      "cancel_with_status"
    ], 
    "ci_platforms": [
      "windows", 
      "linux", 
      "mac", 
      "posix"
    ], 
    "cpu_cost": 0.1, 
    "exclude_configs": [], 
    "flaky": false, 
    "language": "c", 
    "name": "h2_ssl_test", 
    "platforms": [
      "windows", 
      "linux", 
      "mac", 
      "posix"
    ]
  }, 
  {
    "args": [
      "compressed_payload"
    ], 
    "ci_platforms": [
      "windows", 
      "linux", 
      "mac", 
      "posix"
    ], 
    "cpu_cost": 0.1, 
    "exclude_configs": [], 
    "flaky": false, 
    "language": "c", 
    "name": "h2_ssl_test", 
    "platforms": [
      "windows", 
      "linux", 
      "mac", 
      "posix"
    ]
  }, 
  {
    "args": [
      "connectivity"
    ], 
    "ci_platforms": [
      "windows", 
      "linux", 
      "mac", 
      "posix"
    ], 
    "cpu_cost": 0.1, 
    "exclude_configs": [], 
    "flaky": false, 
    "language": "c", 
    "name": "h2_ssl_test", 
    "platforms": [
      "windows", 
      "linux", 
      "mac", 
      "posix"
    ]
  }, 
  {
    "args": [
      "default_host"
    ], 
    "ci_platforms": [
      "windows", 
      "linux", 
      "mac", 
      "posix"
    ], 
    "cpu_cost": 1.0, 
    "exclude_configs": [], 
    "flaky": false, 
    "language": "c", 
    "name": "h2_ssl_test", 
    "platforms": [
      "windows", 
      "linux", 
      "mac", 
      "posix"
    ]
  }, 
  {
    "args": [
      "disappearing_server"
    ], 
    "ci_platforms": [
      "windows", 
      "linux", 
      "mac", 
      "posix"
    ], 
    "cpu_cost": 1.0, 
    "exclude_configs": [], 
    "flaky": false, 
    "language": "c", 
    "name": "h2_ssl_test", 
    "platforms": [
      "windows", 
      "linux", 
      "mac", 
      "posix"
    ]
  }, 
  {
    "args": [
      "empty_batch"
    ], 
    "ci_platforms": [
      "windows", 
      "linux", 
      "mac", 
      "posix"
    ], 
    "cpu_cost": 1.0, 
    "exclude_configs": [], 
    "flaky": false, 
    "language": "c", 
    "name": "h2_ssl_test", 
    "platforms": [
      "windows", 
      "linux", 
      "mac", 
      "posix"
    ]
  }, 
  {
    "args": [
      "graceful_server_shutdown"
    ], 
    "ci_platforms": [
      "windows", 
      "linux", 
      "mac", 
      "posix"
    ], 
    "cpu_cost": 0.1, 
    "exclude_configs": [], 
    "flaky": false, 
    "language": "c", 
    "name": "h2_ssl_test", 
    "platforms": [
      "windows", 
      "linux", 
      "mac", 
      "posix"
    ]
  }, 
  {
    "args": [
      "high_initial_seqno"
    ], 
    "ci_platforms": [
      "windows", 
      "linux", 
      "mac", 
      "posix"
    ], 
    "cpu_cost": 1.0, 
    "exclude_configs": [], 
    "flaky": false, 
    "language": "c", 
    "name": "h2_ssl_test", 
    "platforms": [
      "windows", 
      "linux", 
      "mac", 
      "posix"
    ]
  }, 
  {
    "args": [
      "hpack_size"
    ], 
    "ci_platforms": [
      "windows", 
      "linux", 
      "mac", 
      "posix"
    ], 
    "cpu_cost": 1.0, 
    "exclude_configs": [], 
    "flaky": false, 
    "language": "c", 
    "name": "h2_ssl_test", 
    "platforms": [
      "windows", 
      "linux", 
      "mac", 
      "posix"
    ]
  }, 
  {
    "args": [
      "invoke_large_request"
    ], 
    "ci_platforms": [
      "windows", 
      "linux", 
      "mac", 
      "posix"
    ], 
    "cpu_cost": 1.0, 
    "exclude_configs": [], 
    "flaky": false, 
    "language": "c", 
    "name": "h2_ssl_test", 
    "platforms": [
      "windows", 
      "linux", 
      "mac", 
      "posix"
    ]
  }, 
  {
    "args": [
      "large_metadata"
    ], 
    "ci_platforms": [
      "windows", 
      "linux", 
      "mac", 
      "posix"
    ], 
    "cpu_cost": 1.0, 
    "exclude_configs": [], 
    "flaky": false, 
    "language": "c", 
    "name": "h2_ssl_test", 
    "platforms": [
      "windows", 
      "linux", 
      "mac", 
      "posix"
    ]
  }, 
  {
    "args": [
      "max_concurrent_streams"
    ], 
    "ci_platforms": [
      "windows", 
      "linux", 
      "mac", 
      "posix"
    ], 
    "cpu_cost": 1.0, 
    "exclude_configs": [], 
    "flaky": false, 
    "language": "c", 
    "name": "h2_ssl_test", 
    "platforms": [
      "windows", 
      "linux", 
      "mac", 
      "posix"
    ]
  }, 
  {
    "args": [
      "max_message_length"
    ], 
    "ci_platforms": [
      "windows", 
      "linux", 
      "mac", 
      "posix"
    ], 
    "cpu_cost": 0.1, 
    "exclude_configs": [], 
    "flaky": false, 
    "language": "c", 
    "name": "h2_ssl_test", 
    "platforms": [
      "windows", 
      "linux", 
      "mac", 
      "posix"
    ]
  }, 
  {
    "args": [
      "negative_deadline"
    ], 
    "ci_platforms": [
      "windows", 
      "linux", 
      "mac", 
      "posix"
    ], 
    "cpu_cost": 1.0, 
    "exclude_configs": [], 
    "flaky": false, 
    "language": "c", 
    "name": "h2_ssl_test", 
    "platforms": [
      "windows", 
      "linux", 
      "mac", 
      "posix"
    ]
  }, 
  {
    "args": [
      "no_op"
    ], 
    "ci_platforms": [
      "windows", 
      "linux", 
      "mac", 
      "posix"
    ], 
    "cpu_cost": 1.0, 
    "exclude_configs": [], 
    "flaky": false, 
    "language": "c", 
    "name": "h2_ssl_test", 
    "platforms": [
      "windows", 
      "linux", 
      "mac", 
      "posix"
    ]
  }, 
  {
    "args": [
      "payload"
    ], 
    "ci_platforms": [
      "windows", 
      "linux", 
      "mac", 
      "posix"
    ], 
    "cpu_cost": 0.1, 
    "exclude_configs": [], 
    "flaky": false, 
    "language": "c", 
    "name": "h2_ssl_test", 
    "platforms": [
      "windows", 
      "linux", 
      "mac", 
      "posix"
    ]
  }, 
  {
    "args": [
      "ping"
    ], 
    "ci_platforms": [
      "windows", 
      "linux", 
      "mac", 
      "posix"
    ], 
    "cpu_cost": 1.0, 
    "exclude_configs": [], 
    "flaky": false, 
    "language": "c", 
    "name": "h2_ssl_test", 
    "platforms": [
      "windows", 
      "linux", 
      "mac", 
      "posix"
    ]
  }, 
  {
    "args": [
      "ping_pong_streaming"
    ], 
    "ci_platforms": [
      "windows", 
      "linux", 
      "mac", 
      "posix"
    ], 
    "cpu_cost": 1.0, 
    "exclude_configs": [], 
    "flaky": false, 
    "language": "c", 
    "name": "h2_ssl_test", 
    "platforms": [
      "windows", 
      "linux", 
      "mac", 
      "posix"
    ]
  }, 
  {
    "args": [
      "registered_call"
    ], 
    "ci_platforms": [
      "windows", 
      "linux", 
      "mac", 
      "posix"
    ], 
    "cpu_cost": 1.0, 
    "exclude_configs": [], 
    "flaky": false, 
    "language": "c", 
    "name": "h2_ssl_test", 
    "platforms": [
      "windows", 
      "linux", 
      "mac", 
      "posix"
    ]
  }, 
  {
    "args": [
      "request_with_flags"
    ], 
    "ci_platforms": [
      "windows", 
      "linux", 
      "mac", 
      "posix"
    ], 
    "cpu_cost": 1.0, 
    "exclude_configs": [], 
    "flaky": false, 
    "language": "c", 
    "name": "h2_ssl_test", 
    "platforms": [
      "windows", 
      "linux", 
      "mac", 
      "posix"
    ]
  }, 
  {
    "args": [
      "request_with_payload"
    ], 
    "ci_platforms": [
      "windows", 
      "linux", 
      "mac", 
      "posix"
    ], 
    "cpu_cost": 1.0, 
    "exclude_configs": [], 
    "flaky": false, 
    "language": "c", 
    "name": "h2_ssl_test", 
    "platforms": [
      "windows", 
      "linux", 
      "mac", 
      "posix"
    ]
  }, 
  {
    "args": [
      "server_finishes_request"
    ], 
    "ci_platforms": [
      "windows", 
      "linux", 
      "mac", 
      "posix"
    ], 
    "cpu_cost": 1.0, 
    "exclude_configs": [], 
    "flaky": false, 
    "language": "c", 
    "name": "h2_ssl_test", 
    "platforms": [
      "windows", 
      "linux", 
      "mac", 
      "posix"
    ]
  }, 
  {
    "args": [
      "shutdown_finishes_calls"
    ], 
    "ci_platforms": [
      "windows", 
      "linux", 
      "mac", 
      "posix"
    ], 
    "cpu_cost": 1.0, 
    "exclude_configs": [], 
    "flaky": false, 
    "language": "c", 
    "name": "h2_ssl_test", 
    "platforms": [
      "windows", 
      "linux", 
      "mac", 
      "posix"
    ]
  }, 
  {
    "args": [
      "shutdown_finishes_tags"
    ], 
    "ci_platforms": [
      "windows", 
      "linux", 
      "mac", 
      "posix"
    ], 
    "cpu_cost": 1.0, 
    "exclude_configs": [], 
    "flaky": false, 
    "language": "c", 
    "name": "h2_ssl_test", 
    "platforms": [
      "windows", 
      "linux", 
      "mac", 
      "posix"
    ]
  }, 
  {
    "args": [
      "simple_delayed_request"
    ], 
    "ci_platforms": [
      "windows", 
      "linux", 
      "mac", 
      "posix"
    ], 
    "cpu_cost": 0.1, 
    "exclude_configs": [], 
    "flaky": false, 
    "language": "c", 
    "name": "h2_ssl_test", 
    "platforms": [
      "windows", 
      "linux", 
      "mac", 
      "posix"
    ]
  }, 
  {
    "args": [
      "simple_metadata"
    ], 
    "ci_platforms": [
      "windows", 
      "linux", 
      "mac", 
      "posix"
    ], 
    "cpu_cost": 1.0, 
    "exclude_configs": [], 
    "flaky": false, 
    "language": "c", 
    "name": "h2_ssl_test", 
    "platforms": [
      "windows", 
      "linux", 
      "mac", 
      "posix"
    ]
  }, 
  {
    "args": [
      "simple_request"
    ], 
    "ci_platforms": [
      "windows", 
      "linux", 
      "mac", 
      "posix"
    ], 
    "cpu_cost": 1.0, 
    "exclude_configs": [], 
    "flaky": false, 
    "language": "c", 
    "name": "h2_ssl_test", 
    "platforms": [
      "windows", 
      "linux", 
      "mac", 
      "posix"
    ]
  }, 
  {
    "args": [
      "trailing_metadata"
    ], 
    "ci_platforms": [
      "windows", 
      "linux", 
      "mac", 
      "posix"
    ], 
    "cpu_cost": 1.0, 
    "exclude_configs": [], 
    "flaky": false, 
    "language": "c", 
    "name": "h2_ssl_test", 
    "platforms": [
      "windows", 
      "linux", 
      "mac", 
      "posix"
    ]
  }, 
  {
    "args": [
      "bad_hostname"
    ], 
    "ci_platforms": [
      "linux"
    ], 
    "cpu_cost": 1.0, 
    "exclude_configs": [], 
    "flaky": false, 
    "language": "c", 
    "name": "h2_ssl+poll_test", 
    "platforms": [
      "linux"
    ]
  }, 
  {
    "args": [
      "binary_metadata"
    ], 
    "ci_platforms": [
      "linux"
    ], 
    "cpu_cost": 1.0, 
    "exclude_configs": [], 
    "flaky": false, 
    "language": "c", 
    "name": "h2_ssl+poll_test", 
    "platforms": [
      "linux"
    ]
  }, 
  {
    "args": [
      "call_creds"
    ], 
    "ci_platforms": [
      "linux"
    ], 
    "cpu_cost": 1.0, 
    "exclude_configs": [], 
    "flaky": false, 
    "language": "c", 
    "name": "h2_ssl+poll_test", 
    "platforms": [
      "linux"
    ]
  }, 
  {
    "args": [
      "cancel_after_accept"
    ], 
    "ci_platforms": [
      "linux"
    ], 
    "cpu_cost": 0.1, 
    "exclude_configs": [], 
    "flaky": false, 
    "language": "c", 
    "name": "h2_ssl+poll_test", 
    "platforms": [
      "linux"
    ]
  }, 
  {
    "args": [
      "cancel_after_client_done"
    ], 
    "ci_platforms": [
      "linux"
    ], 
    "cpu_cost": 0.1, 
    "exclude_configs": [], 
    "flaky": false, 
    "language": "c", 
    "name": "h2_ssl+poll_test", 
    "platforms": [
      "linux"
    ]
  }, 
  {
    "args": [
      "cancel_after_invoke"
    ], 
    "ci_platforms": [
      "linux"
    ], 
    "cpu_cost": 0.1, 
    "exclude_configs": [], 
    "flaky": false, 
    "language": "c", 
    "name": "h2_ssl+poll_test", 
    "platforms": [
      "linux"
    ]
  }, 
  {
    "args": [
      "cancel_before_invoke"
    ], 
    "ci_platforms": [
      "linux"
    ], 
    "cpu_cost": 0.1, 
    "exclude_configs": [], 
    "flaky": false, 
    "language": "c", 
    "name": "h2_ssl+poll_test", 
    "platforms": [
      "linux"
    ]
  }, 
  {
    "args": [
      "cancel_in_a_vacuum"
    ], 
    "ci_platforms": [
      "linux"
    ], 
    "cpu_cost": 0.1, 
    "exclude_configs": [], 
    "flaky": false, 
    "language": "c", 
    "name": "h2_ssl+poll_test", 
    "platforms": [
      "linux"
    ]
  }, 
  {
    "args": [
      "cancel_with_status"
    ], 
    "ci_platforms": [
      "linux"
    ], 
    "cpu_cost": 0.1, 
    "exclude_configs": [], 
    "flaky": false, 
    "language": "c", 
    "name": "h2_ssl+poll_test", 
    "platforms": [
      "linux"
    ]
  }, 
  {
    "args": [
      "compressed_payload"
    ], 
    "ci_platforms": [
      "linux"
    ], 
    "cpu_cost": 0.1, 
    "exclude_configs": [], 
    "flaky": false, 
    "language": "c", 
    "name": "h2_ssl+poll_test", 
    "platforms": [
      "linux"
    ]
  }, 
  {
    "args": [
      "connectivity"
    ], 
    "ci_platforms": [
      "linux"
    ], 
    "cpu_cost": 0.1, 
    "exclude_configs": [], 
    "flaky": false, 
    "language": "c", 
    "name": "h2_ssl+poll_test", 
    "platforms": [
      "linux"
    ]
  }, 
  {
    "args": [
      "default_host"
    ], 
    "ci_platforms": [
      "linux"
    ], 
    "cpu_cost": 1.0, 
    "exclude_configs": [], 
    "flaky": false, 
    "language": "c", 
    "name": "h2_ssl+poll_test", 
    "platforms": [
      "linux"
    ]
  }, 
  {
    "args": [
      "disappearing_server"
    ], 
    "ci_platforms": [
      "linux"
    ], 
    "cpu_cost": 1.0, 
    "exclude_configs": [], 
    "flaky": false, 
    "language": "c", 
    "name": "h2_ssl+poll_test", 
    "platforms": [
      "linux"
    ]
  }, 
  {
    "args": [
      "empty_batch"
    ], 
    "ci_platforms": [
      "linux"
    ], 
    "cpu_cost": 1.0, 
    "exclude_configs": [], 
    "flaky": false, 
    "language": "c", 
    "name": "h2_ssl+poll_test", 
    "platforms": [
      "linux"
    ]
  }, 
  {
    "args": [
      "graceful_server_shutdown"
    ], 
    "ci_platforms": [
      "linux"
    ], 
    "cpu_cost": 0.1, 
    "exclude_configs": [], 
    "flaky": false, 
    "language": "c", 
    "name": "h2_ssl+poll_test", 
    "platforms": [
      "linux"
    ]
  }, 
  {
    "args": [
      "high_initial_seqno"
    ], 
    "ci_platforms": [
      "linux"
    ], 
    "cpu_cost": 1.0, 
    "exclude_configs": [], 
    "flaky": false, 
    "language": "c", 
    "name": "h2_ssl+poll_test", 
    "platforms": [
      "linux"
    ]
  }, 
  {
    "args": [
      "hpack_size"
    ], 
    "ci_platforms": [
      "linux"
    ], 
    "cpu_cost": 1.0, 
    "exclude_configs": [], 
    "flaky": false, 
    "language": "c", 
    "name": "h2_ssl+poll_test", 
    "platforms": [
      "linux"
    ]
  }, 
  {
    "args": [
      "invoke_large_request"
    ], 
    "ci_platforms": [
      "linux"
    ], 
    "cpu_cost": 1.0, 
    "exclude_configs": [], 
    "flaky": false, 
    "language": "c", 
    "name": "h2_ssl+poll_test", 
    "platforms": [
      "linux"
    ]
  }, 
  {
    "args": [
      "large_metadata"
    ], 
    "ci_platforms": [
      "linux"
    ], 
    "cpu_cost": 1.0, 
    "exclude_configs": [], 
    "flaky": false, 
    "language": "c", 
    "name": "h2_ssl+poll_test", 
    "platforms": [
      "linux"
    ]
  }, 
  {
    "args": [
      "max_concurrent_streams"
    ], 
    "ci_platforms": [
      "linux"
    ], 
    "cpu_cost": 1.0, 
    "exclude_configs": [], 
    "flaky": false, 
    "language": "c", 
    "name": "h2_ssl+poll_test", 
    "platforms": [
      "linux"
    ]
  }, 
  {
    "args": [
      "max_message_length"
    ], 
    "ci_platforms": [
      "linux"
    ], 
    "cpu_cost": 0.1, 
    "exclude_configs": [], 
    "flaky": false, 
    "language": "c", 
    "name": "h2_ssl+poll_test", 
    "platforms": [
      "linux"
    ]
  }, 
  {
    "args": [
      "negative_deadline"
    ], 
    "ci_platforms": [
      "linux"
    ], 
    "cpu_cost": 1.0, 
    "exclude_configs": [], 
    "flaky": false, 
    "language": "c", 
    "name": "h2_ssl+poll_test", 
    "platforms": [
      "linux"
    ]
  }, 
  {
    "args": [
      "no_op"
    ], 
    "ci_platforms": [
      "linux"
    ], 
    "cpu_cost": 1.0, 
    "exclude_configs": [], 
    "flaky": false, 
    "language": "c", 
    "name": "h2_ssl+poll_test", 
    "platforms": [
      "linux"
    ]
  }, 
  {
    "args": [
      "payload"
    ], 
    "ci_platforms": [
      "linux"
    ], 
    "cpu_cost": 0.1, 
    "exclude_configs": [], 
    "flaky": false, 
    "language": "c", 
    "name": "h2_ssl+poll_test", 
    "platforms": [
      "linux"
    ]
  }, 
  {
    "args": [
      "ping"
    ], 
    "ci_platforms": [
      "linux"
    ], 
    "cpu_cost": 1.0, 
    "exclude_configs": [], 
    "flaky": false, 
    "language": "c", 
    "name": "h2_ssl+poll_test", 
    "platforms": [
      "linux"
    ]
  }, 
  {
    "args": [
      "ping_pong_streaming"
    ], 
    "ci_platforms": [
      "linux"
    ], 
    "cpu_cost": 1.0, 
    "exclude_configs": [], 
    "flaky": false, 
    "language": "c", 
    "name": "h2_ssl+poll_test", 
    "platforms": [
      "linux"
    ]
  }, 
  {
    "args": [
      "registered_call"
    ], 
    "ci_platforms": [
      "linux"
    ], 
    "cpu_cost": 1.0, 
    "exclude_configs": [], 
    "flaky": false, 
    "language": "c", 
    "name": "h2_ssl+poll_test", 
    "platforms": [
      "linux"
    ]
  }, 
  {
    "args": [
      "request_with_flags"
    ], 
    "ci_platforms": [
      "linux"
    ], 
    "cpu_cost": 1.0, 
    "exclude_configs": [], 
    "flaky": false, 
    "language": "c", 
    "name": "h2_ssl+poll_test", 
    "platforms": [
      "linux"
    ]
  }, 
  {
    "args": [
      "request_with_payload"
    ], 
    "ci_platforms": [
      "linux"
    ], 
    "cpu_cost": 1.0, 
    "exclude_configs": [], 
    "flaky": false, 
    "language": "c", 
    "name": "h2_ssl+poll_test", 
    "platforms": [
      "linux"
    ]
  }, 
  {
    "args": [
      "server_finishes_request"
    ], 
    "ci_platforms": [
      "linux"
    ], 
    "cpu_cost": 1.0, 
    "exclude_configs": [], 
    "flaky": false, 
    "language": "c", 
    "name": "h2_ssl+poll_test", 
    "platforms": [
      "linux"
    ]
  }, 
  {
    "args": [
      "shutdown_finishes_calls"
    ], 
    "ci_platforms": [
      "linux"
    ], 
    "cpu_cost": 1.0, 
    "exclude_configs": [], 
    "flaky": false, 
    "language": "c", 
    "name": "h2_ssl+poll_test", 
    "platforms": [
      "linux"
    ]
  }, 
  {
    "args": [
      "shutdown_finishes_tags"
    ], 
    "ci_platforms": [
      "linux"
    ], 
    "cpu_cost": 1.0, 
    "exclude_configs": [], 
    "flaky": false, 
    "language": "c", 
    "name": "h2_ssl+poll_test", 
    "platforms": [
      "linux"
    ]
  }, 
  {
    "args": [
      "simple_delayed_request"
    ], 
    "ci_platforms": [
      "linux"
    ], 
    "cpu_cost": 0.1, 
    "exclude_configs": [], 
    "flaky": false, 
    "language": "c", 
    "name": "h2_ssl+poll_test", 
    "platforms": [
      "linux"
    ]
  }, 
  {
    "args": [
      "simple_metadata"
    ], 
    "ci_platforms": [
      "linux"
    ], 
    "cpu_cost": 1.0, 
    "exclude_configs": [], 
    "flaky": false, 
    "language": "c", 
    "name": "h2_ssl+poll_test", 
    "platforms": [
      "linux"
    ]
  }, 
  {
    "args": [
      "simple_request"
    ], 
    "ci_platforms": [
      "linux"
    ], 
    "cpu_cost": 1.0, 
    "exclude_configs": [], 
    "flaky": false, 
    "language": "c", 
    "name": "h2_ssl+poll_test", 
    "platforms": [
      "linux"
    ]
  }, 
  {
    "args": [
      "trailing_metadata"
    ], 
    "ci_platforms": [
      "linux"
    ], 
    "cpu_cost": 1.0, 
    "exclude_configs": [], 
    "flaky": false, 
    "language": "c", 
    "name": "h2_ssl+poll_test", 
    "platforms": [
      "linux"
    ]
  }, 
  {
    "args": [
      "bad_hostname"
    ], 
    "ci_platforms": [
      "windows", 
      "linux", 
      "posix"
    ], 
    "cpu_cost": 1.0, 
    "exclude_configs": [], 
    "flaky": false, 
    "language": "c", 
    "name": "h2_ssl_proxy_test", 
    "platforms": [
      "windows", 
      "linux", 
      "mac", 
      "posix"
    ]
  }, 
  {
    "args": [
      "binary_metadata"
    ], 
    "ci_platforms": [
      "windows", 
      "linux", 
      "posix"
    ], 
    "cpu_cost": 1.0, 
    "exclude_configs": [], 
    "flaky": false, 
    "language": "c", 
    "name": "h2_ssl_proxy_test", 
    "platforms": [
      "windows", 
      "linux", 
      "mac", 
      "posix"
    ]
  }, 
  {
    "args": [
      "call_creds"
    ], 
    "ci_platforms": [
      "windows", 
      "linux", 
      "posix"
    ], 
    "cpu_cost": 1.0, 
    "exclude_configs": [], 
    "flaky": false, 
    "language": "c", 
    "name": "h2_ssl_proxy_test", 
    "platforms": [
      "windows", 
      "linux", 
      "mac", 
      "posix"
    ]
  }, 
  {
    "args": [
      "cancel_after_accept"
    ], 
    "ci_platforms": [
      "windows", 
      "linux", 
      "posix"
    ], 
    "cpu_cost": 0.1, 
    "exclude_configs": [], 
    "flaky": false, 
    "language": "c", 
    "name": "h2_ssl_proxy_test", 
    "platforms": [
      "windows", 
      "linux", 
      "mac", 
      "posix"
    ]
  }, 
  {
    "args": [
      "cancel_after_client_done"
    ], 
    "ci_platforms": [
      "windows", 
      "linux", 
      "posix"
    ], 
    "cpu_cost": 0.1, 
    "exclude_configs": [], 
    "flaky": false, 
    "language": "c", 
    "name": "h2_ssl_proxy_test", 
    "platforms": [
      "windows", 
      "linux", 
      "mac", 
      "posix"
    ]
  }, 
  {
    "args": [
      "cancel_after_invoke"
    ], 
    "ci_platforms": [
      "windows", 
      "linux", 
      "posix"
    ], 
    "cpu_cost": 0.1, 
    "exclude_configs": [], 
    "flaky": false, 
    "language": "c", 
    "name": "h2_ssl_proxy_test", 
    "platforms": [
      "windows", 
      "linux", 
      "mac", 
      "posix"
    ]
  }, 
  {
    "args": [
      "cancel_before_invoke"
    ], 
    "ci_platforms": [
      "windows", 
      "linux", 
      "posix"
    ], 
    "cpu_cost": 0.1, 
    "exclude_configs": [], 
    "flaky": false, 
    "language": "c", 
    "name": "h2_ssl_proxy_test", 
    "platforms": [
      "windows", 
      "linux", 
      "mac", 
      "posix"
    ]
  }, 
  {
    "args": [
      "cancel_in_a_vacuum"
    ], 
    "ci_platforms": [
      "windows", 
      "linux", 
      "posix"
    ], 
    "cpu_cost": 0.1, 
    "exclude_configs": [], 
    "flaky": false, 
    "language": "c", 
    "name": "h2_ssl_proxy_test", 
    "platforms": [
      "windows", 
      "linux", 
      "mac", 
      "posix"
    ]
  }, 
  {
    "args": [
      "cancel_with_status"
    ], 
    "ci_platforms": [
      "windows", 
      "linux", 
      "posix"
    ], 
    "cpu_cost": 0.1, 
    "exclude_configs": [], 
    "flaky": false, 
    "language": "c", 
    "name": "h2_ssl_proxy_test", 
    "platforms": [
      "windows", 
      "linux", 
      "mac", 
      "posix"
    ]
  }, 
  {
    "args": [
      "default_host"
    ], 
    "ci_platforms": [
      "windows", 
      "linux", 
      "posix"
    ], 
    "cpu_cost": 1.0, 
    "exclude_configs": [], 
    "flaky": false, 
    "language": "c", 
    "name": "h2_ssl_proxy_test", 
    "platforms": [
      "windows", 
      "linux", 
      "mac", 
      "posix"
    ]
  }, 
  {
    "args": [
      "disappearing_server"
    ], 
    "ci_platforms": [
      "windows", 
      "linux", 
      "posix"
    ], 
    "cpu_cost": 1.0, 
    "exclude_configs": [], 
    "flaky": false, 
    "language": "c", 
    "name": "h2_ssl_proxy_test", 
    "platforms": [
      "windows", 
      "linux", 
      "mac", 
      "posix"
    ]
  }, 
  {
    "args": [
      "empty_batch"
    ], 
    "ci_platforms": [
      "windows", 
      "linux", 
      "posix"
    ], 
    "cpu_cost": 1.0, 
    "exclude_configs": [], 
    "flaky": false, 
    "language": "c", 
    "name": "h2_ssl_proxy_test", 
    "platforms": [
      "windows", 
      "linux", 
      "mac", 
      "posix"
    ]
  }, 
  {
    "args": [
      "graceful_server_shutdown"
    ], 
    "ci_platforms": [
      "windows", 
      "linux", 
      "posix"
    ], 
    "cpu_cost": 0.1, 
    "exclude_configs": [], 
    "flaky": false, 
    "language": "c", 
    "name": "h2_ssl_proxy_test", 
    "platforms": [
      "windows", 
      "linux", 
      "mac", 
      "posix"
    ]
  }, 
  {
    "args": [
      "high_initial_seqno"
    ], 
    "ci_platforms": [
      "windows", 
      "linux", 
      "posix"
    ], 
    "cpu_cost": 1.0, 
    "exclude_configs": [], 
    "flaky": false, 
    "language": "c", 
    "name": "h2_ssl_proxy_test", 
    "platforms": [
      "windows", 
      "linux", 
      "mac", 
      "posix"
    ]
  }, 
  {
    "args": [
      "invoke_large_request"
    ], 
    "ci_platforms": [
      "windows", 
      "linux", 
      "posix"
    ], 
    "cpu_cost": 1.0, 
    "exclude_configs": [], 
    "flaky": false, 
    "language": "c", 
    "name": "h2_ssl_proxy_test", 
    "platforms": [
      "windows", 
      "linux", 
      "mac", 
      "posix"
    ]
  }, 
  {
    "args": [
      "large_metadata"
    ], 
    "ci_platforms": [
      "windows", 
      "linux", 
      "posix"
    ], 
    "cpu_cost": 1.0, 
    "exclude_configs": [], 
    "flaky": false, 
    "language": "c", 
    "name": "h2_ssl_proxy_test", 
    "platforms": [
      "windows", 
      "linux", 
      "mac", 
      "posix"
    ]
  }, 
  {
    "args": [
      "max_message_length"
    ], 
    "ci_platforms": [
      "windows", 
      "linux", 
      "posix"
    ], 
    "cpu_cost": 0.1, 
    "exclude_configs": [], 
    "flaky": false, 
    "language": "c", 
    "name": "h2_ssl_proxy_test", 
    "platforms": [
      "windows", 
      "linux", 
      "mac", 
      "posix"
    ]
  }, 
  {
    "args": [
      "negative_deadline"
    ], 
    "ci_platforms": [
      "windows", 
      "linux", 
      "posix"
    ], 
    "cpu_cost": 1.0, 
    "exclude_configs": [], 
    "flaky": false, 
    "language": "c", 
    "name": "h2_ssl_proxy_test", 
    "platforms": [
      "windows", 
      "linux", 
      "mac", 
      "posix"
    ]
  }, 
  {
    "args": [
      "no_op"
    ], 
    "ci_platforms": [
      "windows", 
      "linux", 
      "posix"
    ], 
    "cpu_cost": 1.0, 
    "exclude_configs": [], 
    "flaky": false, 
    "language": "c", 
    "name": "h2_ssl_proxy_test", 
    "platforms": [
      "windows", 
      "linux", 
      "mac", 
      "posix"
    ]
  }, 
  {
    "args": [
      "payload"
    ], 
    "ci_platforms": [
      "windows", 
      "linux", 
      "posix"
    ], 
    "cpu_cost": 0.1, 
    "exclude_configs": [], 
    "flaky": false, 
    "language": "c", 
    "name": "h2_ssl_proxy_test", 
    "platforms": [
      "windows", 
      "linux", 
      "mac", 
      "posix"
    ]
  }, 
  {
    "args": [
      "ping_pong_streaming"
    ], 
    "ci_platforms": [
      "windows", 
      "linux", 
      "posix"
    ], 
    "cpu_cost": 1.0, 
    "exclude_configs": [], 
    "flaky": false, 
    "language": "c", 
    "name": "h2_ssl_proxy_test", 
    "platforms": [
      "windows", 
      "linux", 
      "mac", 
      "posix"
    ]
  }, 
  {
    "args": [
      "registered_call"
    ], 
    "ci_platforms": [
      "windows", 
      "linux", 
      "posix"
    ], 
    "cpu_cost": 1.0, 
    "exclude_configs": [], 
    "flaky": false, 
    "language": "c", 
    "name": "h2_ssl_proxy_test", 
    "platforms": [
      "windows", 
      "linux", 
      "mac", 
      "posix"
    ]
  }, 
  {
    "args": [
      "request_with_payload"
    ], 
    "ci_platforms": [
      "windows", 
      "linux", 
      "posix"
    ], 
    "cpu_cost": 1.0, 
    "exclude_configs": [], 
    "flaky": false, 
    "language": "c", 
    "name": "h2_ssl_proxy_test", 
    "platforms": [
      "windows", 
      "linux", 
      "mac", 
      "posix"
    ]
  }, 
  {
    "args": [
      "server_finishes_request"
    ], 
    "ci_platforms": [
      "windows", 
      "linux", 
      "posix"
    ], 
    "cpu_cost": 1.0, 
    "exclude_configs": [], 
    "flaky": false, 
    "language": "c", 
    "name": "h2_ssl_proxy_test", 
    "platforms": [
      "windows", 
      "linux", 
      "mac", 
      "posix"
    ]
  }, 
  {
    "args": [
      "shutdown_finishes_calls"
    ], 
    "ci_platforms": [
      "windows", 
      "linux", 
      "posix"
    ], 
    "cpu_cost": 1.0, 
    "exclude_configs": [], 
    "flaky": false, 
    "language": "c", 
    "name": "h2_ssl_proxy_test", 
    "platforms": [
      "windows", 
      "linux", 
      "mac", 
      "posix"
    ]
  }, 
  {
    "args": [
      "shutdown_finishes_tags"
    ], 
    "ci_platforms": [
      "windows", 
      "linux", 
      "posix"
    ], 
    "cpu_cost": 1.0, 
    "exclude_configs": [], 
    "flaky": false, 
    "language": "c", 
    "name": "h2_ssl_proxy_test", 
    "platforms": [
      "windows", 
      "linux", 
      "mac", 
      "posix"
    ]
  }, 
  {
    "args": [
      "simple_delayed_request"
    ], 
    "ci_platforms": [
      "windows", 
      "linux", 
      "posix"
    ], 
    "cpu_cost": 0.1, 
    "exclude_configs": [], 
    "flaky": false, 
    "language": "c", 
    "name": "h2_ssl_proxy_test", 
    "platforms": [
      "windows", 
      "linux", 
      "mac", 
      "posix"
    ]
  }, 
  {
    "args": [
      "simple_metadata"
    ], 
    "ci_platforms": [
      "windows", 
      "linux", 
      "posix"
    ], 
    "cpu_cost": 1.0, 
    "exclude_configs": [], 
    "flaky": false, 
    "language": "c", 
    "name": "h2_ssl_proxy_test", 
    "platforms": [
      "windows", 
      "linux", 
      "mac", 
      "posix"
    ]
  }, 
  {
    "args": [
      "simple_request"
    ], 
    "ci_platforms": [
      "windows", 
      "linux", 
      "posix"
    ], 
    "cpu_cost": 1.0, 
    "exclude_configs": [], 
    "flaky": false, 
    "language": "c", 
    "name": "h2_ssl_proxy_test", 
    "platforms": [
      "windows", 
      "linux", 
      "mac", 
      "posix"
    ]
  }, 
  {
    "args": [
      "trailing_metadata"
    ], 
    "ci_platforms": [
      "windows", 
      "linux", 
      "posix"
    ], 
    "cpu_cost": 1.0, 
    "exclude_configs": [], 
    "flaky": false, 
    "language": "c", 
    "name": "h2_ssl_proxy_test", 
    "platforms": [
      "windows", 
      "linux", 
      "mac", 
      "posix"
    ]
  }, 
  {
    "args": [
      "bad_hostname"
    ], 
    "ci_platforms": [
      "windows", 
      "linux", 
      "mac", 
      "posix"
    ], 
    "cpu_cost": 1.0, 
    "exclude_configs": [], 
    "flaky": false, 
    "language": "c", 
    "name": "h2_uchannel_test", 
    "platforms": [
      "windows", 
      "linux", 
      "mac", 
      "posix"
    ]
  }, 
  {
    "args": [
      "binary_metadata"
    ], 
    "ci_platforms": [
      "windows", 
      "linux", 
      "mac", 
      "posix"
    ], 
    "cpu_cost": 1.0, 
    "exclude_configs": [], 
    "flaky": false, 
    "language": "c", 
    "name": "h2_uchannel_test", 
    "platforms": [
      "windows", 
      "linux", 
      "mac", 
      "posix"
    ]
  }, 
  {
    "args": [
      "call_creds"
    ], 
    "ci_platforms": [
      "windows", 
      "linux", 
      "mac", 
      "posix"
    ], 
    "cpu_cost": 1.0, 
    "exclude_configs": [], 
    "flaky": false, 
    "language": "c", 
    "name": "h2_uchannel_test", 
    "platforms": [
      "windows", 
      "linux", 
      "mac", 
      "posix"
    ]
  }, 
  {
    "args": [
      "cancel_after_accept"
    ], 
    "ci_platforms": [
      "windows", 
      "linux", 
      "mac", 
      "posix"
    ], 
    "cpu_cost": 0.1, 
    "exclude_configs": [], 
    "flaky": false, 
    "language": "c", 
    "name": "h2_uchannel_test", 
    "platforms": [
      "windows", 
      "linux", 
      "mac", 
      "posix"
    ]
  }, 
  {
    "args": [
      "cancel_after_client_done"
    ], 
    "ci_platforms": [
      "windows", 
      "linux", 
      "mac", 
      "posix"
    ], 
    "cpu_cost": 0.1, 
    "exclude_configs": [], 
    "flaky": false, 
    "language": "c", 
    "name": "h2_uchannel_test", 
    "platforms": [
      "windows", 
      "linux", 
      "mac", 
      "posix"
    ]
  }, 
  {
    "args": [
      "cancel_after_invoke"
    ], 
    "ci_platforms": [
      "windows", 
      "linux", 
      "mac", 
      "posix"
    ], 
    "cpu_cost": 0.1, 
    "exclude_configs": [], 
    "flaky": false, 
    "language": "c", 
    "name": "h2_uchannel_test", 
    "platforms": [
      "windows", 
      "linux", 
      "mac", 
      "posix"
    ]
  }, 
  {
    "args": [
      "cancel_before_invoke"
    ], 
    "ci_platforms": [
      "windows", 
      "linux", 
      "mac", 
      "posix"
    ], 
    "cpu_cost": 0.1, 
    "exclude_configs": [], 
    "flaky": false, 
    "language": "c", 
    "name": "h2_uchannel_test", 
    "platforms": [
      "windows", 
      "linux", 
      "mac", 
      "posix"
    ]
  }, 
  {
    "args": [
      "cancel_in_a_vacuum"
    ], 
    "ci_platforms": [
      "windows", 
      "linux", 
      "mac", 
      "posix"
    ], 
    "cpu_cost": 0.1, 
    "exclude_configs": [], 
    "flaky": false, 
    "language": "c", 
    "name": "h2_uchannel_test", 
    "platforms": [
      "windows", 
      "linux", 
      "mac", 
      "posix"
    ]
  }, 
  {
    "args": [
      "cancel_with_status"
    ], 
    "ci_platforms": [
      "windows", 
      "linux", 
      "mac", 
      "posix"
    ], 
    "cpu_cost": 0.1, 
    "exclude_configs": [], 
    "flaky": false, 
    "language": "c", 
    "name": "h2_uchannel_test", 
    "platforms": [
      "windows", 
      "linux", 
      "mac", 
      "posix"
    ]
  }, 
  {
    "args": [
      "compressed_payload"
    ], 
    "ci_platforms": [
      "windows", 
      "linux", 
      "mac", 
      "posix"
    ], 
    "cpu_cost": 0.1, 
    "exclude_configs": [], 
    "flaky": false, 
    "language": "c", 
    "name": "h2_uchannel_test", 
    "platforms": [
      "windows", 
      "linux", 
      "mac", 
      "posix"
    ]
  }, 
  {
    "args": [
      "empty_batch"
    ], 
    "ci_platforms": [
      "windows", 
      "linux", 
      "mac", 
      "posix"
    ], 
    "cpu_cost": 1.0, 
    "exclude_configs": [], 
    "flaky": false, 
    "language": "c", 
    "name": "h2_uchannel_test", 
    "platforms": [
      "windows", 
      "linux", 
      "mac", 
      "posix"
    ]
  }, 
  {
    "args": [
      "graceful_server_shutdown"
    ], 
    "ci_platforms": [
      "windows", 
      "linux", 
      "mac", 
      "posix"
    ], 
    "cpu_cost": 0.1, 
    "exclude_configs": [], 
    "flaky": false, 
    "language": "c", 
    "name": "h2_uchannel_test", 
    "platforms": [
      "windows", 
      "linux", 
      "mac", 
      "posix"
    ]
  }, 
  {
    "args": [
      "high_initial_seqno"
    ], 
    "ci_platforms": [
      "windows", 
      "linux", 
      "mac", 
      "posix"
    ], 
    "cpu_cost": 1.0, 
    "exclude_configs": [], 
    "flaky": false, 
    "language": "c", 
    "name": "h2_uchannel_test", 
    "platforms": [
      "windows", 
      "linux", 
      "mac", 
      "posix"
    ]
  }, 
  {
    "args": [
      "hpack_size"
    ], 
    "ci_platforms": [
      "windows", 
      "linux", 
      "mac", 
      "posix"
    ], 
    "cpu_cost": 1.0, 
    "exclude_configs": [], 
    "flaky": false, 
    "language": "c", 
    "name": "h2_uchannel_test", 
    "platforms": [
      "windows", 
      "linux", 
      "mac", 
      "posix"
    ]
  }, 
  {
    "args": [
      "invoke_large_request"
    ], 
    "ci_platforms": [
      "windows", 
      "linux", 
      "mac", 
      "posix"
    ], 
    "cpu_cost": 1.0, 
    "exclude_configs": [], 
    "flaky": false, 
    "language": "c", 
    "name": "h2_uchannel_test", 
    "platforms": [
      "windows", 
      "linux", 
      "mac", 
      "posix"
    ]
  }, 
  {
    "args": [
      "large_metadata"
    ], 
    "ci_platforms": [
      "windows", 
      "linux", 
      "mac", 
      "posix"
    ], 
    "cpu_cost": 1.0, 
    "exclude_configs": [], 
    "flaky": false, 
    "language": "c", 
    "name": "h2_uchannel_test", 
    "platforms": [
      "windows", 
      "linux", 
      "mac", 
      "posix"
    ]
  }, 
  {
    "args": [
      "max_concurrent_streams"
    ], 
    "ci_platforms": [
      "windows", 
      "linux", 
      "mac", 
      "posix"
    ], 
    "cpu_cost": 1.0, 
    "exclude_configs": [], 
    "flaky": false, 
    "language": "c", 
    "name": "h2_uchannel_test", 
    "platforms": [
      "windows", 
      "linux", 
      "mac", 
      "posix"
    ]
  }, 
  {
    "args": [
      "max_message_length"
    ], 
    "ci_platforms": [
      "windows", 
      "linux", 
      "mac", 
      "posix"
    ], 
    "cpu_cost": 0.1, 
    "exclude_configs": [], 
    "flaky": false, 
    "language": "c", 
    "name": "h2_uchannel_test", 
    "platforms": [
      "windows", 
      "linux", 
      "mac", 
      "posix"
    ]
  }, 
  {
    "args": [
      "negative_deadline"
    ], 
    "ci_platforms": [
      "windows", 
      "linux", 
      "mac", 
      "posix"
    ], 
    "cpu_cost": 1.0, 
    "exclude_configs": [], 
    "flaky": false, 
    "language": "c", 
    "name": "h2_uchannel_test", 
    "platforms": [
      "windows", 
      "linux", 
      "mac", 
      "posix"
    ]
  }, 
  {
    "args": [
      "no_op"
    ], 
    "ci_platforms": [
      "windows", 
      "linux", 
      "mac", 
      "posix"
    ], 
    "cpu_cost": 1.0, 
    "exclude_configs": [], 
    "flaky": false, 
    "language": "c", 
    "name": "h2_uchannel_test", 
    "platforms": [
      "windows", 
      "linux", 
      "mac", 
      "posix"
    ]
  }, 
  {
    "args": [
      "payload"
    ], 
    "ci_platforms": [
      "windows", 
      "linux", 
      "mac", 
      "posix"
    ], 
    "cpu_cost": 0.1, 
    "exclude_configs": [], 
    "flaky": false, 
    "language": "c", 
    "name": "h2_uchannel_test", 
    "platforms": [
      "windows", 
      "linux", 
      "mac", 
      "posix"
    ]
  }, 
  {
    "args": [
      "ping_pong_streaming"
    ], 
    "ci_platforms": [
      "windows", 
      "linux", 
      "mac", 
      "posix"
    ], 
    "cpu_cost": 1.0, 
    "exclude_configs": [], 
    "flaky": false, 
    "language": "c", 
    "name": "h2_uchannel_test", 
    "platforms": [
      "windows", 
      "linux", 
      "mac", 
      "posix"
    ]
  }, 
  {
    "args": [
      "registered_call"
    ], 
    "ci_platforms": [
      "windows", 
      "linux", 
      "mac", 
      "posix"
    ], 
    "cpu_cost": 1.0, 
    "exclude_configs": [], 
    "flaky": false, 
    "language": "c", 
    "name": "h2_uchannel_test", 
    "platforms": [
      "windows", 
      "linux", 
      "mac", 
      "posix"
    ]
  }, 
  {
    "args": [
      "request_with_flags"
    ], 
    "ci_platforms": [
      "windows", 
      "linux", 
      "mac", 
      "posix"
    ], 
    "cpu_cost": 1.0, 
    "exclude_configs": [], 
    "flaky": false, 
    "language": "c", 
    "name": "h2_uchannel_test", 
    "platforms": [
      "windows", 
      "linux", 
      "mac", 
      "posix"
    ]
  }, 
  {
    "args": [
      "request_with_payload"
    ], 
    "ci_platforms": [
      "windows", 
      "linux", 
      "mac", 
      "posix"
    ], 
    "cpu_cost": 1.0, 
    "exclude_configs": [], 
    "flaky": false, 
    "language": "c", 
    "name": "h2_uchannel_test", 
    "platforms": [
      "windows", 
      "linux", 
      "mac", 
      "posix"
    ]
  }, 
  {
    "args": [
      "server_finishes_request"
    ], 
    "ci_platforms": [
      "windows", 
      "linux", 
      "mac", 
      "posix"
    ], 
    "cpu_cost": 1.0, 
    "exclude_configs": [], 
    "flaky": false, 
    "language": "c", 
    "name": "h2_uchannel_test", 
    "platforms": [
      "windows", 
      "linux", 
      "mac", 
      "posix"
    ]
  }, 
  {
    "args": [
      "shutdown_finishes_calls"
    ], 
    "ci_platforms": [
      "windows", 
      "linux", 
      "mac", 
      "posix"
    ], 
    "cpu_cost": 1.0, 
    "exclude_configs": [], 
    "flaky": false, 
    "language": "c", 
    "name": "h2_uchannel_test", 
    "platforms": [
      "windows", 
      "linux", 
      "mac", 
      "posix"
    ]
  }, 
  {
    "args": [
      "shutdown_finishes_tags"
    ], 
    "ci_platforms": [
      "windows", 
      "linux", 
      "mac", 
      "posix"
    ], 
    "cpu_cost": 1.0, 
    "exclude_configs": [], 
    "flaky": false, 
    "language": "c", 
    "name": "h2_uchannel_test", 
    "platforms": [
      "windows", 
      "linux", 
      "mac", 
      "posix"
    ]
  }, 
  {
    "args": [
      "simple_metadata"
    ], 
    "ci_platforms": [
      "windows", 
      "linux", 
      "mac", 
      "posix"
    ], 
    "cpu_cost": 1.0, 
    "exclude_configs": [], 
    "flaky": false, 
    "language": "c", 
    "name": "h2_uchannel_test", 
    "platforms": [
      "windows", 
      "linux", 
      "mac", 
      "posix"
    ]
  }, 
  {
    "args": [
      "simple_request"
    ], 
    "ci_platforms": [
      "windows", 
      "linux", 
      "mac", 
      "posix"
    ], 
    "cpu_cost": 1.0, 
    "exclude_configs": [], 
    "flaky": false, 
    "language": "c", 
    "name": "h2_uchannel_test", 
    "platforms": [
      "windows", 
      "linux", 
      "mac", 
      "posix"
    ]
  }, 
  {
    "args": [
      "trailing_metadata"
    ], 
    "ci_platforms": [
      "windows", 
      "linux", 
      "mac", 
      "posix"
    ], 
    "cpu_cost": 1.0, 
    "exclude_configs": [], 
    "flaky": false, 
    "language": "c", 
    "name": "h2_uchannel_test", 
    "platforms": [
      "windows", 
      "linux", 
      "mac", 
      "posix"
    ]
  }, 
  {
    "args": [
      "bad_hostname"
    ], 
    "ci_platforms": [
      "linux", 
      "mac", 
      "posix"
    ], 
    "cpu_cost": 1.0, 
    "exclude_configs": [], 
    "flaky": false, 
    "language": "c", 
    "name": "h2_uds_test", 
    "platforms": [
      "linux", 
      "mac", 
      "posix"
    ]
  }, 
  {
    "args": [
      "binary_metadata"
    ], 
    "ci_platforms": [
      "linux", 
      "mac", 
      "posix"
    ], 
    "cpu_cost": 1.0, 
    "exclude_configs": [], 
    "flaky": false, 
    "language": "c", 
    "name": "h2_uds_test", 
    "platforms": [
      "linux", 
      "mac", 
      "posix"
    ]
  }, 
  {
    "args": [
      "call_creds"
    ], 
    "ci_platforms": [
      "linux", 
      "mac", 
      "posix"
    ], 
    "cpu_cost": 1.0, 
    "exclude_configs": [], 
    "flaky": false, 
    "language": "c", 
    "name": "h2_uds_test", 
    "platforms": [
      "linux", 
      "mac", 
      "posix"
    ]
  }, 
  {
    "args": [
      "cancel_after_accept"
    ], 
    "ci_platforms": [
      "linux", 
      "mac", 
      "posix"
    ], 
    "cpu_cost": 0.1, 
    "exclude_configs": [], 
    "flaky": false, 
    "language": "c", 
    "name": "h2_uds_test", 
    "platforms": [
      "linux", 
      "mac", 
      "posix"
    ]
  }, 
  {
    "args": [
      "cancel_after_client_done"
    ], 
    "ci_platforms": [
      "linux", 
      "mac", 
      "posix"
    ], 
    "cpu_cost": 0.1, 
    "exclude_configs": [], 
    "flaky": false, 
    "language": "c", 
    "name": "h2_uds_test", 
    "platforms": [
      "linux", 
      "mac", 
      "posix"
    ]
  }, 
  {
    "args": [
      "cancel_after_invoke"
    ], 
    "ci_platforms": [
      "linux", 
      "mac", 
      "posix"
    ], 
    "cpu_cost": 0.1, 
    "exclude_configs": [], 
    "flaky": false, 
    "language": "c", 
    "name": "h2_uds_test", 
    "platforms": [
      "linux", 
      "mac", 
      "posix"
    ]
  }, 
  {
    "args": [
      "cancel_before_invoke"
    ], 
    "ci_platforms": [
      "linux", 
      "mac", 
      "posix"
    ], 
    "cpu_cost": 0.1, 
    "exclude_configs": [], 
    "flaky": false, 
    "language": "c", 
    "name": "h2_uds_test", 
    "platforms": [
      "linux", 
      "mac", 
      "posix"
    ]
  }, 
  {
    "args": [
      "cancel_in_a_vacuum"
    ], 
    "ci_platforms": [
      "linux", 
      "mac", 
      "posix"
    ], 
    "cpu_cost": 0.1, 
    "exclude_configs": [], 
    "flaky": false, 
    "language": "c", 
    "name": "h2_uds_test", 
    "platforms": [
      "linux", 
      "mac", 
      "posix"
    ]
  }, 
  {
    "args": [
      "cancel_with_status"
    ], 
    "ci_platforms": [
      "linux", 
      "mac", 
      "posix"
    ], 
    "cpu_cost": 0.1, 
    "exclude_configs": [], 
    "flaky": false, 
    "language": "c", 
    "name": "h2_uds_test", 
    "platforms": [
      "linux", 
      "mac", 
      "posix"
    ]
  }, 
  {
    "args": [
      "compressed_payload"
    ], 
    "ci_platforms": [
      "linux", 
      "mac", 
      "posix"
    ], 
    "cpu_cost": 0.1, 
    "exclude_configs": [], 
    "flaky": false, 
    "language": "c", 
    "name": "h2_uds_test", 
    "platforms": [
      "linux", 
      "mac", 
      "posix"
    ]
  }, 
  {
    "args": [
      "connectivity"
    ], 
    "ci_platforms": [
      "linux", 
      "mac", 
      "posix"
    ], 
    "cpu_cost": 0.1, 
    "exclude_configs": [], 
    "flaky": false, 
    "language": "c", 
    "name": "h2_uds_test", 
    "platforms": [
      "linux", 
      "mac", 
      "posix"
    ]
  }, 
  {
    "args": [
      "disappearing_server"
    ], 
    "ci_platforms": [
      "linux", 
      "mac", 
      "posix"
    ], 
    "cpu_cost": 1.0, 
    "exclude_configs": [], 
    "flaky": false, 
    "language": "c", 
    "name": "h2_uds_test", 
    "platforms": [
      "linux", 
      "mac", 
      "posix"
    ]
  }, 
  {
    "args": [
      "empty_batch"
    ], 
    "ci_platforms": [
      "linux", 
      "mac", 
      "posix"
    ], 
    "cpu_cost": 1.0, 
    "exclude_configs": [], 
    "flaky": false, 
    "language": "c", 
    "name": "h2_uds_test", 
    "platforms": [
      "linux", 
      "mac", 
      "posix"
    ]
  }, 
  {
    "args": [
      "graceful_server_shutdown"
    ], 
    "ci_platforms": [
      "linux", 
      "mac", 
      "posix"
    ], 
    "cpu_cost": 0.1, 
    "exclude_configs": [], 
    "flaky": false, 
    "language": "c", 
    "name": "h2_uds_test", 
    "platforms": [
      "linux", 
      "mac", 
      "posix"
    ]
  }, 
  {
    "args": [
      "high_initial_seqno"
    ], 
    "ci_platforms": [
      "linux", 
      "mac", 
      "posix"
    ], 
    "cpu_cost": 1.0, 
    "exclude_configs": [], 
    "flaky": false, 
    "language": "c", 
    "name": "h2_uds_test", 
    "platforms": [
      "linux", 
      "mac", 
      "posix"
    ]
  }, 
  {
    "args": [
      "hpack_size"
    ], 
    "ci_platforms": [
      "linux", 
      "mac", 
      "posix"
    ], 
    "cpu_cost": 1.0, 
    "exclude_configs": [], 
    "flaky": false, 
    "language": "c", 
    "name": "h2_uds_test", 
    "platforms": [
      "linux", 
      "mac", 
      "posix"
    ]
  }, 
  {
    "args": [
      "invoke_large_request"
    ], 
    "ci_platforms": [
      "linux", 
      "mac", 
      "posix"
    ], 
    "cpu_cost": 1.0, 
    "exclude_configs": [], 
    "flaky": false, 
    "language": "c", 
    "name": "h2_uds_test", 
    "platforms": [
      "linux", 
      "mac", 
      "posix"
    ]
  }, 
  {
    "args": [
      "large_metadata"
    ], 
    "ci_platforms": [
      "linux", 
      "mac", 
      "posix"
    ], 
    "cpu_cost": 1.0, 
    "exclude_configs": [], 
    "flaky": false, 
    "language": "c", 
    "name": "h2_uds_test", 
    "platforms": [
      "linux", 
      "mac", 
      "posix"
    ]
  }, 
  {
    "args": [
      "max_concurrent_streams"
    ], 
    "ci_platforms": [
      "linux", 
      "mac", 
      "posix"
    ], 
    "cpu_cost": 1.0, 
    "exclude_configs": [], 
    "flaky": false, 
    "language": "c", 
    "name": "h2_uds_test", 
    "platforms": [
      "linux", 
      "mac", 
      "posix"
    ]
  }, 
  {
    "args": [
      "max_message_length"
    ], 
    "ci_platforms": [
      "linux", 
      "mac", 
      "posix"
    ], 
    "cpu_cost": 0.1, 
    "exclude_configs": [], 
    "flaky": false, 
    "language": "c", 
    "name": "h2_uds_test", 
    "platforms": [
      "linux", 
      "mac", 
      "posix"
    ]
  }, 
  {
    "args": [
      "negative_deadline"
    ], 
    "ci_platforms": [
      "linux", 
      "mac", 
      "posix"
    ], 
    "cpu_cost": 1.0, 
    "exclude_configs": [], 
    "flaky": false, 
    "language": "c", 
    "name": "h2_uds_test", 
    "platforms": [
      "linux", 
      "mac", 
      "posix"
    ]
  }, 
  {
    "args": [
      "no_op"
    ], 
    "ci_platforms": [
      "linux", 
      "mac", 
      "posix"
    ], 
    "cpu_cost": 1.0, 
    "exclude_configs": [], 
    "flaky": false, 
    "language": "c", 
    "name": "h2_uds_test", 
    "platforms": [
      "linux", 
      "mac", 
      "posix"
    ]
  }, 
  {
    "args": [
      "payload"
    ], 
    "ci_platforms": [
      "linux", 
      "mac", 
      "posix"
    ], 
    "cpu_cost": 0.1, 
    "exclude_configs": [], 
    "flaky": false, 
    "language": "c", 
    "name": "h2_uds_test", 
    "platforms": [
      "linux", 
      "mac", 
      "posix"
    ]
  }, 
  {
    "args": [
      "ping"
    ], 
    "ci_platforms": [
      "linux", 
      "mac", 
      "posix"
    ], 
    "cpu_cost": 1.0, 
    "exclude_configs": [], 
    "flaky": false, 
    "language": "c", 
    "name": "h2_uds_test", 
    "platforms": [
      "linux", 
      "mac", 
      "posix"
    ]
  }, 
  {
    "args": [
      "ping_pong_streaming"
    ], 
    "ci_platforms": [
      "linux", 
      "mac", 
      "posix"
    ], 
    "cpu_cost": 1.0, 
    "exclude_configs": [], 
    "flaky": false, 
    "language": "c", 
    "name": "h2_uds_test", 
    "platforms": [
      "linux", 
      "mac", 
      "posix"
    ]
  }, 
  {
    "args": [
      "registered_call"
    ], 
    "ci_platforms": [
      "linux", 
      "mac", 
      "posix"
    ], 
    "cpu_cost": 1.0, 
    "exclude_configs": [], 
    "flaky": false, 
    "language": "c", 
    "name": "h2_uds_test", 
    "platforms": [
      "linux", 
      "mac", 
      "posix"
    ]
  }, 
  {
    "args": [
      "request_with_flags"
    ], 
    "ci_platforms": [
      "linux", 
      "mac", 
      "posix"
    ], 
    "cpu_cost": 1.0, 
    "exclude_configs": [], 
    "flaky": false, 
    "language": "c", 
    "name": "h2_uds_test", 
    "platforms": [
      "linux", 
      "mac", 
      "posix"
    ]
  }, 
  {
    "args": [
      "request_with_payload"
    ], 
    "ci_platforms": [
      "linux", 
      "mac", 
      "posix"
    ], 
    "cpu_cost": 1.0, 
    "exclude_configs": [], 
    "flaky": false, 
    "language": "c", 
    "name": "h2_uds_test", 
    "platforms": [
      "linux", 
      "mac", 
      "posix"
    ]
  }, 
  {
    "args": [
      "server_finishes_request"
    ], 
    "ci_platforms": [
      "linux", 
      "mac", 
      "posix"
    ], 
    "cpu_cost": 1.0, 
    "exclude_configs": [], 
    "flaky": false, 
    "language": "c", 
    "name": "h2_uds_test", 
    "platforms": [
      "linux", 
      "mac", 
      "posix"
    ]
  }, 
  {
    "args": [
      "shutdown_finishes_calls"
    ], 
    "ci_platforms": [
      "linux", 
      "mac", 
      "posix"
    ], 
    "cpu_cost": 1.0, 
    "exclude_configs": [], 
    "flaky": false, 
    "language": "c", 
    "name": "h2_uds_test", 
    "platforms": [
      "linux", 
      "mac", 
      "posix"
    ]
  }, 
  {
    "args": [
      "shutdown_finishes_tags"
    ], 
    "ci_platforms": [
      "linux", 
      "mac", 
      "posix"
    ], 
    "cpu_cost": 1.0, 
    "exclude_configs": [], 
    "flaky": false, 
    "language": "c", 
    "name": "h2_uds_test", 
    "platforms": [
      "linux", 
      "mac", 
      "posix"
    ]
  }, 
  {
    "args": [
      "simple_delayed_request"
    ], 
    "ci_platforms": [
      "linux", 
      "mac", 
      "posix"
    ], 
    "cpu_cost": 0.1, 
    "exclude_configs": [], 
    "flaky": false, 
    "language": "c", 
    "name": "h2_uds_test", 
    "platforms": [
      "linux", 
      "mac", 
      "posix"
    ]
  }, 
  {
    "args": [
      "simple_metadata"
    ], 
    "ci_platforms": [
      "linux", 
      "mac", 
      "posix"
    ], 
    "cpu_cost": 1.0, 
    "exclude_configs": [], 
    "flaky": false, 
    "language": "c", 
    "name": "h2_uds_test", 
    "platforms": [
      "linux", 
      "mac", 
      "posix"
    ]
  }, 
  {
    "args": [
      "simple_request"
    ], 
    "ci_platforms": [
      "linux", 
      "mac", 
      "posix"
    ], 
    "cpu_cost": 1.0, 
    "exclude_configs": [], 
    "flaky": false, 
    "language": "c", 
    "name": "h2_uds_test", 
    "platforms": [
      "linux", 
      "mac", 
      "posix"
    ]
  }, 
  {
    "args": [
      "trailing_metadata"
    ], 
    "ci_platforms": [
      "linux", 
      "mac", 
      "posix"
    ], 
    "cpu_cost": 1.0, 
    "exclude_configs": [], 
    "flaky": false, 
    "language": "c", 
    "name": "h2_uds_test", 
    "platforms": [
      "linux", 
      "mac", 
      "posix"
    ]
  }, 
  {
    "args": [
      "bad_hostname"
    ], 
    "ci_platforms": [
      "linux"
    ], 
    "cpu_cost": 1.0, 
    "exclude_configs": [], 
    "flaky": false, 
    "language": "c", 
    "name": "h2_uds+poll_test", 
    "platforms": [
      "linux"
    ]
  }, 
  {
    "args": [
      "binary_metadata"
    ], 
    "ci_platforms": [
      "linux"
    ], 
    "cpu_cost": 1.0, 
    "exclude_configs": [], 
    "flaky": false, 
    "language": "c", 
    "name": "h2_uds+poll_test", 
    "platforms": [
      "linux"
    ]
  }, 
  {
    "args": [
      "call_creds"
    ], 
    "ci_platforms": [
      "linux"
    ], 
    "cpu_cost": 1.0, 
    "exclude_configs": [], 
    "flaky": false, 
    "language": "c", 
    "name": "h2_uds+poll_test", 
    "platforms": [
      "linux"
    ]
  }, 
  {
    "args": [
      "cancel_after_accept"
    ], 
    "ci_platforms": [
      "linux"
    ], 
    "cpu_cost": 0.1, 
    "exclude_configs": [], 
    "flaky": false, 
    "language": "c", 
    "name": "h2_uds+poll_test", 
    "platforms": [
      "linux"
    ]
  }, 
  {
    "args": [
      "cancel_after_client_done"
    ], 
    "ci_platforms": [
      "linux"
    ], 
    "cpu_cost": 0.1, 
    "exclude_configs": [], 
    "flaky": false, 
    "language": "c", 
    "name": "h2_uds+poll_test", 
    "platforms": [
      "linux"
    ]
  }, 
  {
    "args": [
      "cancel_after_invoke"
    ], 
    "ci_platforms": [
      "linux"
    ], 
    "cpu_cost": 0.1, 
    "exclude_configs": [], 
    "flaky": false, 
    "language": "c", 
    "name": "h2_uds+poll_test", 
    "platforms": [
      "linux"
    ]
  }, 
  {
    "args": [
      "cancel_before_invoke"
    ], 
    "ci_platforms": [
      "linux"
    ], 
    "cpu_cost": 0.1, 
    "exclude_configs": [], 
    "flaky": false, 
    "language": "c", 
    "name": "h2_uds+poll_test", 
    "platforms": [
      "linux"
    ]
  }, 
  {
    "args": [
      "cancel_in_a_vacuum"
    ], 
    "ci_platforms": [
      "linux"
    ], 
    "cpu_cost": 0.1, 
    "exclude_configs": [], 
    "flaky": false, 
    "language": "c", 
    "name": "h2_uds+poll_test", 
    "platforms": [
      "linux"
    ]
  }, 
  {
    "args": [
      "cancel_with_status"
    ], 
    "ci_platforms": [
      "linux"
    ], 
    "cpu_cost": 0.1, 
    "exclude_configs": [], 
    "flaky": false, 
    "language": "c", 
    "name": "h2_uds+poll_test", 
    "platforms": [
      "linux"
    ]
  }, 
  {
    "args": [
      "compressed_payload"
    ], 
    "ci_platforms": [
      "linux"
    ], 
    "cpu_cost": 0.1, 
    "exclude_configs": [], 
    "flaky": false, 
    "language": "c", 
    "name": "h2_uds+poll_test", 
    "platforms": [
      "linux"
    ]
  }, 
  {
    "args": [
      "connectivity"
    ], 
    "ci_platforms": [
      "linux"
    ], 
    "cpu_cost": 0.1, 
    "exclude_configs": [], 
    "flaky": false, 
    "language": "c", 
    "name": "h2_uds+poll_test", 
    "platforms": [
      "linux"
    ]
  }, 
  {
    "args": [
      "disappearing_server"
    ], 
    "ci_platforms": [
      "linux"
    ], 
    "cpu_cost": 1.0, 
    "exclude_configs": [], 
    "flaky": false, 
    "language": "c", 
    "name": "h2_uds+poll_test", 
    "platforms": [
      "linux"
    ]
  }, 
  {
    "args": [
      "empty_batch"
    ], 
    "ci_platforms": [
      "linux"
    ], 
    "cpu_cost": 1.0, 
    "exclude_configs": [], 
    "flaky": false, 
    "language": "c", 
    "name": "h2_uds+poll_test", 
    "platforms": [
      "linux"
    ]
  }, 
  {
    "args": [
      "graceful_server_shutdown"
    ], 
    "ci_platforms": [
      "linux"
    ], 
    "cpu_cost": 0.1, 
    "exclude_configs": [], 
    "flaky": false, 
    "language": "c", 
    "name": "h2_uds+poll_test", 
    "platforms": [
      "linux"
    ]
  }, 
  {
    "args": [
      "high_initial_seqno"
    ], 
    "ci_platforms": [
      "linux"
    ], 
    "cpu_cost": 1.0, 
    "exclude_configs": [], 
    "flaky": false, 
    "language": "c", 
    "name": "h2_uds+poll_test", 
    "platforms": [
      "linux"
    ]
  }, 
  {
    "args": [
      "hpack_size"
    ], 
    "ci_platforms": [
      "linux"
    ], 
    "cpu_cost": 1.0, 
    "exclude_configs": [], 
    "flaky": false, 
    "language": "c", 
    "name": "h2_uds+poll_test", 
    "platforms": [
      "linux"
    ]
  }, 
  {
    "args": [
      "invoke_large_request"
    ], 
    "ci_platforms": [
      "linux"
    ], 
    "cpu_cost": 1.0, 
    "exclude_configs": [], 
    "flaky": false, 
    "language": "c", 
    "name": "h2_uds+poll_test", 
    "platforms": [
      "linux"
    ]
  }, 
  {
    "args": [
      "large_metadata"
    ], 
    "ci_platforms": [
      "linux"
    ], 
    "cpu_cost": 1.0, 
    "exclude_configs": [], 
    "flaky": false, 
    "language": "c", 
    "name": "h2_uds+poll_test", 
    "platforms": [
      "linux"
    ]
  }, 
  {
    "args": [
      "max_concurrent_streams"
    ], 
    "ci_platforms": [
      "linux"
    ], 
    "cpu_cost": 1.0, 
    "exclude_configs": [], 
    "flaky": false, 
    "language": "c", 
    "name": "h2_uds+poll_test", 
    "platforms": [
      "linux"
    ]
  }, 
  {
    "args": [
      "max_message_length"
    ], 
    "ci_platforms": [
      "linux"
    ], 
    "cpu_cost": 0.1, 
    "exclude_configs": [], 
    "flaky": false, 
    "language": "c", 
    "name": "h2_uds+poll_test", 
    "platforms": [
      "linux"
    ]
  }, 
  {
    "args": [
      "negative_deadline"
    ], 
    "ci_platforms": [
      "linux"
    ], 
    "cpu_cost": 1.0, 
    "exclude_configs": [], 
    "flaky": false, 
    "language": "c", 
    "name": "h2_uds+poll_test", 
    "platforms": [
      "linux"
    ]
  }, 
  {
    "args": [
      "no_op"
    ], 
    "ci_platforms": [
      "linux"
    ], 
    "cpu_cost": 1.0, 
    "exclude_configs": [], 
    "flaky": false, 
    "language": "c", 
    "name": "h2_uds+poll_test", 
    "platforms": [
      "linux"
    ]
  }, 
  {
    "args": [
      "payload"
    ], 
    "ci_platforms": [
      "linux"
    ], 
    "cpu_cost": 0.1, 
    "exclude_configs": [], 
    "flaky": false, 
    "language": "c", 
    "name": "h2_uds+poll_test", 
    "platforms": [
      "linux"
    ]
  }, 
  {
    "args": [
      "ping"
    ], 
    "ci_platforms": [
      "linux"
    ], 
    "cpu_cost": 1.0, 
    "exclude_configs": [], 
    "flaky": false, 
    "language": "c", 
    "name": "h2_uds+poll_test", 
    "platforms": [
      "linux"
    ]
  }, 
  {
    "args": [
      "ping_pong_streaming"
    ], 
    "ci_platforms": [
      "linux"
    ], 
    "cpu_cost": 1.0, 
    "exclude_configs": [], 
    "flaky": false, 
    "language": "c", 
    "name": "h2_uds+poll_test", 
    "platforms": [
      "linux"
    ]
  }, 
  {
    "args": [
      "registered_call"
    ], 
    "ci_platforms": [
      "linux"
    ], 
    "cpu_cost": 1.0, 
    "exclude_configs": [], 
    "flaky": false, 
    "language": "c", 
    "name": "h2_uds+poll_test", 
    "platforms": [
      "linux"
    ]
  }, 
  {
    "args": [
      "request_with_flags"
    ], 
    "ci_platforms": [
      "linux"
    ], 
    "cpu_cost": 1.0, 
    "exclude_configs": [], 
    "flaky": false, 
    "language": "c", 
    "name": "h2_uds+poll_test", 
    "platforms": [
      "linux"
    ]
  }, 
  {
    "args": [
      "request_with_payload"
    ], 
    "ci_platforms": [
      "linux"
    ], 
    "cpu_cost": 1.0, 
    "exclude_configs": [], 
    "flaky": false, 
    "language": "c", 
    "name": "h2_uds+poll_test", 
    "platforms": [
      "linux"
    ]
  }, 
  {
    "args": [
      "server_finishes_request"
    ], 
    "ci_platforms": [
      "linux"
    ], 
    "cpu_cost": 1.0, 
    "exclude_configs": [], 
    "flaky": false, 
    "language": "c", 
    "name": "h2_uds+poll_test", 
    "platforms": [
      "linux"
    ]
  }, 
  {
    "args": [
      "shutdown_finishes_calls"
    ], 
    "ci_platforms": [
      "linux"
    ], 
    "cpu_cost": 1.0, 
    "exclude_configs": [], 
    "flaky": false, 
    "language": "c", 
    "name": "h2_uds+poll_test", 
    "platforms": [
      "linux"
    ]
  }, 
  {
    "args": [
      "shutdown_finishes_tags"
    ], 
    "ci_platforms": [
      "linux"
    ], 
    "cpu_cost": 1.0, 
    "exclude_configs": [], 
    "flaky": false, 
    "language": "c", 
    "name": "h2_uds+poll_test", 
    "platforms": [
      "linux"
    ]
  }, 
  {
    "args": [
      "simple_delayed_request"
    ], 
    "ci_platforms": [
      "linux"
    ], 
    "cpu_cost": 0.1, 
    "exclude_configs": [], 
    "flaky": false, 
    "language": "c", 
    "name": "h2_uds+poll_test", 
    "platforms": [
      "linux"
    ]
  }, 
  {
    "args": [
      "simple_metadata"
    ], 
    "ci_platforms": [
      "linux"
    ], 
    "cpu_cost": 1.0, 
    "exclude_configs": [], 
    "flaky": false, 
    "language": "c", 
    "name": "h2_uds+poll_test", 
    "platforms": [
      "linux"
    ]
  }, 
  {
    "args": [
      "simple_request"
    ], 
    "ci_platforms": [
      "linux"
    ], 
    "cpu_cost": 1.0, 
    "exclude_configs": [], 
    "flaky": false, 
    "language": "c", 
    "name": "h2_uds+poll_test", 
    "platforms": [
      "linux"
    ]
  }, 
  {
    "args": [
      "trailing_metadata"
    ], 
    "ci_platforms": [
      "linux"
    ], 
    "cpu_cost": 1.0, 
    "exclude_configs": [], 
    "flaky": false, 
    "language": "c", 
    "name": "h2_uds+poll_test", 
    "platforms": [
      "linux"
    ]
  }, 
  {
    "args": [
      "bad_hostname"
    ], 
    "ci_platforms": [
      "windows", 
      "linux", 
      "mac", 
      "posix"
    ], 
    "cpu_cost": 1.0, 
    "exclude_configs": [], 
    "flaky": false, 
    "language": "c", 
    "name": "h2_census_nosec_test", 
    "platforms": [
      "windows", 
      "linux", 
      "mac", 
      "posix"
    ]
  }, 
  {
    "args": [
      "binary_metadata"
    ], 
    "ci_platforms": [
      "windows", 
      "linux", 
      "mac", 
      "posix"
    ], 
    "cpu_cost": 1.0, 
    "exclude_configs": [], 
    "flaky": false, 
    "language": "c", 
    "name": "h2_census_nosec_test", 
    "platforms": [
      "windows", 
      "linux", 
      "mac", 
      "posix"
    ]
  }, 
  {
    "args": [
      "cancel_after_accept"
    ], 
    "ci_platforms": [
      "windows", 
      "linux", 
      "mac", 
      "posix"
    ], 
    "cpu_cost": 0.1, 
    "exclude_configs": [], 
    "flaky": false, 
    "language": "c", 
    "name": "h2_census_nosec_test", 
    "platforms": [
      "windows", 
      "linux", 
      "mac", 
      "posix"
    ]
  }, 
  {
    "args": [
      "cancel_after_client_done"
    ], 
    "ci_platforms": [
      "windows", 
      "linux", 
      "mac", 
      "posix"
    ], 
    "cpu_cost": 0.1, 
    "exclude_configs": [], 
    "flaky": false, 
    "language": "c", 
    "name": "h2_census_nosec_test", 
    "platforms": [
      "windows", 
      "linux", 
      "mac", 
      "posix"
    ]
  }, 
  {
    "args": [
      "cancel_after_invoke"
    ], 
    "ci_platforms": [
      "windows", 
      "linux", 
      "mac", 
      "posix"
    ], 
    "cpu_cost": 0.1, 
    "exclude_configs": [], 
    "flaky": false, 
    "language": "c", 
    "name": "h2_census_nosec_test", 
    "platforms": [
      "windows", 
      "linux", 
      "mac", 
      "posix"
    ]
  }, 
  {
    "args": [
      "cancel_before_invoke"
    ], 
    "ci_platforms": [
      "windows", 
      "linux", 
      "mac", 
      "posix"
    ], 
    "cpu_cost": 0.1, 
    "exclude_configs": [], 
    "flaky": false, 
    "language": "c", 
    "name": "h2_census_nosec_test", 
    "platforms": [
      "windows", 
      "linux", 
      "mac", 
      "posix"
    ]
  }, 
  {
    "args": [
      "cancel_in_a_vacuum"
    ], 
    "ci_platforms": [
      "windows", 
      "linux", 
      "mac", 
      "posix"
    ], 
    "cpu_cost": 0.1, 
    "exclude_configs": [], 
    "flaky": false, 
    "language": "c", 
    "name": "h2_census_nosec_test", 
    "platforms": [
      "windows", 
      "linux", 
      "mac", 
      "posix"
    ]
  }, 
  {
    "args": [
      "cancel_with_status"
    ], 
    "ci_platforms": [
      "windows", 
      "linux", 
      "mac", 
      "posix"
    ], 
    "cpu_cost": 0.1, 
    "exclude_configs": [], 
    "flaky": false, 
    "language": "c", 
    "name": "h2_census_nosec_test", 
    "platforms": [
      "windows", 
      "linux", 
      "mac", 
      "posix"
    ]
  }, 
  {
    "args": [
      "compressed_payload"
    ], 
    "ci_platforms": [
      "windows", 
      "linux", 
      "mac", 
      "posix"
    ], 
    "cpu_cost": 0.1, 
    "exclude_configs": [], 
    "flaky": false, 
    "language": "c", 
    "name": "h2_census_nosec_test", 
    "platforms": [
      "windows", 
      "linux", 
      "mac", 
      "posix"
    ]
  }, 
  {
    "args": [
      "connectivity"
    ], 
    "ci_platforms": [
      "windows", 
      "linux", 
      "mac", 
      "posix"
    ], 
    "cpu_cost": 0.1, 
    "exclude_configs": [], 
    "flaky": false, 
    "language": "c", 
    "name": "h2_census_nosec_test", 
    "platforms": [
      "windows", 
      "linux", 
      "mac", 
      "posix"
    ]
  }, 
  {
    "args": [
      "default_host"
    ], 
    "ci_platforms": [
      "windows", 
      "linux", 
      "mac", 
      "posix"
    ], 
    "cpu_cost": 1.0, 
    "exclude_configs": [], 
    "flaky": false, 
    "language": "c", 
    "name": "h2_census_nosec_test", 
    "platforms": [
      "windows", 
      "linux", 
      "mac", 
      "posix"
    ]
  }, 
  {
    "args": [
      "disappearing_server"
    ], 
    "ci_platforms": [
      "windows", 
      "linux", 
      "mac", 
      "posix"
    ], 
    "cpu_cost": 1.0, 
    "exclude_configs": [], 
    "flaky": false, 
    "language": "c", 
    "name": "h2_census_nosec_test", 
    "platforms": [
      "windows", 
      "linux", 
      "mac", 
      "posix"
    ]
  }, 
  {
    "args": [
      "empty_batch"
    ], 
    "ci_platforms": [
      "windows", 
      "linux", 
      "mac", 
      "posix"
    ], 
    "cpu_cost": 1.0, 
    "exclude_configs": [], 
    "flaky": false, 
    "language": "c", 
    "name": "h2_census_nosec_test", 
    "platforms": [
      "windows", 
      "linux", 
      "mac", 
      "posix"
    ]
  }, 
  {
    "args": [
      "graceful_server_shutdown"
    ], 
    "ci_platforms": [
      "windows", 
      "linux", 
      "mac", 
      "posix"
    ], 
    "cpu_cost": 0.1, 
    "exclude_configs": [], 
    "flaky": false, 
    "language": "c", 
    "name": "h2_census_nosec_test", 
    "platforms": [
      "windows", 
      "linux", 
      "mac", 
      "posix"
    ]
  }, 
  {
    "args": [
      "high_initial_seqno"
    ], 
    "ci_platforms": [
      "windows", 
      "linux", 
      "mac", 
      "posix"
    ], 
    "cpu_cost": 1.0, 
    "exclude_configs": [], 
    "flaky": false, 
    "language": "c", 
    "name": "h2_census_nosec_test", 
    "platforms": [
      "windows", 
      "linux", 
      "mac", 
      "posix"
    ]
  }, 
  {
    "args": [
      "hpack_size"
    ], 
    "ci_platforms": [
      "windows", 
      "linux", 
      "mac", 
      "posix"
    ], 
    "cpu_cost": 1.0, 
    "exclude_configs": [], 
    "flaky": false, 
    "language": "c", 
    "name": "h2_census_nosec_test", 
    "platforms": [
      "windows", 
      "linux", 
      "mac", 
      "posix"
    ]
  }, 
  {
    "args": [
      "invoke_large_request"
    ], 
    "ci_platforms": [
      "windows", 
      "linux", 
      "mac", 
      "posix"
    ], 
    "cpu_cost": 1.0, 
    "exclude_configs": [], 
    "flaky": false, 
    "language": "c", 
    "name": "h2_census_nosec_test", 
    "platforms": [
      "windows", 
      "linux", 
      "mac", 
      "posix"
    ]
  }, 
  {
    "args": [
      "large_metadata"
    ], 
    "ci_platforms": [
      "windows", 
      "linux", 
      "mac", 
      "posix"
    ], 
    "cpu_cost": 1.0, 
    "exclude_configs": [], 
    "flaky": false, 
    "language": "c", 
    "name": "h2_census_nosec_test", 
    "platforms": [
      "windows", 
      "linux", 
      "mac", 
      "posix"
    ]
  }, 
  {
    "args": [
      "max_concurrent_streams"
    ], 
    "ci_platforms": [
      "windows", 
      "linux", 
      "mac", 
      "posix"
    ], 
    "cpu_cost": 1.0, 
    "exclude_configs": [], 
    "flaky": false, 
    "language": "c", 
    "name": "h2_census_nosec_test", 
    "platforms": [
      "windows", 
      "linux", 
      "mac", 
      "posix"
    ]
  }, 
  {
    "args": [
      "max_message_length"
    ], 
    "ci_platforms": [
      "windows", 
      "linux", 
      "mac", 
      "posix"
    ], 
    "cpu_cost": 0.1, 
    "exclude_configs": [], 
    "flaky": false, 
    "language": "c", 
    "name": "h2_census_nosec_test", 
    "platforms": [
      "windows", 
      "linux", 
      "mac", 
      "posix"
    ]
  }, 
  {
    "args": [
      "negative_deadline"
    ], 
    "ci_platforms": [
      "windows", 
      "linux", 
      "mac", 
      "posix"
    ], 
    "cpu_cost": 1.0, 
    "exclude_configs": [], 
    "flaky": false, 
    "language": "c", 
    "name": "h2_census_nosec_test", 
    "platforms": [
      "windows", 
      "linux", 
      "mac", 
      "posix"
    ]
  }, 
  {
    "args": [
      "no_op"
    ], 
    "ci_platforms": [
      "windows", 
      "linux", 
      "mac", 
      "posix"
    ], 
    "cpu_cost": 1.0, 
    "exclude_configs": [], 
    "flaky": false, 
    "language": "c", 
    "name": "h2_census_nosec_test", 
    "platforms": [
      "windows", 
      "linux", 
      "mac", 
      "posix"
    ]
  }, 
  {
    "args": [
      "payload"
    ], 
    "ci_platforms": [
      "windows", 
      "linux", 
      "mac", 
      "posix"
    ], 
    "cpu_cost": 0.1, 
    "exclude_configs": [], 
    "flaky": false, 
    "language": "c", 
    "name": "h2_census_nosec_test", 
    "platforms": [
      "windows", 
      "linux", 
      "mac", 
      "posix"
    ]
  }, 
  {
    "args": [
      "ping"
    ], 
    "ci_platforms": [
      "windows", 
      "linux", 
      "mac", 
      "posix"
    ], 
    "cpu_cost": 1.0, 
    "exclude_configs": [], 
    "flaky": false, 
    "language": "c", 
    "name": "h2_census_nosec_test", 
    "platforms": [
      "windows", 
      "linux", 
      "mac", 
      "posix"
    ]
  }, 
  {
    "args": [
      "ping_pong_streaming"
    ], 
    "ci_platforms": [
      "windows", 
      "linux", 
      "mac", 
      "posix"
    ], 
    "cpu_cost": 1.0, 
    "exclude_configs": [], 
    "flaky": false, 
    "language": "c", 
    "name": "h2_census_nosec_test", 
    "platforms": [
      "windows", 
      "linux", 
      "mac", 
      "posix"
    ]
  }, 
  {
    "args": [
      "registered_call"
    ], 
    "ci_platforms": [
      "windows", 
      "linux", 
      "mac", 
      "posix"
    ], 
    "cpu_cost": 1.0, 
    "exclude_configs": [], 
    "flaky": false, 
    "language": "c", 
    "name": "h2_census_nosec_test", 
    "platforms": [
      "windows", 
      "linux", 
      "mac", 
      "posix"
    ]
  }, 
  {
    "args": [
      "request_with_flags"
    ], 
    "ci_platforms": [
      "windows", 
      "linux", 
      "mac", 
      "posix"
    ], 
    "cpu_cost": 1.0, 
    "exclude_configs": [], 
    "flaky": false, 
    "language": "c", 
    "name": "h2_census_nosec_test", 
    "platforms": [
      "windows", 
      "linux", 
      "mac", 
      "posix"
    ]
  }, 
  {
    "args": [
      "request_with_payload"
    ], 
    "ci_platforms": [
      "windows", 
      "linux", 
      "mac", 
      "posix"
    ], 
    "cpu_cost": 1.0, 
    "exclude_configs": [], 
    "flaky": false, 
    "language": "c", 
    "name": "h2_census_nosec_test", 
    "platforms": [
      "windows", 
      "linux", 
      "mac", 
      "posix"
    ]
  }, 
  {
    "args": [
      "server_finishes_request"
    ], 
    "ci_platforms": [
      "windows", 
      "linux", 
      "mac", 
      "posix"
    ], 
    "cpu_cost": 1.0, 
    "exclude_configs": [], 
    "flaky": false, 
    "language": "c", 
    "name": "h2_census_nosec_test", 
    "platforms": [
      "windows", 
      "linux", 
      "mac", 
      "posix"
    ]
  }, 
  {
    "args": [
      "shutdown_finishes_calls"
    ], 
    "ci_platforms": [
      "windows", 
      "linux", 
      "mac", 
      "posix"
    ], 
    "cpu_cost": 1.0, 
    "exclude_configs": [], 
    "flaky": false, 
    "language": "c", 
    "name": "h2_census_nosec_test", 
    "platforms": [
      "windows", 
      "linux", 
      "mac", 
      "posix"
    ]
  }, 
  {
    "args": [
      "shutdown_finishes_tags"
    ], 
    "ci_platforms": [
      "windows", 
      "linux", 
      "mac", 
      "posix"
    ], 
    "cpu_cost": 1.0, 
    "exclude_configs": [], 
    "flaky": false, 
    "language": "c", 
    "name": "h2_census_nosec_test", 
    "platforms": [
      "windows", 
      "linux", 
      "mac", 
      "posix"
    ]
  }, 
  {
    "args": [
      "simple_delayed_request"
    ], 
    "ci_platforms": [
      "windows", 
      "linux", 
      "mac", 
      "posix"
    ], 
    "cpu_cost": 0.1, 
    "exclude_configs": [], 
    "flaky": false, 
    "language": "c", 
    "name": "h2_census_nosec_test", 
    "platforms": [
      "windows", 
      "linux", 
      "mac", 
      "posix"
    ]
  }, 
  {
    "args": [
      "simple_metadata"
    ], 
    "ci_platforms": [
      "windows", 
      "linux", 
      "mac", 
      "posix"
    ], 
    "cpu_cost": 1.0, 
    "exclude_configs": [], 
    "flaky": false, 
    "language": "c", 
    "name": "h2_census_nosec_test", 
    "platforms": [
      "windows", 
      "linux", 
      "mac", 
      "posix"
    ]
  }, 
  {
    "args": [
      "simple_request"
    ], 
    "ci_platforms": [
      "windows", 
      "linux", 
      "mac", 
      "posix"
    ], 
    "cpu_cost": 1.0, 
    "exclude_configs": [], 
    "flaky": false, 
    "language": "c", 
    "name": "h2_census_nosec_test", 
    "platforms": [
      "windows", 
      "linux", 
      "mac", 
      "posix"
    ]
  }, 
  {
    "args": [
      "trailing_metadata"
    ], 
    "ci_platforms": [
      "windows", 
      "linux", 
      "mac", 
      "posix"
    ], 
    "cpu_cost": 1.0, 
    "exclude_configs": [], 
    "flaky": false, 
    "language": "c", 
    "name": "h2_census_nosec_test", 
    "platforms": [
      "windows", 
      "linux", 
      "mac", 
      "posix"
    ]
  }, 
  {
    "args": [
      "bad_hostname"
    ], 
    "ci_platforms": [
      "windows", 
      "linux", 
      "mac", 
      "posix"
    ], 
    "cpu_cost": 1.0, 
    "exclude_configs": [], 
    "flaky": false, 
    "language": "c", 
    "name": "h2_compress_nosec_test", 
    "platforms": [
      "windows", 
      "linux", 
      "mac", 
      "posix"
    ]
  }, 
  {
    "args": [
      "binary_metadata"
    ], 
    "ci_platforms": [
      "windows", 
      "linux", 
      "mac", 
      "posix"
    ], 
    "cpu_cost": 1.0, 
    "exclude_configs": [], 
    "flaky": false, 
    "language": "c", 
    "name": "h2_compress_nosec_test", 
    "platforms": [
      "windows", 
      "linux", 
      "mac", 
      "posix"
    ]
  }, 
  {
    "args": [
      "cancel_after_accept"
    ], 
    "ci_platforms": [
      "windows", 
      "linux", 
      "mac", 
      "posix"
    ], 
    "cpu_cost": 0.1, 
    "exclude_configs": [], 
    "flaky": false, 
    "language": "c", 
    "name": "h2_compress_nosec_test", 
    "platforms": [
      "windows", 
      "linux", 
      "mac", 
      "posix"
    ]
  }, 
  {
    "args": [
      "cancel_after_client_done"
    ], 
    "ci_platforms": [
      "windows", 
      "linux", 
      "mac", 
      "posix"
    ], 
    "cpu_cost": 0.1, 
    "exclude_configs": [], 
    "flaky": false, 
    "language": "c", 
    "name": "h2_compress_nosec_test", 
    "platforms": [
      "windows", 
      "linux", 
      "mac", 
      "posix"
    ]
  }, 
  {
    "args": [
      "cancel_after_invoke"
    ], 
    "ci_platforms": [
      "windows", 
      "linux", 
      "mac", 
      "posix"
    ], 
    "cpu_cost": 0.1, 
    "exclude_configs": [], 
    "flaky": false, 
    "language": "c", 
    "name": "h2_compress_nosec_test", 
    "platforms": [
      "windows", 
      "linux", 
      "mac", 
      "posix"
    ]
  }, 
  {
    "args": [
      "cancel_before_invoke"
    ], 
    "ci_platforms": [
      "windows", 
      "linux", 
      "mac", 
      "posix"
    ], 
    "cpu_cost": 0.1, 
    "exclude_configs": [], 
    "flaky": false, 
    "language": "c", 
    "name": "h2_compress_nosec_test", 
    "platforms": [
      "windows", 
      "linux", 
      "mac", 
      "posix"
    ]
  }, 
  {
    "args": [
      "cancel_in_a_vacuum"
    ], 
    "ci_platforms": [
      "windows", 
      "linux", 
      "mac", 
      "posix"
    ], 
    "cpu_cost": 0.1, 
    "exclude_configs": [], 
    "flaky": false, 
    "language": "c", 
    "name": "h2_compress_nosec_test", 
    "platforms": [
      "windows", 
      "linux", 
      "mac", 
      "posix"
    ]
  }, 
  {
    "args": [
      "cancel_with_status"
    ], 
    "ci_platforms": [
      "windows", 
      "linux", 
      "mac", 
      "posix"
    ], 
    "cpu_cost": 0.1, 
    "exclude_configs": [], 
    "flaky": false, 
    "language": "c", 
    "name": "h2_compress_nosec_test", 
    "platforms": [
      "windows", 
      "linux", 
      "mac", 
      "posix"
    ]
  }, 
  {
    "args": [
      "compressed_payload"
    ], 
    "ci_platforms": [
      "windows", 
      "linux", 
      "mac", 
      "posix"
    ], 
    "cpu_cost": 0.1, 
    "exclude_configs": [], 
    "flaky": false, 
    "language": "c", 
    "name": "h2_compress_nosec_test", 
    "platforms": [
      "windows", 
      "linux", 
      "mac", 
      "posix"
    ]
  }, 
  {
    "args": [
      "connectivity"
    ], 
    "ci_platforms": [
      "windows", 
      "linux", 
      "mac", 
      "posix"
    ], 
    "cpu_cost": 0.1, 
    "exclude_configs": [], 
    "flaky": false, 
    "language": "c", 
    "name": "h2_compress_nosec_test", 
    "platforms": [
      "windows", 
      "linux", 
      "mac", 
      "posix"
    ]
  }, 
  {
    "args": [
      "default_host"
    ], 
    "ci_platforms": [
      "windows", 
      "linux", 
      "mac", 
      "posix"
    ], 
    "cpu_cost": 1.0, 
    "exclude_configs": [], 
    "flaky": false, 
    "language": "c", 
    "name": "h2_compress_nosec_test", 
    "platforms": [
      "windows", 
      "linux", 
      "mac", 
      "posix"
    ]
  }, 
  {
    "args": [
      "disappearing_server"
    ], 
    "ci_platforms": [
      "windows", 
      "linux", 
      "mac", 
      "posix"
    ], 
    "cpu_cost": 1.0, 
    "exclude_configs": [], 
    "flaky": false, 
    "language": "c", 
    "name": "h2_compress_nosec_test", 
    "platforms": [
      "windows", 
      "linux", 
      "mac", 
      "posix"
    ]
  }, 
  {
    "args": [
      "empty_batch"
    ], 
    "ci_platforms": [
      "windows", 
      "linux", 
      "mac", 
      "posix"
    ], 
    "cpu_cost": 1.0, 
    "exclude_configs": [], 
    "flaky": false, 
    "language": "c", 
    "name": "h2_compress_nosec_test", 
    "platforms": [
      "windows", 
      "linux", 
      "mac", 
      "posix"
    ]
  }, 
  {
    "args": [
      "graceful_server_shutdown"
    ], 
    "ci_platforms": [
      "windows", 
      "linux", 
      "mac", 
      "posix"
    ], 
    "cpu_cost": 0.1, 
    "exclude_configs": [], 
    "flaky": false, 
    "language": "c", 
    "name": "h2_compress_nosec_test", 
    "platforms": [
      "windows", 
      "linux", 
      "mac", 
      "posix"
    ]
  }, 
  {
    "args": [
      "high_initial_seqno"
    ], 
    "ci_platforms": [
      "windows", 
      "linux", 
      "mac", 
      "posix"
    ], 
    "cpu_cost": 1.0, 
    "exclude_configs": [], 
    "flaky": false, 
    "language": "c", 
    "name": "h2_compress_nosec_test", 
    "platforms": [
      "windows", 
      "linux", 
      "mac", 
      "posix"
    ]
  }, 
  {
    "args": [
      "hpack_size"
    ], 
    "ci_platforms": [
      "windows", 
      "linux", 
      "mac", 
      "posix"
    ], 
    "cpu_cost": 1.0, 
    "exclude_configs": [], 
    "flaky": false, 
    "language": "c", 
    "name": "h2_compress_nosec_test", 
    "platforms": [
      "windows", 
      "linux", 
      "mac", 
      "posix"
    ]
  }, 
  {
    "args": [
      "invoke_large_request"
    ], 
    "ci_platforms": [
      "windows", 
      "linux", 
      "mac", 
      "posix"
    ], 
    "cpu_cost": 1.0, 
    "exclude_configs": [], 
    "flaky": false, 
    "language": "c", 
    "name": "h2_compress_nosec_test", 
    "platforms": [
      "windows", 
      "linux", 
      "mac", 
      "posix"
    ]
  }, 
  {
    "args": [
      "large_metadata"
    ], 
    "ci_platforms": [
      "windows", 
      "linux", 
      "mac", 
      "posix"
    ], 
    "cpu_cost": 1.0, 
    "exclude_configs": [], 
    "flaky": false, 
    "language": "c", 
    "name": "h2_compress_nosec_test", 
    "platforms": [
      "windows", 
      "linux", 
      "mac", 
      "posix"
    ]
  }, 
  {
    "args": [
      "max_concurrent_streams"
    ], 
    "ci_platforms": [
      "windows", 
      "linux", 
      "mac", 
      "posix"
    ], 
    "cpu_cost": 1.0, 
    "exclude_configs": [], 
    "flaky": false, 
    "language": "c", 
    "name": "h2_compress_nosec_test", 
    "platforms": [
      "windows", 
      "linux", 
      "mac", 
      "posix"
    ]
  }, 
  {
    "args": [
      "max_message_length"
    ], 
    "ci_platforms": [
      "windows", 
      "linux", 
      "mac", 
      "posix"
    ], 
    "cpu_cost": 0.1, 
    "exclude_configs": [], 
    "flaky": false, 
    "language": "c", 
    "name": "h2_compress_nosec_test", 
    "platforms": [
      "windows", 
      "linux", 
      "mac", 
      "posix"
    ]
  }, 
  {
    "args": [
      "negative_deadline"
    ], 
    "ci_platforms": [
      "windows", 
      "linux", 
      "mac", 
      "posix"
    ], 
    "cpu_cost": 1.0, 
    "exclude_configs": [], 
    "flaky": false, 
    "language": "c", 
    "name": "h2_compress_nosec_test", 
    "platforms": [
      "windows", 
      "linux", 
      "mac", 
      "posix"
    ]
  }, 
  {
    "args": [
      "no_op"
    ], 
    "ci_platforms": [
      "windows", 
      "linux", 
      "mac", 
      "posix"
    ], 
    "cpu_cost": 1.0, 
    "exclude_configs": [], 
    "flaky": false, 
    "language": "c", 
    "name": "h2_compress_nosec_test", 
    "platforms": [
      "windows", 
      "linux", 
      "mac", 
      "posix"
    ]
  }, 
  {
    "args": [
      "payload"
    ], 
    "ci_platforms": [
      "windows", 
      "linux", 
      "mac", 
      "posix"
    ], 
    "cpu_cost": 0.1, 
    "exclude_configs": [], 
    "flaky": false, 
    "language": "c", 
    "name": "h2_compress_nosec_test", 
    "platforms": [
      "windows", 
      "linux", 
      "mac", 
      "posix"
    ]
  }, 
  {
    "args": [
      "ping"
    ], 
    "ci_platforms": [
      "windows", 
      "linux", 
      "mac", 
      "posix"
    ], 
    "cpu_cost": 1.0, 
    "exclude_configs": [], 
    "flaky": false, 
    "language": "c", 
    "name": "h2_compress_nosec_test", 
    "platforms": [
      "windows", 
      "linux", 
      "mac", 
      "posix"
    ]
  }, 
  {
    "args": [
      "ping_pong_streaming"
    ], 
    "ci_platforms": [
      "windows", 
      "linux", 
      "mac", 
      "posix"
    ], 
    "cpu_cost": 1.0, 
    "exclude_configs": [], 
    "flaky": false, 
    "language": "c", 
    "name": "h2_compress_nosec_test", 
    "platforms": [
      "windows", 
      "linux", 
      "mac", 
      "posix"
    ]
  }, 
  {
    "args": [
      "registered_call"
    ], 
    "ci_platforms": [
      "windows", 
      "linux", 
      "mac", 
      "posix"
    ], 
    "cpu_cost": 1.0, 
    "exclude_configs": [], 
    "flaky": false, 
    "language": "c", 
    "name": "h2_compress_nosec_test", 
    "platforms": [
      "windows", 
      "linux", 
      "mac", 
      "posix"
    ]
  }, 
  {
    "args": [
      "request_with_flags"
    ], 
    "ci_platforms": [
      "windows", 
      "linux", 
      "mac", 
      "posix"
    ], 
    "cpu_cost": 1.0, 
    "exclude_configs": [], 
    "flaky": false, 
    "language": "c", 
    "name": "h2_compress_nosec_test", 
    "platforms": [
      "windows", 
      "linux", 
      "mac", 
      "posix"
    ]
  }, 
  {
    "args": [
      "request_with_payload"
    ], 
    "ci_platforms": [
      "windows", 
      "linux", 
      "mac", 
      "posix"
    ], 
    "cpu_cost": 1.0, 
    "exclude_configs": [], 
    "flaky": false, 
    "language": "c", 
    "name": "h2_compress_nosec_test", 
    "platforms": [
      "windows", 
      "linux", 
      "mac", 
      "posix"
    ]
  }, 
  {
    "args": [
      "server_finishes_request"
    ], 
    "ci_platforms": [
      "windows", 
      "linux", 
      "mac", 
      "posix"
    ], 
    "cpu_cost": 1.0, 
    "exclude_configs": [], 
    "flaky": false, 
    "language": "c", 
    "name": "h2_compress_nosec_test", 
    "platforms": [
      "windows", 
      "linux", 
      "mac", 
      "posix"
    ]
  }, 
  {
    "args": [
      "shutdown_finishes_calls"
    ], 
    "ci_platforms": [
      "windows", 
      "linux", 
      "mac", 
      "posix"
    ], 
    "cpu_cost": 1.0, 
    "exclude_configs": [], 
    "flaky": false, 
    "language": "c", 
    "name": "h2_compress_nosec_test", 
    "platforms": [
      "windows", 
      "linux", 
      "mac", 
      "posix"
    ]
  }, 
  {
    "args": [
      "shutdown_finishes_tags"
    ], 
    "ci_platforms": [
      "windows", 
      "linux", 
      "mac", 
      "posix"
    ], 
    "cpu_cost": 1.0, 
    "exclude_configs": [], 
    "flaky": false, 
    "language": "c", 
    "name": "h2_compress_nosec_test", 
    "platforms": [
      "windows", 
      "linux", 
      "mac", 
      "posix"
    ]
  }, 
  {
    "args": [
      "simple_delayed_request"
    ], 
    "ci_platforms": [
      "windows", 
      "linux", 
      "mac", 
      "posix"
    ], 
    "cpu_cost": 0.1, 
    "exclude_configs": [], 
    "flaky": false, 
    "language": "c", 
    "name": "h2_compress_nosec_test", 
    "platforms": [
      "windows", 
      "linux", 
      "mac", 
      "posix"
    ]
  }, 
  {
    "args": [
      "simple_metadata"
    ], 
    "ci_platforms": [
      "windows", 
      "linux", 
      "mac", 
      "posix"
    ], 
    "cpu_cost": 1.0, 
    "exclude_configs": [], 
    "flaky": false, 
    "language": "c", 
    "name": "h2_compress_nosec_test", 
    "platforms": [
      "windows", 
      "linux", 
      "mac", 
      "posix"
    ]
  }, 
  {
    "args": [
      "simple_request"
    ], 
    "ci_platforms": [
      "windows", 
      "linux", 
      "mac", 
      "posix"
    ], 
    "cpu_cost": 1.0, 
    "exclude_configs": [], 
    "flaky": false, 
    "language": "c", 
    "name": "h2_compress_nosec_test", 
    "platforms": [
      "windows", 
      "linux", 
      "mac", 
      "posix"
    ]
  }, 
  {
    "args": [
      "trailing_metadata"
    ], 
    "ci_platforms": [
      "windows", 
      "linux", 
      "mac", 
      "posix"
    ], 
    "cpu_cost": 1.0, 
    "exclude_configs": [], 
    "flaky": false, 
    "language": "c", 
    "name": "h2_compress_nosec_test", 
    "platforms": [
      "windows", 
      "linux", 
      "mac", 
      "posix"
    ]
  }, 
  {
    "args": [
      "bad_hostname"
    ], 
    "ci_platforms": [
      "windows", 
      "linux", 
      "mac", 
      "posix"
    ], 
    "cpu_cost": 1.0, 
    "exclude_configs": [], 
    "flaky": false, 
    "language": "c", 
    "name": "h2_full_nosec_test", 
    "platforms": [
      "windows", 
      "linux", 
      "mac", 
      "posix"
    ]
  }, 
  {
    "args": [
      "binary_metadata"
    ], 
    "ci_platforms": [
      "windows", 
      "linux", 
      "mac", 
      "posix"
    ], 
    "cpu_cost": 1.0, 
    "exclude_configs": [], 
    "flaky": false, 
    "language": "c", 
    "name": "h2_full_nosec_test", 
    "platforms": [
      "windows", 
      "linux", 
      "mac", 
      "posix"
    ]
  }, 
  {
    "args": [
      "cancel_after_accept"
    ], 
    "ci_platforms": [
      "windows", 
      "linux", 
      "mac", 
      "posix"
    ], 
    "cpu_cost": 0.1, 
    "exclude_configs": [], 
    "flaky": false, 
    "language": "c", 
    "name": "h2_full_nosec_test", 
    "platforms": [
      "windows", 
      "linux", 
      "mac", 
      "posix"
    ]
  }, 
  {
    "args": [
      "cancel_after_client_done"
    ], 
    "ci_platforms": [
      "windows", 
      "linux", 
      "mac", 
      "posix"
    ], 
    "cpu_cost": 0.1, 
    "exclude_configs": [], 
    "flaky": false, 
    "language": "c", 
    "name": "h2_full_nosec_test", 
    "platforms": [
      "windows", 
      "linux", 
      "mac", 
      "posix"
    ]
  }, 
  {
    "args": [
      "cancel_after_invoke"
    ], 
    "ci_platforms": [
      "windows", 
      "linux", 
      "mac", 
      "posix"
    ], 
    "cpu_cost": 0.1, 
    "exclude_configs": [], 
    "flaky": false, 
    "language": "c", 
    "name": "h2_full_nosec_test", 
    "platforms": [
      "windows", 
      "linux", 
      "mac", 
      "posix"
    ]
  }, 
  {
    "args": [
      "cancel_before_invoke"
    ], 
    "ci_platforms": [
      "windows", 
      "linux", 
      "mac", 
      "posix"
    ], 
    "cpu_cost": 0.1, 
    "exclude_configs": [], 
    "flaky": false, 
    "language": "c", 
    "name": "h2_full_nosec_test", 
    "platforms": [
      "windows", 
      "linux", 
      "mac", 
      "posix"
    ]
  }, 
  {
    "args": [
      "cancel_in_a_vacuum"
    ], 
    "ci_platforms": [
      "windows", 
      "linux", 
      "mac", 
      "posix"
    ], 
    "cpu_cost": 0.1, 
    "exclude_configs": [], 
    "flaky": false, 
    "language": "c", 
    "name": "h2_full_nosec_test", 
    "platforms": [
      "windows", 
      "linux", 
      "mac", 
      "posix"
    ]
  }, 
  {
    "args": [
      "cancel_with_status"
    ], 
    "ci_platforms": [
      "windows", 
      "linux", 
      "mac", 
      "posix"
    ], 
    "cpu_cost": 0.1, 
    "exclude_configs": [], 
    "flaky": false, 
    "language": "c", 
    "name": "h2_full_nosec_test", 
    "platforms": [
      "windows", 
      "linux", 
      "mac", 
      "posix"
    ]
  }, 
  {
    "args": [
      "compressed_payload"
    ], 
    "ci_platforms": [
      "windows", 
      "linux", 
      "mac", 
      "posix"
    ], 
    "cpu_cost": 0.1, 
    "exclude_configs": [], 
    "flaky": false, 
    "language": "c", 
    "name": "h2_full_nosec_test", 
    "platforms": [
      "windows", 
      "linux", 
      "mac", 
      "posix"
    ]
  }, 
  {
    "args": [
      "connectivity"
    ], 
    "ci_platforms": [
      "windows", 
      "linux", 
      "mac", 
      "posix"
    ], 
    "cpu_cost": 0.1, 
    "exclude_configs": [], 
    "flaky": false, 
    "language": "c", 
    "name": "h2_full_nosec_test", 
    "platforms": [
      "windows", 
      "linux", 
      "mac", 
      "posix"
    ]
  }, 
  {
    "args": [
      "default_host"
    ], 
    "ci_platforms": [
      "windows", 
      "linux", 
      "mac", 
      "posix"
    ], 
    "cpu_cost": 1.0, 
    "exclude_configs": [], 
    "flaky": false, 
    "language": "c", 
    "name": "h2_full_nosec_test", 
    "platforms": [
      "windows", 
      "linux", 
      "mac", 
      "posix"
    ]
  }, 
  {
    "args": [
      "disappearing_server"
    ], 
    "ci_platforms": [
      "windows", 
      "linux", 
      "mac", 
      "posix"
    ], 
    "cpu_cost": 1.0, 
    "exclude_configs": [], 
    "flaky": false, 
    "language": "c", 
    "name": "h2_full_nosec_test", 
    "platforms": [
      "windows", 
      "linux", 
      "mac", 
      "posix"
    ]
  }, 
  {
    "args": [
      "empty_batch"
    ], 
    "ci_platforms": [
      "windows", 
      "linux", 
      "mac", 
      "posix"
    ], 
    "cpu_cost": 1.0, 
    "exclude_configs": [], 
    "flaky": false, 
    "language": "c", 
    "name": "h2_full_nosec_test", 
    "platforms": [
      "windows", 
      "linux", 
      "mac", 
      "posix"
    ]
  }, 
  {
    "args": [
      "graceful_server_shutdown"
    ], 
    "ci_platforms": [
      "windows", 
      "linux", 
      "mac", 
      "posix"
    ], 
    "cpu_cost": 0.1, 
    "exclude_configs": [], 
    "flaky": false, 
    "language": "c", 
    "name": "h2_full_nosec_test", 
    "platforms": [
      "windows", 
      "linux", 
      "mac", 
      "posix"
    ]
  }, 
  {
    "args": [
      "high_initial_seqno"
    ], 
    "ci_platforms": [
      "windows", 
      "linux", 
      "mac", 
      "posix"
    ], 
    "cpu_cost": 1.0, 
    "exclude_configs": [], 
    "flaky": false, 
    "language": "c", 
    "name": "h2_full_nosec_test", 
    "platforms": [
      "windows", 
      "linux", 
      "mac", 
      "posix"
    ]
  }, 
  {
    "args": [
      "hpack_size"
    ], 
    "ci_platforms": [
      "windows", 
      "linux", 
      "mac", 
      "posix"
    ], 
    "cpu_cost": 1.0, 
    "exclude_configs": [], 
    "flaky": false, 
    "language": "c", 
    "name": "h2_full_nosec_test", 
    "platforms": [
      "windows", 
      "linux", 
      "mac", 
      "posix"
    ]
  }, 
  {
    "args": [
      "invoke_large_request"
    ], 
    "ci_platforms": [
      "windows", 
      "linux", 
      "mac", 
      "posix"
    ], 
    "cpu_cost": 1.0, 
    "exclude_configs": [], 
    "flaky": false, 
    "language": "c", 
    "name": "h2_full_nosec_test", 
    "platforms": [
      "windows", 
      "linux", 
      "mac", 
      "posix"
    ]
  }, 
  {
    "args": [
      "large_metadata"
    ], 
    "ci_platforms": [
      "windows", 
      "linux", 
      "mac", 
      "posix"
    ], 
    "cpu_cost": 1.0, 
    "exclude_configs": [], 
    "flaky": false, 
    "language": "c", 
    "name": "h2_full_nosec_test", 
    "platforms": [
      "windows", 
      "linux", 
      "mac", 
      "posix"
    ]
  }, 
  {
    "args": [
      "max_concurrent_streams"
    ], 
    "ci_platforms": [
      "windows", 
      "linux", 
      "mac", 
      "posix"
    ], 
    "cpu_cost": 1.0, 
    "exclude_configs": [], 
    "flaky": false, 
    "language": "c", 
    "name": "h2_full_nosec_test", 
    "platforms": [
      "windows", 
      "linux", 
      "mac", 
      "posix"
    ]
  }, 
  {
    "args": [
      "max_message_length"
    ], 
    "ci_platforms": [
      "windows", 
      "linux", 
      "mac", 
      "posix"
    ], 
    "cpu_cost": 0.1, 
    "exclude_configs": [], 
    "flaky": false, 
    "language": "c", 
    "name": "h2_full_nosec_test", 
    "platforms": [
      "windows", 
      "linux", 
      "mac", 
      "posix"
    ]
  }, 
  {
    "args": [
      "negative_deadline"
    ], 
    "ci_platforms": [
      "windows", 
      "linux", 
      "mac", 
      "posix"
    ], 
    "cpu_cost": 1.0, 
    "exclude_configs": [], 
    "flaky": false, 
    "language": "c", 
    "name": "h2_full_nosec_test", 
    "platforms": [
      "windows", 
      "linux", 
      "mac", 
      "posix"
    ]
  }, 
  {
    "args": [
      "no_op"
    ], 
    "ci_platforms": [
      "windows", 
      "linux", 
      "mac", 
      "posix"
    ], 
    "cpu_cost": 1.0, 
    "exclude_configs": [], 
    "flaky": false, 
    "language": "c", 
    "name": "h2_full_nosec_test", 
    "platforms": [
      "windows", 
      "linux", 
      "mac", 
      "posix"
    ]
  }, 
  {
    "args": [
      "payload"
    ], 
    "ci_platforms": [
      "windows", 
      "linux", 
      "mac", 
      "posix"
    ], 
    "cpu_cost": 0.1, 
    "exclude_configs": [], 
    "flaky": false, 
    "language": "c", 
    "name": "h2_full_nosec_test", 
    "platforms": [
      "windows", 
      "linux", 
      "mac", 
      "posix"
    ]
  }, 
  {
    "args": [
      "ping"
    ], 
    "ci_platforms": [
      "windows", 
      "linux", 
      "mac", 
      "posix"
    ], 
    "cpu_cost": 1.0, 
    "exclude_configs": [], 
    "flaky": false, 
    "language": "c", 
    "name": "h2_full_nosec_test", 
    "platforms": [
      "windows", 
      "linux", 
      "mac", 
      "posix"
    ]
  }, 
  {
    "args": [
      "ping_pong_streaming"
    ], 
    "ci_platforms": [
      "windows", 
      "linux", 
      "mac", 
      "posix"
    ], 
    "cpu_cost": 1.0, 
    "exclude_configs": [], 
    "flaky": false, 
    "language": "c", 
    "name": "h2_full_nosec_test", 
    "platforms": [
      "windows", 
      "linux", 
      "mac", 
      "posix"
    ]
  }, 
  {
    "args": [
      "registered_call"
    ], 
    "ci_platforms": [
      "windows", 
      "linux", 
      "mac", 
      "posix"
    ], 
    "cpu_cost": 1.0, 
    "exclude_configs": [], 
    "flaky": false, 
    "language": "c", 
    "name": "h2_full_nosec_test", 
    "platforms": [
      "windows", 
      "linux", 
      "mac", 
      "posix"
    ]
  }, 
  {
    "args": [
      "request_with_flags"
    ], 
    "ci_platforms": [
      "windows", 
      "linux", 
      "mac", 
      "posix"
    ], 
    "cpu_cost": 1.0, 
    "exclude_configs": [], 
    "flaky": false, 
    "language": "c", 
    "name": "h2_full_nosec_test", 
    "platforms": [
      "windows", 
      "linux", 
      "mac", 
      "posix"
    ]
  }, 
  {
    "args": [
      "request_with_payload"
    ], 
    "ci_platforms": [
      "windows", 
      "linux", 
      "mac", 
      "posix"
    ], 
    "cpu_cost": 1.0, 
    "exclude_configs": [], 
    "flaky": false, 
    "language": "c", 
    "name": "h2_full_nosec_test", 
    "platforms": [
      "windows", 
      "linux", 
      "mac", 
      "posix"
    ]
  }, 
  {
    "args": [
      "server_finishes_request"
    ], 
    "ci_platforms": [
      "windows", 
      "linux", 
      "mac", 
      "posix"
    ], 
    "cpu_cost": 1.0, 
    "exclude_configs": [], 
    "flaky": false, 
    "language": "c", 
    "name": "h2_full_nosec_test", 
    "platforms": [
      "windows", 
      "linux", 
      "mac", 
      "posix"
    ]
  }, 
  {
    "args": [
      "shutdown_finishes_calls"
    ], 
    "ci_platforms": [
      "windows", 
      "linux", 
      "mac", 
      "posix"
    ], 
    "cpu_cost": 1.0, 
    "exclude_configs": [], 
    "flaky": false, 
    "language": "c", 
    "name": "h2_full_nosec_test", 
    "platforms": [
      "windows", 
      "linux", 
      "mac", 
      "posix"
    ]
  }, 
  {
    "args": [
      "shutdown_finishes_tags"
    ], 
    "ci_platforms": [
      "windows", 
      "linux", 
      "mac", 
      "posix"
    ], 
    "cpu_cost": 1.0, 
    "exclude_configs": [], 
    "flaky": false, 
    "language": "c", 
    "name": "h2_full_nosec_test", 
    "platforms": [
      "windows", 
      "linux", 
      "mac", 
      "posix"
    ]
  }, 
  {
    "args": [
      "simple_delayed_request"
    ], 
    "ci_platforms": [
      "windows", 
      "linux", 
      "mac", 
      "posix"
    ], 
    "cpu_cost": 0.1, 
    "exclude_configs": [], 
    "flaky": false, 
    "language": "c", 
    "name": "h2_full_nosec_test", 
    "platforms": [
      "windows", 
      "linux", 
      "mac", 
      "posix"
    ]
  }, 
  {
    "args": [
      "simple_metadata"
    ], 
    "ci_platforms": [
      "windows", 
      "linux", 
      "mac", 
      "posix"
    ], 
    "cpu_cost": 1.0, 
    "exclude_configs": [], 
    "flaky": false, 
    "language": "c", 
    "name": "h2_full_nosec_test", 
    "platforms": [
      "windows", 
      "linux", 
      "mac", 
      "posix"
    ]
  }, 
  {
    "args": [
      "simple_request"
    ], 
    "ci_platforms": [
      "windows", 
      "linux", 
      "mac", 
      "posix"
    ], 
    "cpu_cost": 1.0, 
    "exclude_configs": [], 
    "flaky": false, 
    "language": "c", 
    "name": "h2_full_nosec_test", 
    "platforms": [
      "windows", 
      "linux", 
      "mac", 
      "posix"
    ]
  }, 
  {
    "args": [
      "trailing_metadata"
    ], 
    "ci_platforms": [
      "windows", 
      "linux", 
      "mac", 
      "posix"
    ], 
    "cpu_cost": 1.0, 
    "exclude_configs": [], 
    "flaky": false, 
    "language": "c", 
    "name": "h2_full_nosec_test", 
    "platforms": [
      "windows", 
      "linux", 
      "mac", 
      "posix"
    ]
  }, 
  {
    "args": [
      "bad_hostname"
    ], 
    "ci_platforms": [
      "linux"
    ], 
    "cpu_cost": 1.0, 
    "exclude_configs": [], 
    "flaky": false, 
    "language": "c", 
    "name": "h2_full+pipe_nosec_test", 
    "platforms": [
      "linux"
    ]
  }, 
  {
    "args": [
      "binary_metadata"
    ], 
    "ci_platforms": [
      "linux"
    ], 
    "cpu_cost": 1.0, 
    "exclude_configs": [], 
    "flaky": false, 
    "language": "c", 
    "name": "h2_full+pipe_nosec_test", 
    "platforms": [
      "linux"
    ]
  }, 
  {
    "args": [
      "cancel_after_accept"
    ], 
    "ci_platforms": [
      "linux"
    ], 
    "cpu_cost": 0.1, 
    "exclude_configs": [], 
    "flaky": false, 
    "language": "c", 
    "name": "h2_full+pipe_nosec_test", 
    "platforms": [
      "linux"
    ]
  }, 
  {
    "args": [
      "cancel_after_client_done"
    ], 
    "ci_platforms": [
      "linux"
    ], 
    "cpu_cost": 0.1, 
    "exclude_configs": [], 
    "flaky": false, 
    "language": "c", 
    "name": "h2_full+pipe_nosec_test", 
    "platforms": [
      "linux"
    ]
  }, 
  {
    "args": [
      "cancel_after_invoke"
    ], 
    "ci_platforms": [
      "linux"
    ], 
    "cpu_cost": 0.1, 
    "exclude_configs": [], 
    "flaky": false, 
    "language": "c", 
    "name": "h2_full+pipe_nosec_test", 
    "platforms": [
      "linux"
    ]
  }, 
  {
    "args": [
      "cancel_before_invoke"
    ], 
    "ci_platforms": [
      "linux"
    ], 
    "cpu_cost": 0.1, 
    "exclude_configs": [], 
    "flaky": false, 
    "language": "c", 
    "name": "h2_full+pipe_nosec_test", 
    "platforms": [
      "linux"
    ]
  }, 
  {
    "args": [
      "cancel_in_a_vacuum"
    ], 
    "ci_platforms": [
      "linux"
    ], 
    "cpu_cost": 0.1, 
    "exclude_configs": [], 
    "flaky": false, 
    "language": "c", 
    "name": "h2_full+pipe_nosec_test", 
    "platforms": [
      "linux"
    ]
  }, 
  {
    "args": [
      "cancel_with_status"
    ], 
    "ci_platforms": [
      "linux"
    ], 
    "cpu_cost": 0.1, 
    "exclude_configs": [], 
    "flaky": false, 
    "language": "c", 
    "name": "h2_full+pipe_nosec_test", 
    "platforms": [
      "linux"
    ]
  }, 
  {
    "args": [
      "compressed_payload"
    ], 
    "ci_platforms": [
      "linux"
    ], 
    "cpu_cost": 0.1, 
    "exclude_configs": [], 
    "flaky": false, 
    "language": "c", 
    "name": "h2_full+pipe_nosec_test", 
    "platforms": [
      "linux"
    ]
  }, 
  {
    "args": [
      "connectivity"
    ], 
    "ci_platforms": [
      "linux"
    ], 
    "cpu_cost": 0.1, 
    "exclude_configs": [], 
    "flaky": false, 
    "language": "c", 
    "name": "h2_full+pipe_nosec_test", 
    "platforms": [
      "linux"
    ]
  }, 
  {
    "args": [
      "default_host"
    ], 
    "ci_platforms": [
      "linux"
    ], 
    "cpu_cost": 1.0, 
    "exclude_configs": [], 
    "flaky": false, 
    "language": "c", 
    "name": "h2_full+pipe_nosec_test", 
    "platforms": [
      "linux"
    ]
  }, 
  {
    "args": [
      "disappearing_server"
    ], 
    "ci_platforms": [
      "linux"
    ], 
    "cpu_cost": 1.0, 
    "exclude_configs": [], 
    "flaky": false, 
    "language": "c", 
    "name": "h2_full+pipe_nosec_test", 
    "platforms": [
      "linux"
    ]
  }, 
  {
    "args": [
      "empty_batch"
    ], 
    "ci_platforms": [
      "linux"
    ], 
    "cpu_cost": 1.0, 
    "exclude_configs": [], 
    "flaky": false, 
    "language": "c", 
    "name": "h2_full+pipe_nosec_test", 
    "platforms": [
      "linux"
    ]
  }, 
  {
    "args": [
      "graceful_server_shutdown"
    ], 
    "ci_platforms": [
      "linux"
    ], 
    "cpu_cost": 0.1, 
    "exclude_configs": [], 
    "flaky": false, 
    "language": "c", 
    "name": "h2_full+pipe_nosec_test", 
    "platforms": [
      "linux"
    ]
  }, 
  {
    "args": [
      "high_initial_seqno"
    ], 
    "ci_platforms": [
      "linux"
    ], 
    "cpu_cost": 1.0, 
    "exclude_configs": [], 
    "flaky": false, 
    "language": "c", 
    "name": "h2_full+pipe_nosec_test", 
    "platforms": [
      "linux"
    ]
  }, 
  {
    "args": [
      "hpack_size"
    ], 
    "ci_platforms": [
      "linux"
    ], 
    "cpu_cost": 1.0, 
    "exclude_configs": [], 
    "flaky": false, 
    "language": "c", 
    "name": "h2_full+pipe_nosec_test", 
    "platforms": [
      "linux"
    ]
  }, 
  {
    "args": [
      "invoke_large_request"
    ], 
    "ci_platforms": [
      "linux"
    ], 
    "cpu_cost": 1.0, 
    "exclude_configs": [], 
    "flaky": false, 
    "language": "c", 
    "name": "h2_full+pipe_nosec_test", 
    "platforms": [
      "linux"
    ]
  }, 
  {
    "args": [
      "large_metadata"
    ], 
    "ci_platforms": [
      "linux"
    ], 
    "cpu_cost": 1.0, 
    "exclude_configs": [], 
    "flaky": false, 
    "language": "c", 
    "name": "h2_full+pipe_nosec_test", 
    "platforms": [
      "linux"
    ]
  }, 
  {
    "args": [
      "max_concurrent_streams"
    ], 
    "ci_platforms": [
      "linux"
    ], 
    "cpu_cost": 1.0, 
    "exclude_configs": [], 
    "flaky": false, 
    "language": "c", 
    "name": "h2_full+pipe_nosec_test", 
    "platforms": [
      "linux"
    ]
  }, 
  {
    "args": [
      "max_message_length"
    ], 
    "ci_platforms": [
      "linux"
    ], 
    "cpu_cost": 0.1, 
    "exclude_configs": [], 
    "flaky": false, 
    "language": "c", 
    "name": "h2_full+pipe_nosec_test", 
    "platforms": [
      "linux"
    ]
  }, 
  {
    "args": [
      "negative_deadline"
    ], 
    "ci_platforms": [
      "linux"
    ], 
    "cpu_cost": 1.0, 
    "exclude_configs": [], 
    "flaky": false, 
    "language": "c", 
    "name": "h2_full+pipe_nosec_test", 
    "platforms": [
      "linux"
    ]
  }, 
  {
    "args": [
      "no_op"
    ], 
    "ci_platforms": [
      "linux"
    ], 
    "cpu_cost": 1.0, 
    "exclude_configs": [], 
    "flaky": false, 
    "language": "c", 
    "name": "h2_full+pipe_nosec_test", 
    "platforms": [
      "linux"
    ]
  }, 
  {
    "args": [
      "payload"
    ], 
    "ci_platforms": [
      "linux"
    ], 
    "cpu_cost": 0.1, 
    "exclude_configs": [], 
    "flaky": false, 
    "language": "c", 
    "name": "h2_full+pipe_nosec_test", 
    "platforms": [
      "linux"
    ]
  }, 
  {
    "args": [
      "ping"
    ], 
    "ci_platforms": [
      "linux"
    ], 
    "cpu_cost": 1.0, 
    "exclude_configs": [], 
    "flaky": false, 
    "language": "c", 
    "name": "h2_full+pipe_nosec_test", 
    "platforms": [
      "linux"
    ]
  }, 
  {
    "args": [
      "ping_pong_streaming"
    ], 
    "ci_platforms": [
      "linux"
    ], 
    "cpu_cost": 1.0, 
    "exclude_configs": [], 
    "flaky": false, 
    "language": "c", 
    "name": "h2_full+pipe_nosec_test", 
    "platforms": [
      "linux"
    ]
  }, 
  {
    "args": [
      "registered_call"
    ], 
    "ci_platforms": [
      "linux"
    ], 
    "cpu_cost": 1.0, 
    "exclude_configs": [], 
    "flaky": false, 
    "language": "c", 
    "name": "h2_full+pipe_nosec_test", 
    "platforms": [
      "linux"
    ]
  }, 
  {
    "args": [
      "request_with_flags"
    ], 
    "ci_platforms": [
      "linux"
    ], 
    "cpu_cost": 1.0, 
    "exclude_configs": [], 
    "flaky": false, 
    "language": "c", 
    "name": "h2_full+pipe_nosec_test", 
    "platforms": [
      "linux"
    ]
  }, 
  {
    "args": [
      "request_with_payload"
    ], 
    "ci_platforms": [
      "linux"
    ], 
    "cpu_cost": 1.0, 
    "exclude_configs": [], 
    "flaky": false, 
    "language": "c", 
    "name": "h2_full+pipe_nosec_test", 
    "platforms": [
      "linux"
    ]
  }, 
  {
    "args": [
      "server_finishes_request"
    ], 
    "ci_platforms": [
      "linux"
    ], 
    "cpu_cost": 1.0, 
    "exclude_configs": [], 
    "flaky": false, 
    "language": "c", 
    "name": "h2_full+pipe_nosec_test", 
    "platforms": [
      "linux"
    ]
  }, 
  {
    "args": [
      "shutdown_finishes_calls"
    ], 
    "ci_platforms": [
      "linux"
    ], 
    "cpu_cost": 1.0, 
    "exclude_configs": [], 
    "flaky": false, 
    "language": "c", 
    "name": "h2_full+pipe_nosec_test", 
    "platforms": [
      "linux"
    ]
  }, 
  {
    "args": [
      "shutdown_finishes_tags"
    ], 
    "ci_platforms": [
      "linux"
    ], 
    "cpu_cost": 1.0, 
    "exclude_configs": [], 
    "flaky": false, 
    "language": "c", 
    "name": "h2_full+pipe_nosec_test", 
    "platforms": [
      "linux"
    ]
  }, 
  {
    "args": [
      "simple_delayed_request"
    ], 
    "ci_platforms": [
      "linux"
    ], 
    "cpu_cost": 0.1, 
    "exclude_configs": [], 
    "flaky": false, 
    "language": "c", 
    "name": "h2_full+pipe_nosec_test", 
    "platforms": [
      "linux"
    ]
  }, 
  {
    "args": [
      "simple_metadata"
    ], 
    "ci_platforms": [
      "linux"
    ], 
    "cpu_cost": 1.0, 
    "exclude_configs": [], 
    "flaky": false, 
    "language": "c", 
    "name": "h2_full+pipe_nosec_test", 
    "platforms": [
      "linux"
    ]
  }, 
  {
    "args": [
      "simple_request"
    ], 
    "ci_platforms": [
      "linux"
    ], 
    "cpu_cost": 1.0, 
    "exclude_configs": [], 
    "flaky": false, 
    "language": "c", 
    "name": "h2_full+pipe_nosec_test", 
    "platforms": [
      "linux"
    ]
  }, 
  {
    "args": [
      "trailing_metadata"
    ], 
    "ci_platforms": [
      "linux"
    ], 
    "cpu_cost": 1.0, 
    "exclude_configs": [], 
    "flaky": false, 
    "language": "c", 
    "name": "h2_full+pipe_nosec_test", 
    "platforms": [
      "linux"
    ]
  }, 
  {
    "args": [
      "bad_hostname"
    ], 
    "ci_platforms": [
      "linux"
    ], 
    "cpu_cost": 1.0, 
    "exclude_configs": [], 
    "flaky": false, 
    "language": "c", 
    "name": "h2_full+poll_nosec_test", 
    "platforms": [
      "linux"
    ]
  }, 
  {
    "args": [
      "binary_metadata"
    ], 
    "ci_platforms": [
      "linux"
    ], 
    "cpu_cost": 1.0, 
    "exclude_configs": [], 
    "flaky": false, 
    "language": "c", 
    "name": "h2_full+poll_nosec_test", 
    "platforms": [
      "linux"
    ]
  }, 
  {
    "args": [
      "cancel_after_accept"
    ], 
    "ci_platforms": [
      "linux"
    ], 
    "cpu_cost": 0.1, 
    "exclude_configs": [], 
    "flaky": false, 
    "language": "c", 
    "name": "h2_full+poll_nosec_test", 
    "platforms": [
      "linux"
    ]
  }, 
  {
    "args": [
      "cancel_after_client_done"
    ], 
    "ci_platforms": [
      "linux"
    ], 
    "cpu_cost": 0.1, 
    "exclude_configs": [], 
    "flaky": false, 
    "language": "c", 
    "name": "h2_full+poll_nosec_test", 
    "platforms": [
      "linux"
    ]
  }, 
  {
    "args": [
      "cancel_after_invoke"
    ], 
    "ci_platforms": [
      "linux"
    ], 
    "cpu_cost": 0.1, 
    "exclude_configs": [], 
    "flaky": false, 
    "language": "c", 
    "name": "h2_full+poll_nosec_test", 
    "platforms": [
      "linux"
    ]
  }, 
  {
    "args": [
      "cancel_before_invoke"
    ], 
    "ci_platforms": [
      "linux"
    ], 
    "cpu_cost": 0.1, 
    "exclude_configs": [], 
    "flaky": false, 
    "language": "c", 
    "name": "h2_full+poll_nosec_test", 
    "platforms": [
      "linux"
    ]
  }, 
  {
    "args": [
      "cancel_in_a_vacuum"
    ], 
    "ci_platforms": [
      "linux"
    ], 
    "cpu_cost": 0.1, 
    "exclude_configs": [], 
    "flaky": false, 
    "language": "c", 
    "name": "h2_full+poll_nosec_test", 
    "platforms": [
      "linux"
    ]
  }, 
  {
    "args": [
      "cancel_with_status"
    ], 
    "ci_platforms": [
      "linux"
    ], 
    "cpu_cost": 0.1, 
    "exclude_configs": [], 
    "flaky": false, 
    "language": "c", 
    "name": "h2_full+poll_nosec_test", 
    "platforms": [
      "linux"
    ]
  }, 
  {
    "args": [
      "compressed_payload"
    ], 
    "ci_platforms": [
      "linux"
    ], 
    "cpu_cost": 0.1, 
    "exclude_configs": [], 
    "flaky": false, 
    "language": "c", 
    "name": "h2_full+poll_nosec_test", 
    "platforms": [
      "linux"
    ]
  }, 
  {
    "args": [
      "connectivity"
    ], 
    "ci_platforms": [
      "linux"
    ], 
    "cpu_cost": 0.1, 
    "exclude_configs": [], 
    "flaky": false, 
    "language": "c", 
    "name": "h2_full+poll_nosec_test", 
    "platforms": [
      "linux"
    ]
  }, 
  {
    "args": [
      "default_host"
    ], 
    "ci_platforms": [
      "linux"
    ], 
    "cpu_cost": 1.0, 
    "exclude_configs": [], 
    "flaky": false, 
    "language": "c", 
    "name": "h2_full+poll_nosec_test", 
    "platforms": [
      "linux"
    ]
  }, 
  {
    "args": [
      "disappearing_server"
    ], 
    "ci_platforms": [
      "linux"
    ], 
    "cpu_cost": 1.0, 
    "exclude_configs": [], 
    "flaky": false, 
    "language": "c", 
    "name": "h2_full+poll_nosec_test", 
    "platforms": [
      "linux"
    ]
  }, 
  {
    "args": [
      "empty_batch"
    ], 
    "ci_platforms": [
      "linux"
    ], 
    "cpu_cost": 1.0, 
    "exclude_configs": [], 
    "flaky": false, 
    "language": "c", 
    "name": "h2_full+poll_nosec_test", 
    "platforms": [
      "linux"
    ]
  }, 
  {
    "args": [
      "graceful_server_shutdown"
    ], 
    "ci_platforms": [
      "linux"
    ], 
    "cpu_cost": 0.1, 
    "exclude_configs": [], 
    "flaky": false, 
    "language": "c", 
    "name": "h2_full+poll_nosec_test", 
    "platforms": [
      "linux"
    ]
  }, 
  {
    "args": [
      "high_initial_seqno"
    ], 
    "ci_platforms": [
      "linux"
    ], 
    "cpu_cost": 1.0, 
    "exclude_configs": [], 
    "flaky": false, 
    "language": "c", 
    "name": "h2_full+poll_nosec_test", 
    "platforms": [
      "linux"
    ]
  }, 
  {
    "args": [
      "hpack_size"
    ], 
    "ci_platforms": [
      "linux"
    ], 
    "cpu_cost": 1.0, 
    "exclude_configs": [], 
    "flaky": false, 
    "language": "c", 
    "name": "h2_full+poll_nosec_test", 
    "platforms": [
      "linux"
    ]
  }, 
  {
    "args": [
      "invoke_large_request"
    ], 
    "ci_platforms": [
      "linux"
    ], 
    "cpu_cost": 1.0, 
    "exclude_configs": [], 
    "flaky": false, 
    "language": "c", 
    "name": "h2_full+poll_nosec_test", 
    "platforms": [
      "linux"
    ]
  }, 
  {
    "args": [
      "large_metadata"
    ], 
    "ci_platforms": [
      "linux"
    ], 
    "cpu_cost": 1.0, 
    "exclude_configs": [], 
    "flaky": false, 
    "language": "c", 
    "name": "h2_full+poll_nosec_test", 
    "platforms": [
      "linux"
    ]
  }, 
  {
    "args": [
      "max_concurrent_streams"
    ], 
    "ci_platforms": [
      "linux"
    ], 
    "cpu_cost": 1.0, 
    "exclude_configs": [], 
    "flaky": false, 
    "language": "c", 
    "name": "h2_full+poll_nosec_test", 
    "platforms": [
      "linux"
    ]
  }, 
  {
    "args": [
      "max_message_length"
    ], 
    "ci_platforms": [
      "linux"
    ], 
    "cpu_cost": 0.1, 
    "exclude_configs": [], 
    "flaky": false, 
    "language": "c", 
    "name": "h2_full+poll_nosec_test", 
    "platforms": [
      "linux"
    ]
  }, 
  {
    "args": [
      "negative_deadline"
    ], 
    "ci_platforms": [
      "linux"
    ], 
    "cpu_cost": 1.0, 
    "exclude_configs": [], 
    "flaky": false, 
    "language": "c", 
    "name": "h2_full+poll_nosec_test", 
    "platforms": [
      "linux"
    ]
  }, 
  {
    "args": [
      "no_op"
    ], 
    "ci_platforms": [
      "linux"
    ], 
    "cpu_cost": 1.0, 
    "exclude_configs": [], 
    "flaky": false, 
    "language": "c", 
    "name": "h2_full+poll_nosec_test", 
    "platforms": [
      "linux"
    ]
  }, 
  {
    "args": [
      "payload"
    ], 
    "ci_platforms": [
      "linux"
    ], 
    "cpu_cost": 0.1, 
    "exclude_configs": [], 
    "flaky": false, 
    "language": "c", 
    "name": "h2_full+poll_nosec_test", 
    "platforms": [
      "linux"
    ]
  }, 
  {
    "args": [
      "ping"
    ], 
    "ci_platforms": [
      "linux"
    ], 
    "cpu_cost": 1.0, 
    "exclude_configs": [], 
    "flaky": false, 
    "language": "c", 
    "name": "h2_full+poll_nosec_test", 
    "platforms": [
      "linux"
    ]
  }, 
  {
    "args": [
      "ping_pong_streaming"
    ], 
    "ci_platforms": [
      "linux"
    ], 
    "cpu_cost": 1.0, 
    "exclude_configs": [], 
    "flaky": false, 
    "language": "c", 
    "name": "h2_full+poll_nosec_test", 
    "platforms": [
      "linux"
    ]
  }, 
  {
    "args": [
      "registered_call"
    ], 
    "ci_platforms": [
      "linux"
    ], 
    "cpu_cost": 1.0, 
    "exclude_configs": [], 
    "flaky": false, 
    "language": "c", 
    "name": "h2_full+poll_nosec_test", 
    "platforms": [
      "linux"
    ]
  }, 
  {
    "args": [
      "request_with_flags"
    ], 
    "ci_platforms": [
      "linux"
    ], 
    "cpu_cost": 1.0, 
    "exclude_configs": [], 
    "flaky": false, 
    "language": "c", 
    "name": "h2_full+poll_nosec_test", 
    "platforms": [
      "linux"
    ]
  }, 
  {
    "args": [
      "request_with_payload"
    ], 
    "ci_platforms": [
      "linux"
    ], 
    "cpu_cost": 1.0, 
    "exclude_configs": [], 
    "flaky": false, 
    "language": "c", 
    "name": "h2_full+poll_nosec_test", 
    "platforms": [
      "linux"
    ]
  }, 
  {
    "args": [
      "server_finishes_request"
    ], 
    "ci_platforms": [
      "linux"
    ], 
    "cpu_cost": 1.0, 
    "exclude_configs": [], 
    "flaky": false, 
    "language": "c", 
    "name": "h2_full+poll_nosec_test", 
    "platforms": [
      "linux"
    ]
  }, 
  {
    "args": [
      "shutdown_finishes_calls"
    ], 
    "ci_platforms": [
      "linux"
    ], 
    "cpu_cost": 1.0, 
    "exclude_configs": [], 
    "flaky": false, 
    "language": "c", 
    "name": "h2_full+poll_nosec_test", 
    "platforms": [
      "linux"
    ]
  }, 
  {
    "args": [
      "shutdown_finishes_tags"
    ], 
    "ci_platforms": [
      "linux"
    ], 
    "cpu_cost": 1.0, 
    "exclude_configs": [], 
    "flaky": false, 
    "language": "c", 
    "name": "h2_full+poll_nosec_test", 
    "platforms": [
      "linux"
    ]
  }, 
  {
    "args": [
      "simple_delayed_request"
    ], 
    "ci_platforms": [
      "linux"
    ], 
    "cpu_cost": 0.1, 
    "exclude_configs": [], 
    "flaky": false, 
    "language": "c", 
    "name": "h2_full+poll_nosec_test", 
    "platforms": [
      "linux"
    ]
  }, 
  {
    "args": [
      "simple_metadata"
    ], 
    "ci_platforms": [
      "linux"
    ], 
    "cpu_cost": 1.0, 
    "exclude_configs": [], 
    "flaky": false, 
    "language": "c", 
    "name": "h2_full+poll_nosec_test", 
    "platforms": [
      "linux"
    ]
  }, 
  {
    "args": [
      "simple_request"
    ], 
    "ci_platforms": [
      "linux"
    ], 
    "cpu_cost": 1.0, 
    "exclude_configs": [], 
    "flaky": false, 
    "language": "c", 
    "name": "h2_full+poll_nosec_test", 
    "platforms": [
      "linux"
    ]
  }, 
  {
    "args": [
      "trailing_metadata"
    ], 
    "ci_platforms": [
      "linux"
    ], 
    "cpu_cost": 1.0, 
    "exclude_configs": [], 
    "flaky": false, 
    "language": "c", 
    "name": "h2_full+poll_nosec_test", 
    "platforms": [
      "linux"
    ]
  }, 
  {
    "args": [
      "bad_hostname"
    ], 
    "ci_platforms": [
      "linux"
    ], 
    "cpu_cost": 1.0, 
    "exclude_configs": [], 
    "flaky": false, 
    "language": "c", 
    "name": "h2_full+poll+pipe_nosec_test", 
    "platforms": [
      "linux"
    ]
  }, 
  {
    "args": [
      "binary_metadata"
    ], 
    "ci_platforms": [
      "linux"
    ], 
    "cpu_cost": 1.0, 
    "exclude_configs": [], 
    "flaky": false, 
    "language": "c", 
    "name": "h2_full+poll+pipe_nosec_test", 
    "platforms": [
      "linux"
    ]
  }, 
  {
    "args": [
      "cancel_after_accept"
    ], 
    "ci_platforms": [
      "linux"
    ], 
    "cpu_cost": 0.1, 
    "exclude_configs": [], 
    "flaky": false, 
    "language": "c", 
    "name": "h2_full+poll+pipe_nosec_test", 
    "platforms": [
      "linux"
    ]
  }, 
  {
    "args": [
      "cancel_after_client_done"
    ], 
    "ci_platforms": [
      "linux"
    ], 
    "cpu_cost": 0.1, 
    "exclude_configs": [], 
    "flaky": false, 
    "language": "c", 
    "name": "h2_full+poll+pipe_nosec_test", 
    "platforms": [
      "linux"
    ]
  }, 
  {
    "args": [
      "cancel_after_invoke"
    ], 
    "ci_platforms": [
      "linux"
    ], 
    "cpu_cost": 0.1, 
    "exclude_configs": [], 
    "flaky": false, 
    "language": "c", 
    "name": "h2_full+poll+pipe_nosec_test", 
    "platforms": [
      "linux"
    ]
  }, 
  {
    "args": [
      "cancel_before_invoke"
    ], 
    "ci_platforms": [
      "linux"
    ], 
    "cpu_cost": 0.1, 
    "exclude_configs": [], 
    "flaky": false, 
    "language": "c", 
    "name": "h2_full+poll+pipe_nosec_test", 
    "platforms": [
      "linux"
    ]
  }, 
  {
    "args": [
      "cancel_in_a_vacuum"
    ], 
    "ci_platforms": [
      "linux"
    ], 
    "cpu_cost": 0.1, 
    "exclude_configs": [], 
    "flaky": false, 
    "language": "c", 
    "name": "h2_full+poll+pipe_nosec_test", 
    "platforms": [
      "linux"
    ]
  }, 
  {
    "args": [
      "cancel_with_status"
    ], 
    "ci_platforms": [
      "linux"
    ], 
    "cpu_cost": 0.1, 
    "exclude_configs": [], 
    "flaky": false, 
    "language": "c", 
    "name": "h2_full+poll+pipe_nosec_test", 
    "platforms": [
      "linux"
    ]
  }, 
  {
    "args": [
      "compressed_payload"
    ], 
    "ci_platforms": [
      "linux"
    ], 
    "cpu_cost": 0.1, 
    "exclude_configs": [], 
    "flaky": false, 
    "language": "c", 
    "name": "h2_full+poll+pipe_nosec_test", 
    "platforms": [
      "linux"
    ]
  }, 
  {
    "args": [
      "connectivity"
    ], 
    "ci_platforms": [
      "linux"
    ], 
    "cpu_cost": 0.1, 
    "exclude_configs": [], 
    "flaky": false, 
    "language": "c", 
    "name": "h2_full+poll+pipe_nosec_test", 
    "platforms": [
      "linux"
    ]
  }, 
  {
    "args": [
      "default_host"
    ], 
    "ci_platforms": [
      "linux"
    ], 
    "cpu_cost": 1.0, 
    "exclude_configs": [], 
    "flaky": false, 
    "language": "c", 
    "name": "h2_full+poll+pipe_nosec_test", 
    "platforms": [
      "linux"
    ]
  }, 
  {
    "args": [
      "disappearing_server"
    ], 
    "ci_platforms": [
      "linux"
    ], 
    "cpu_cost": 1.0, 
    "exclude_configs": [], 
    "flaky": false, 
    "language": "c", 
    "name": "h2_full+poll+pipe_nosec_test", 
    "platforms": [
      "linux"
    ]
  }, 
  {
    "args": [
      "empty_batch"
    ], 
    "ci_platforms": [
      "linux"
    ], 
    "cpu_cost": 1.0, 
    "exclude_configs": [], 
    "flaky": false, 
    "language": "c", 
    "name": "h2_full+poll+pipe_nosec_test", 
    "platforms": [
      "linux"
    ]
  }, 
  {
    "args": [
      "graceful_server_shutdown"
    ], 
    "ci_platforms": [
      "linux"
    ], 
    "cpu_cost": 0.1, 
    "exclude_configs": [], 
    "flaky": false, 
    "language": "c", 
    "name": "h2_full+poll+pipe_nosec_test", 
    "platforms": [
      "linux"
    ]
  }, 
  {
    "args": [
      "high_initial_seqno"
    ], 
    "ci_platforms": [
      "linux"
    ], 
    "cpu_cost": 1.0, 
    "exclude_configs": [], 
    "flaky": false, 
    "language": "c", 
    "name": "h2_full+poll+pipe_nosec_test", 
    "platforms": [
      "linux"
    ]
  }, 
  {
    "args": [
      "hpack_size"
    ], 
    "ci_platforms": [
      "linux"
    ], 
    "cpu_cost": 1.0, 
    "exclude_configs": [], 
    "flaky": false, 
    "language": "c", 
    "name": "h2_full+poll+pipe_nosec_test", 
    "platforms": [
      "linux"
    ]
  }, 
  {
    "args": [
      "invoke_large_request"
    ], 
    "ci_platforms": [
      "linux"
    ], 
    "cpu_cost": 1.0, 
    "exclude_configs": [], 
    "flaky": false, 
    "language": "c", 
    "name": "h2_full+poll+pipe_nosec_test", 
    "platforms": [
      "linux"
    ]
  }, 
  {
    "args": [
      "large_metadata"
    ], 
    "ci_platforms": [
      "linux"
    ], 
    "cpu_cost": 1.0, 
    "exclude_configs": [], 
    "flaky": false, 
    "language": "c", 
    "name": "h2_full+poll+pipe_nosec_test", 
    "platforms": [
      "linux"
    ]
  }, 
  {
    "args": [
      "max_concurrent_streams"
    ], 
    "ci_platforms": [
      "linux"
    ], 
    "cpu_cost": 1.0, 
    "exclude_configs": [], 
    "flaky": false, 
    "language": "c", 
    "name": "h2_full+poll+pipe_nosec_test", 
    "platforms": [
      "linux"
    ]
  }, 
  {
    "args": [
      "max_message_length"
    ], 
    "ci_platforms": [
      "linux"
    ], 
    "cpu_cost": 0.1, 
    "exclude_configs": [], 
    "flaky": false, 
    "language": "c", 
    "name": "h2_full+poll+pipe_nosec_test", 
    "platforms": [
      "linux"
    ]
  }, 
  {
    "args": [
      "negative_deadline"
    ], 
    "ci_platforms": [
      "linux"
    ], 
    "cpu_cost": 1.0, 
    "exclude_configs": [], 
    "flaky": false, 
    "language": "c", 
    "name": "h2_full+poll+pipe_nosec_test", 
    "platforms": [
      "linux"
    ]
  }, 
  {
    "args": [
      "no_op"
    ], 
    "ci_platforms": [
      "linux"
    ], 
    "cpu_cost": 1.0, 
    "exclude_configs": [], 
    "flaky": false, 
    "language": "c", 
    "name": "h2_full+poll+pipe_nosec_test", 
    "platforms": [
      "linux"
    ]
  }, 
  {
    "args": [
      "payload"
    ], 
    "ci_platforms": [
      "linux"
    ], 
    "cpu_cost": 0.1, 
    "exclude_configs": [], 
    "flaky": false, 
    "language": "c", 
    "name": "h2_full+poll+pipe_nosec_test", 
    "platforms": [
      "linux"
    ]
  }, 
  {
    "args": [
      "ping"
    ], 
    "ci_platforms": [
      "linux"
    ], 
    "cpu_cost": 1.0, 
    "exclude_configs": [], 
    "flaky": false, 
    "language": "c", 
    "name": "h2_full+poll+pipe_nosec_test", 
    "platforms": [
      "linux"
    ]
  }, 
  {
    "args": [
      "ping_pong_streaming"
    ], 
    "ci_platforms": [
      "linux"
    ], 
    "cpu_cost": 1.0, 
    "exclude_configs": [], 
    "flaky": false, 
    "language": "c", 
    "name": "h2_full+poll+pipe_nosec_test", 
    "platforms": [
      "linux"
    ]
  }, 
  {
    "args": [
      "registered_call"
    ], 
    "ci_platforms": [
      "linux"
    ], 
    "cpu_cost": 1.0, 
    "exclude_configs": [], 
    "flaky": false, 
    "language": "c", 
    "name": "h2_full+poll+pipe_nosec_test", 
    "platforms": [
      "linux"
    ]
  }, 
  {
    "args": [
      "request_with_flags"
    ], 
    "ci_platforms": [
      "linux"
    ], 
    "cpu_cost": 1.0, 
    "exclude_configs": [], 
    "flaky": false, 
    "language": "c", 
    "name": "h2_full+poll+pipe_nosec_test", 
    "platforms": [
      "linux"
    ]
  }, 
  {
    "args": [
      "request_with_payload"
    ], 
    "ci_platforms": [
      "linux"
    ], 
    "cpu_cost": 1.0, 
    "exclude_configs": [], 
    "flaky": false, 
    "language": "c", 
    "name": "h2_full+poll+pipe_nosec_test", 
    "platforms": [
      "linux"
    ]
  }, 
  {
    "args": [
      "server_finishes_request"
    ], 
    "ci_platforms": [
      "linux"
    ], 
    "cpu_cost": 1.0, 
    "exclude_configs": [], 
    "flaky": false, 
    "language": "c", 
    "name": "h2_full+poll+pipe_nosec_test", 
    "platforms": [
      "linux"
    ]
  }, 
  {
    "args": [
      "shutdown_finishes_calls"
    ], 
    "ci_platforms": [
      "linux"
    ], 
    "cpu_cost": 1.0, 
    "exclude_configs": [], 
    "flaky": false, 
    "language": "c", 
    "name": "h2_full+poll+pipe_nosec_test", 
    "platforms": [
      "linux"
    ]
  }, 
  {
    "args": [
      "shutdown_finishes_tags"
    ], 
    "ci_platforms": [
      "linux"
    ], 
    "cpu_cost": 1.0, 
    "exclude_configs": [], 
    "flaky": false, 
    "language": "c", 
    "name": "h2_full+poll+pipe_nosec_test", 
    "platforms": [
      "linux"
    ]
  }, 
  {
    "args": [
      "simple_delayed_request"
    ], 
    "ci_platforms": [
      "linux"
    ], 
    "cpu_cost": 0.1, 
    "exclude_configs": [], 
    "flaky": false, 
    "language": "c", 
    "name": "h2_full+poll+pipe_nosec_test", 
    "platforms": [
      "linux"
    ]
  }, 
  {
    "args": [
      "simple_metadata"
    ], 
    "ci_platforms": [
      "linux"
    ], 
    "cpu_cost": 1.0, 
    "exclude_configs": [], 
    "flaky": false, 
    "language": "c", 
    "name": "h2_full+poll+pipe_nosec_test", 
    "platforms": [
      "linux"
    ]
  }, 
  {
    "args": [
      "simple_request"
    ], 
    "ci_platforms": [
      "linux"
    ], 
    "cpu_cost": 1.0, 
    "exclude_configs": [], 
    "flaky": false, 
    "language": "c", 
    "name": "h2_full+poll+pipe_nosec_test", 
    "platforms": [
      "linux"
    ]
  }, 
  {
    "args": [
      "trailing_metadata"
    ], 
    "ci_platforms": [
      "linux"
    ], 
    "cpu_cost": 1.0, 
    "exclude_configs": [], 
    "flaky": false, 
    "language": "c", 
    "name": "h2_full+poll+pipe_nosec_test", 
    "platforms": [
      "linux"
    ]
  }, 
  {
    "args": [
      "bad_hostname"
    ], 
    "ci_platforms": [
      "windows", 
      "linux", 
      "posix"
    ], 
    "cpu_cost": 1.0, 
    "exclude_configs": [], 
    "flaky": false, 
    "language": "c", 
    "name": "h2_proxy_nosec_test", 
    "platforms": [
      "windows", 
      "linux", 
      "mac", 
      "posix"
    ]
  }, 
  {
    "args": [
      "binary_metadata"
    ], 
    "ci_platforms": [
      "windows", 
      "linux", 
      "posix"
    ], 
    "cpu_cost": 1.0, 
    "exclude_configs": [], 
    "flaky": false, 
    "language": "c", 
    "name": "h2_proxy_nosec_test", 
    "platforms": [
      "windows", 
      "linux", 
      "mac", 
      "posix"
    ]
  }, 
  {
    "args": [
      "cancel_after_accept"
    ], 
    "ci_platforms": [
      "windows", 
      "linux", 
      "posix"
    ], 
    "cpu_cost": 0.1, 
    "exclude_configs": [], 
    "flaky": false, 
    "language": "c", 
    "name": "h2_proxy_nosec_test", 
    "platforms": [
      "windows", 
      "linux", 
      "mac", 
      "posix"
    ]
  }, 
  {
    "args": [
      "cancel_after_client_done"
    ], 
    "ci_platforms": [
      "windows", 
      "linux", 
      "posix"
    ], 
    "cpu_cost": 0.1, 
    "exclude_configs": [], 
    "flaky": false, 
    "language": "c", 
    "name": "h2_proxy_nosec_test", 
    "platforms": [
      "windows", 
      "linux", 
      "mac", 
      "posix"
    ]
  }, 
  {
    "args": [
      "cancel_after_invoke"
    ], 
    "ci_platforms": [
      "windows", 
      "linux", 
      "posix"
    ], 
    "cpu_cost": 0.1, 
    "exclude_configs": [], 
    "flaky": false, 
    "language": "c", 
    "name": "h2_proxy_nosec_test", 
    "platforms": [
      "windows", 
      "linux", 
      "mac", 
      "posix"
    ]
  }, 
  {
    "args": [
      "cancel_before_invoke"
    ], 
    "ci_platforms": [
      "windows", 
      "linux", 
      "posix"
    ], 
    "cpu_cost": 0.1, 
    "exclude_configs": [], 
    "flaky": false, 
    "language": "c", 
    "name": "h2_proxy_nosec_test", 
    "platforms": [
      "windows", 
      "linux", 
      "mac", 
      "posix"
    ]
  }, 
  {
    "args": [
      "cancel_in_a_vacuum"
    ], 
    "ci_platforms": [
      "windows", 
      "linux", 
      "posix"
    ], 
    "cpu_cost": 0.1, 
    "exclude_configs": [], 
    "flaky": false, 
    "language": "c", 
    "name": "h2_proxy_nosec_test", 
    "platforms": [
      "windows", 
      "linux", 
      "mac", 
      "posix"
    ]
  }, 
  {
    "args": [
      "cancel_with_status"
    ], 
    "ci_platforms": [
      "windows", 
      "linux", 
      "posix"
    ], 
    "cpu_cost": 0.1, 
    "exclude_configs": [], 
    "flaky": false, 
    "language": "c", 
    "name": "h2_proxy_nosec_test", 
    "platforms": [
      "windows", 
      "linux", 
      "mac", 
      "posix"
    ]
  }, 
  {
    "args": [
      "default_host"
    ], 
    "ci_platforms": [
      "windows", 
      "linux", 
      "posix"
    ], 
    "cpu_cost": 1.0, 
    "exclude_configs": [], 
    "flaky": false, 
    "language": "c", 
    "name": "h2_proxy_nosec_test", 
    "platforms": [
      "windows", 
      "linux", 
      "mac", 
      "posix"
    ]
  }, 
  {
    "args": [
      "disappearing_server"
    ], 
    "ci_platforms": [
      "windows", 
      "linux", 
      "posix"
    ], 
    "cpu_cost": 1.0, 
    "exclude_configs": [], 
    "flaky": false, 
    "language": "c", 
    "name": "h2_proxy_nosec_test", 
    "platforms": [
      "windows", 
      "linux", 
      "mac", 
      "posix"
    ]
  }, 
  {
    "args": [
      "empty_batch"
    ], 
    "ci_platforms": [
      "windows", 
      "linux", 
      "posix"
    ], 
    "cpu_cost": 1.0, 
    "exclude_configs": [], 
    "flaky": false, 
    "language": "c", 
    "name": "h2_proxy_nosec_test", 
    "platforms": [
      "windows", 
      "linux", 
      "mac", 
      "posix"
    ]
  }, 
  {
    "args": [
      "graceful_server_shutdown"
    ], 
    "ci_platforms": [
      "windows", 
      "linux", 
      "posix"
    ], 
    "cpu_cost": 0.1, 
    "exclude_configs": [], 
    "flaky": false, 
    "language": "c", 
    "name": "h2_proxy_nosec_test", 
    "platforms": [
      "windows", 
      "linux", 
      "mac", 
      "posix"
    ]
  }, 
  {
    "args": [
      "high_initial_seqno"
    ], 
    "ci_platforms": [
      "windows", 
      "linux", 
      "posix"
    ], 
    "cpu_cost": 1.0, 
    "exclude_configs": [], 
    "flaky": false, 
    "language": "c", 
    "name": "h2_proxy_nosec_test", 
    "platforms": [
      "windows", 
      "linux", 
      "mac", 
      "posix"
    ]
  }, 
  {
    "args": [
      "invoke_large_request"
    ], 
    "ci_platforms": [
      "windows", 
      "linux", 
      "posix"
    ], 
    "cpu_cost": 1.0, 
    "exclude_configs": [], 
    "flaky": false, 
    "language": "c", 
    "name": "h2_proxy_nosec_test", 
    "platforms": [
      "windows", 
      "linux", 
      "mac", 
      "posix"
    ]
  }, 
  {
    "args": [
      "large_metadata"
    ], 
    "ci_platforms": [
      "windows", 
      "linux", 
      "posix"
    ], 
    "cpu_cost": 1.0, 
    "exclude_configs": [], 
    "flaky": false, 
    "language": "c", 
    "name": "h2_proxy_nosec_test", 
    "platforms": [
      "windows", 
      "linux", 
      "mac", 
      "posix"
    ]
  }, 
  {
    "args": [
      "max_message_length"
    ], 
    "ci_platforms": [
      "windows", 
      "linux", 
      "posix"
    ], 
    "cpu_cost": 0.1, 
    "exclude_configs": [], 
    "flaky": false, 
    "language": "c", 
    "name": "h2_proxy_nosec_test", 
    "platforms": [
      "windows", 
      "linux", 
      "mac", 
      "posix"
    ]
  }, 
  {
    "args": [
      "negative_deadline"
    ], 
    "ci_platforms": [
      "windows", 
      "linux", 
      "posix"
    ], 
    "cpu_cost": 1.0, 
    "exclude_configs": [], 
    "flaky": false, 
    "language": "c", 
    "name": "h2_proxy_nosec_test", 
    "platforms": [
      "windows", 
      "linux", 
      "mac", 
      "posix"
    ]
  }, 
  {
    "args": [
      "no_op"
    ], 
    "ci_platforms": [
      "windows", 
      "linux", 
      "posix"
    ], 
    "cpu_cost": 1.0, 
    "exclude_configs": [], 
    "flaky": false, 
    "language": "c", 
    "name": "h2_proxy_nosec_test", 
    "platforms": [
      "windows", 
      "linux", 
      "mac", 
      "posix"
    ]
  }, 
  {
    "args": [
      "payload"
    ], 
    "ci_platforms": [
      "windows", 
      "linux", 
      "posix"
    ], 
    "cpu_cost": 0.1, 
    "exclude_configs": [], 
    "flaky": false, 
    "language": "c", 
    "name": "h2_proxy_nosec_test", 
    "platforms": [
      "windows", 
      "linux", 
      "mac", 
      "posix"
    ]
  }, 
  {
    "args": [
      "ping_pong_streaming"
    ], 
    "ci_platforms": [
      "windows", 
      "linux", 
      "posix"
    ], 
    "cpu_cost": 1.0, 
    "exclude_configs": [], 
    "flaky": false, 
    "language": "c", 
    "name": "h2_proxy_nosec_test", 
    "platforms": [
      "windows", 
      "linux", 
      "mac", 
      "posix"
    ]
  }, 
  {
    "args": [
      "registered_call"
    ], 
    "ci_platforms": [
      "windows", 
      "linux", 
      "posix"
    ], 
    "cpu_cost": 1.0, 
    "exclude_configs": [], 
    "flaky": false, 
    "language": "c", 
    "name": "h2_proxy_nosec_test", 
    "platforms": [
      "windows", 
      "linux", 
      "mac", 
      "posix"
    ]
  }, 
  {
    "args": [
      "request_with_payload"
    ], 
    "ci_platforms": [
      "windows", 
      "linux", 
      "posix"
    ], 
    "cpu_cost": 1.0, 
    "exclude_configs": [], 
    "flaky": false, 
    "language": "c", 
    "name": "h2_proxy_nosec_test", 
    "platforms": [
      "windows", 
      "linux", 
      "mac", 
      "posix"
    ]
  }, 
  {
    "args": [
      "server_finishes_request"
    ], 
    "ci_platforms": [
      "windows", 
      "linux", 
      "posix"
    ], 
    "cpu_cost": 1.0, 
    "exclude_configs": [], 
    "flaky": false, 
    "language": "c", 
    "name": "h2_proxy_nosec_test", 
    "platforms": [
      "windows", 
      "linux", 
      "mac", 
      "posix"
    ]
  }, 
  {
    "args": [
      "shutdown_finishes_calls"
    ], 
    "ci_platforms": [
      "windows", 
      "linux", 
      "posix"
    ], 
    "cpu_cost": 1.0, 
    "exclude_configs": [], 
    "flaky": false, 
    "language": "c", 
    "name": "h2_proxy_nosec_test", 
    "platforms": [
      "windows", 
      "linux", 
      "mac", 
      "posix"
    ]
  }, 
  {
    "args": [
      "shutdown_finishes_tags"
    ], 
    "ci_platforms": [
      "windows", 
      "linux", 
      "posix"
    ], 
    "cpu_cost": 1.0, 
    "exclude_configs": [], 
    "flaky": false, 
    "language": "c", 
    "name": "h2_proxy_nosec_test", 
    "platforms": [
      "windows", 
      "linux", 
      "mac", 
      "posix"
    ]
  }, 
  {
    "args": [
      "simple_delayed_request"
    ], 
    "ci_platforms": [
      "windows", 
      "linux", 
      "posix"
    ], 
    "cpu_cost": 0.1, 
    "exclude_configs": [], 
    "flaky": false, 
    "language": "c", 
    "name": "h2_proxy_nosec_test", 
    "platforms": [
      "windows", 
      "linux", 
      "mac", 
      "posix"
    ]
  }, 
  {
    "args": [
      "simple_metadata"
    ], 
    "ci_platforms": [
      "windows", 
      "linux", 
      "posix"
    ], 
    "cpu_cost": 1.0, 
    "exclude_configs": [], 
    "flaky": false, 
    "language": "c", 
    "name": "h2_proxy_nosec_test", 
    "platforms": [
      "windows", 
      "linux", 
      "mac", 
      "posix"
    ]
  }, 
  {
    "args": [
      "simple_request"
    ], 
    "ci_platforms": [
      "windows", 
      "linux", 
      "posix"
    ], 
    "cpu_cost": 1.0, 
    "exclude_configs": [], 
    "flaky": false, 
    "language": "c", 
    "name": "h2_proxy_nosec_test", 
    "platforms": [
      "windows", 
      "linux", 
      "mac", 
      "posix"
    ]
  }, 
  {
    "args": [
      "trailing_metadata"
    ], 
    "ci_platforms": [
      "windows", 
      "linux", 
      "posix"
    ], 
    "cpu_cost": 1.0, 
    "exclude_configs": [], 
    "flaky": false, 
    "language": "c", 
    "name": "h2_proxy_nosec_test", 
    "platforms": [
      "windows", 
      "linux", 
      "mac", 
      "posix"
    ]
  }, 
  {
    "args": [
      "bad_hostname"
    ], 
    "ci_platforms": [
      "windows", 
      "linux", 
      "posix"
    ], 
    "cpu_cost": 1.0, 
    "exclude_configs": [], 
    "flaky": false, 
    "language": "c", 
    "name": "h2_sockpair_nosec_test", 
    "platforms": [
      "windows", 
      "linux", 
      "mac", 
      "posix"
    ]
  }, 
  {
    "args": [
      "binary_metadata"
    ], 
    "ci_platforms": [
      "windows", 
      "linux", 
      "posix"
    ], 
    "cpu_cost": 1.0, 
    "exclude_configs": [], 
    "flaky": false, 
    "language": "c", 
    "name": "h2_sockpair_nosec_test", 
    "platforms": [
      "windows", 
      "linux", 
      "mac", 
      "posix"
    ]
  }, 
  {
    "args": [
      "cancel_after_accept"
    ], 
    "ci_platforms": [
      "windows", 
      "linux", 
      "posix"
    ], 
    "cpu_cost": 0.1, 
    "exclude_configs": [], 
    "flaky": false, 
    "language": "c", 
    "name": "h2_sockpair_nosec_test", 
    "platforms": [
      "windows", 
      "linux", 
      "mac", 
      "posix"
    ]
  }, 
  {
    "args": [
      "cancel_after_client_done"
    ], 
    "ci_platforms": [
      "windows", 
      "linux", 
      "posix"
    ], 
    "cpu_cost": 0.1, 
    "exclude_configs": [], 
    "flaky": false, 
    "language": "c", 
    "name": "h2_sockpair_nosec_test", 
    "platforms": [
      "windows", 
      "linux", 
      "mac", 
      "posix"
    ]
  }, 
  {
    "args": [
      "cancel_after_invoke"
    ], 
    "ci_platforms": [
      "windows", 
      "linux", 
      "posix"
    ], 
    "cpu_cost": 0.1, 
    "exclude_configs": [], 
    "flaky": false, 
    "language": "c", 
    "name": "h2_sockpair_nosec_test", 
    "platforms": [
      "windows", 
      "linux", 
      "mac", 
      "posix"
    ]
  }, 
  {
    "args": [
      "cancel_before_invoke"
    ], 
    "ci_platforms": [
      "windows", 
      "linux", 
      "posix"
    ], 
    "cpu_cost": 0.1, 
    "exclude_configs": [], 
    "flaky": false, 
    "language": "c", 
    "name": "h2_sockpair_nosec_test", 
    "platforms": [
      "windows", 
      "linux", 
      "mac", 
      "posix"
    ]
  }, 
  {
    "args": [
      "cancel_in_a_vacuum"
    ], 
    "ci_platforms": [
      "windows", 
      "linux", 
      "posix"
    ], 
    "cpu_cost": 0.1, 
    "exclude_configs": [], 
    "flaky": false, 
    "language": "c", 
    "name": "h2_sockpair_nosec_test", 
    "platforms": [
      "windows", 
      "linux", 
      "mac", 
      "posix"
    ]
  }, 
  {
    "args": [
      "cancel_with_status"
    ], 
    "ci_platforms": [
      "windows", 
      "linux", 
      "posix"
    ], 
    "cpu_cost": 0.1, 
    "exclude_configs": [], 
    "flaky": false, 
    "language": "c", 
    "name": "h2_sockpair_nosec_test", 
    "platforms": [
      "windows", 
      "linux", 
      "mac", 
      "posix"
    ]
  }, 
  {
    "args": [
      "compressed_payload"
    ], 
    "ci_platforms": [
      "windows", 
      "linux", 
      "posix"
    ], 
    "cpu_cost": 0.1, 
    "exclude_configs": [], 
    "flaky": false, 
    "language": "c", 
    "name": "h2_sockpair_nosec_test", 
    "platforms": [
      "windows", 
      "linux", 
      "mac", 
      "posix"
    ]
  }, 
  {
    "args": [
      "empty_batch"
    ], 
    "ci_platforms": [
      "windows", 
      "linux", 
      "posix"
    ], 
    "cpu_cost": 1.0, 
    "exclude_configs": [], 
    "flaky": false, 
    "language": "c", 
    "name": "h2_sockpair_nosec_test", 
    "platforms": [
      "windows", 
      "linux", 
      "mac", 
      "posix"
    ]
  }, 
  {
    "args": [
      "graceful_server_shutdown"
    ], 
    "ci_platforms": [
      "windows", 
      "linux", 
      "posix"
    ], 
    "cpu_cost": 0.1, 
    "exclude_configs": [], 
    "flaky": false, 
    "language": "c", 
    "name": "h2_sockpair_nosec_test", 
    "platforms": [
      "windows", 
      "linux", 
      "mac", 
      "posix"
    ]
  }, 
  {
    "args": [
      "high_initial_seqno"
    ], 
    "ci_platforms": [
      "windows", 
      "linux", 
      "posix"
    ], 
    "cpu_cost": 1.0, 
    "exclude_configs": [], 
    "flaky": false, 
    "language": "c", 
    "name": "h2_sockpair_nosec_test", 
    "platforms": [
      "windows", 
      "linux", 
      "mac", 
      "posix"
    ]
  }, 
  {
    "args": [
      "hpack_size"
    ], 
    "ci_platforms": [
      "windows", 
      "linux", 
      "posix"
    ], 
    "cpu_cost": 1.0, 
    "exclude_configs": [], 
    "flaky": false, 
    "language": "c", 
    "name": "h2_sockpair_nosec_test", 
    "platforms": [
      "windows", 
      "linux", 
      "mac", 
      "posix"
    ]
  }, 
  {
    "args": [
      "invoke_large_request"
    ], 
    "ci_platforms": [
      "windows", 
      "linux", 
      "posix"
    ], 
    "cpu_cost": 1.0, 
    "exclude_configs": [], 
    "flaky": false, 
    "language": "c", 
    "name": "h2_sockpair_nosec_test", 
    "platforms": [
      "windows", 
      "linux", 
      "mac", 
      "posix"
    ]
  }, 
  {
    "args": [
      "large_metadata"
    ], 
    "ci_platforms": [
      "windows", 
      "linux", 
      "posix"
    ], 
    "cpu_cost": 1.0, 
    "exclude_configs": [], 
    "flaky": false, 
    "language": "c", 
    "name": "h2_sockpair_nosec_test", 
    "platforms": [
      "windows", 
      "linux", 
      "mac", 
      "posix"
    ]
  }, 
  {
    "args": [
      "max_concurrent_streams"
    ], 
    "ci_platforms": [
      "windows", 
      "linux", 
      "posix"
    ], 
    "cpu_cost": 1.0, 
    "exclude_configs": [], 
    "flaky": false, 
    "language": "c", 
    "name": "h2_sockpair_nosec_test", 
    "platforms": [
      "windows", 
      "linux", 
      "mac", 
      "posix"
    ]
  }, 
  {
    "args": [
      "max_message_length"
    ], 
    "ci_platforms": [
      "windows", 
      "linux", 
      "posix"
    ], 
    "cpu_cost": 0.1, 
    "exclude_configs": [], 
    "flaky": false, 
    "language": "c", 
    "name": "h2_sockpair_nosec_test", 
    "platforms": [
      "windows", 
      "linux", 
      "mac", 
      "posix"
    ]
  }, 
  {
    "args": [
      "negative_deadline"
    ], 
    "ci_platforms": [
      "windows", 
      "linux", 
      "posix"
    ], 
    "cpu_cost": 1.0, 
    "exclude_configs": [], 
    "flaky": false, 
    "language": "c", 
    "name": "h2_sockpair_nosec_test", 
    "platforms": [
      "windows", 
      "linux", 
      "mac", 
      "posix"
    ]
  }, 
  {
    "args": [
      "no_op"
    ], 
    "ci_platforms": [
      "windows", 
      "linux", 
      "posix"
    ], 
    "cpu_cost": 1.0, 
    "exclude_configs": [], 
    "flaky": false, 
    "language": "c", 
    "name": "h2_sockpair_nosec_test", 
    "platforms": [
      "windows", 
      "linux", 
      "mac", 
      "posix"
    ]
  }, 
  {
    "args": [
      "payload"
    ], 
    "ci_platforms": [
      "windows", 
      "linux", 
      "posix"
    ], 
    "cpu_cost": 0.1, 
    "exclude_configs": [], 
    "flaky": false, 
    "language": "c", 
    "name": "h2_sockpair_nosec_test", 
    "platforms": [
      "windows", 
      "linux", 
      "mac", 
      "posix"
    ]
  }, 
  {
    "args": [
      "ping_pong_streaming"
    ], 
    "ci_platforms": [
      "windows", 
      "linux", 
      "posix"
    ], 
    "cpu_cost": 1.0, 
    "exclude_configs": [], 
    "flaky": false, 
    "language": "c", 
    "name": "h2_sockpair_nosec_test", 
    "platforms": [
      "windows", 
      "linux", 
      "mac", 
      "posix"
    ]
  }, 
  {
    "args": [
      "registered_call"
    ], 
    "ci_platforms": [
      "windows", 
      "linux", 
      "posix"
    ], 
    "cpu_cost": 1.0, 
    "exclude_configs": [], 
    "flaky": false, 
    "language": "c", 
    "name": "h2_sockpair_nosec_test", 
    "platforms": [
      "windows", 
      "linux", 
      "mac", 
      "posix"
    ]
  }, 
  {
    "args": [
      "request_with_flags"
    ], 
    "ci_platforms": [
      "windows", 
      "linux", 
      "posix"
    ], 
    "cpu_cost": 1.0, 
    "exclude_configs": [], 
    "flaky": false, 
    "language": "c", 
    "name": "h2_sockpair_nosec_test", 
    "platforms": [
      "windows", 
      "linux", 
      "mac", 
      "posix"
    ]
  }, 
  {
    "args": [
      "request_with_payload"
    ], 
    "ci_platforms": [
      "windows", 
      "linux", 
      "posix"
    ], 
    "cpu_cost": 1.0, 
    "exclude_configs": [], 
    "flaky": false, 
    "language": "c", 
    "name": "h2_sockpair_nosec_test", 
    "platforms": [
      "windows", 
      "linux", 
      "mac", 
      "posix"
    ]
  }, 
  {
    "args": [
      "server_finishes_request"
    ], 
    "ci_platforms": [
      "windows", 
      "linux", 
      "posix"
    ], 
    "cpu_cost": 1.0, 
    "exclude_configs": [], 
    "flaky": false, 
    "language": "c", 
    "name": "h2_sockpair_nosec_test", 
    "platforms": [
      "windows", 
      "linux", 
      "mac", 
      "posix"
    ]
  }, 
  {
    "args": [
      "shutdown_finishes_calls"
    ], 
    "ci_platforms": [
      "windows", 
      "linux", 
      "posix"
    ], 
    "cpu_cost": 1.0, 
    "exclude_configs": [], 
    "flaky": false, 
    "language": "c", 
    "name": "h2_sockpair_nosec_test", 
    "platforms": [
      "windows", 
      "linux", 
      "mac", 
      "posix"
    ]
  }, 
  {
    "args": [
      "shutdown_finishes_tags"
    ], 
    "ci_platforms": [
      "windows", 
      "linux", 
      "posix"
    ], 
    "cpu_cost": 1.0, 
    "exclude_configs": [], 
    "flaky": false, 
    "language": "c", 
    "name": "h2_sockpair_nosec_test", 
    "platforms": [
      "windows", 
      "linux", 
      "mac", 
      "posix"
    ]
  }, 
  {
    "args": [
      "simple_metadata"
    ], 
    "ci_platforms": [
      "windows", 
      "linux", 
      "posix"
    ], 
    "cpu_cost": 1.0, 
    "exclude_configs": [], 
    "flaky": false, 
    "language": "c", 
    "name": "h2_sockpair_nosec_test", 
    "platforms": [
      "windows", 
      "linux", 
      "mac", 
      "posix"
    ]
  }, 
  {
    "args": [
      "simple_request"
    ], 
    "ci_platforms": [
      "windows", 
      "linux", 
      "posix"
    ], 
    "cpu_cost": 1.0, 
    "exclude_configs": [], 
    "flaky": false, 
    "language": "c", 
    "name": "h2_sockpair_nosec_test", 
    "platforms": [
      "windows", 
      "linux", 
      "mac", 
      "posix"
    ]
  }, 
  {
    "args": [
      "trailing_metadata"
    ], 
    "ci_platforms": [
      "windows", 
      "linux", 
      "posix"
    ], 
    "cpu_cost": 1.0, 
    "exclude_configs": [], 
    "flaky": false, 
    "language": "c", 
    "name": "h2_sockpair_nosec_test", 
    "platforms": [
      "windows", 
      "linux", 
      "mac", 
      "posix"
    ]
  }, 
  {
    "args": [
      "bad_hostname"
    ], 
    "ci_platforms": [
      "windows", 
      "linux", 
      "mac", 
      "posix"
    ], 
    "cpu_cost": 1.0, 
    "exclude_configs": [], 
    "flaky": false, 
    "language": "c", 
    "name": "h2_sockpair+trace_nosec_test", 
    "platforms": [
      "windows", 
      "linux", 
      "mac", 
      "posix"
    ]
  }, 
  {
    "args": [
      "binary_metadata"
    ], 
    "ci_platforms": [
      "windows", 
      "linux", 
      "mac", 
      "posix"
    ], 
    "cpu_cost": 1.0, 
    "exclude_configs": [], 
    "flaky": false, 
    "language": "c", 
    "name": "h2_sockpair+trace_nosec_test", 
    "platforms": [
      "windows", 
      "linux", 
      "mac", 
      "posix"
    ]
  }, 
  {
    "args": [
      "cancel_after_accept"
    ], 
    "ci_platforms": [
      "windows", 
      "linux", 
      "mac", 
      "posix"
    ], 
    "cpu_cost": 0.1, 
    "exclude_configs": [], 
    "flaky": false, 
    "language": "c", 
    "name": "h2_sockpair+trace_nosec_test", 
    "platforms": [
      "windows", 
      "linux", 
      "mac", 
      "posix"
    ]
  }, 
  {
    "args": [
      "cancel_after_client_done"
    ], 
    "ci_platforms": [
      "windows", 
      "linux", 
      "mac", 
      "posix"
    ], 
    "cpu_cost": 0.1, 
    "exclude_configs": [], 
    "flaky": false, 
    "language": "c", 
    "name": "h2_sockpair+trace_nosec_test", 
    "platforms": [
      "windows", 
      "linux", 
      "mac", 
      "posix"
    ]
  }, 
  {
    "args": [
      "cancel_after_invoke"
    ], 
    "ci_platforms": [
      "windows", 
      "linux", 
      "mac", 
      "posix"
    ], 
    "cpu_cost": 0.1, 
    "exclude_configs": [], 
    "flaky": false, 
    "language": "c", 
    "name": "h2_sockpair+trace_nosec_test", 
    "platforms": [
      "windows", 
      "linux", 
      "mac", 
      "posix"
    ]
  }, 
  {
    "args": [
      "cancel_before_invoke"
    ], 
    "ci_platforms": [
      "windows", 
      "linux", 
      "mac", 
      "posix"
    ], 
    "cpu_cost": 0.1, 
    "exclude_configs": [], 
    "flaky": false, 
    "language": "c", 
    "name": "h2_sockpair+trace_nosec_test", 
    "platforms": [
      "windows", 
      "linux", 
      "mac", 
      "posix"
    ]
  }, 
  {
    "args": [
      "cancel_in_a_vacuum"
    ], 
    "ci_platforms": [
      "windows", 
      "linux", 
      "mac", 
      "posix"
    ], 
    "cpu_cost": 0.1, 
    "exclude_configs": [], 
    "flaky": false, 
    "language": "c", 
    "name": "h2_sockpair+trace_nosec_test", 
    "platforms": [
      "windows", 
      "linux", 
      "mac", 
      "posix"
    ]
  }, 
  {
    "args": [
      "cancel_with_status"
    ], 
    "ci_platforms": [
      "windows", 
      "linux", 
      "mac", 
      "posix"
    ], 
    "cpu_cost": 0.1, 
    "exclude_configs": [], 
    "flaky": false, 
    "language": "c", 
    "name": "h2_sockpair+trace_nosec_test", 
    "platforms": [
      "windows", 
      "linux", 
      "mac", 
      "posix"
    ]
  }, 
  {
    "args": [
      "compressed_payload"
    ], 
    "ci_platforms": [
      "windows", 
      "linux", 
      "mac", 
      "posix"
    ], 
    "cpu_cost": 0.1, 
    "exclude_configs": [], 
    "flaky": false, 
    "language": "c", 
    "name": "h2_sockpair+trace_nosec_test", 
    "platforms": [
      "windows", 
      "linux", 
      "mac", 
      "posix"
    ]
  }, 
  {
    "args": [
      "empty_batch"
    ], 
    "ci_platforms": [
      "windows", 
      "linux", 
      "mac", 
      "posix"
    ], 
    "cpu_cost": 1.0, 
    "exclude_configs": [], 
    "flaky": false, 
    "language": "c", 
    "name": "h2_sockpair+trace_nosec_test", 
    "platforms": [
      "windows", 
      "linux", 
      "mac", 
      "posix"
    ]
  }, 
  {
    "args": [
      "graceful_server_shutdown"
    ], 
    "ci_platforms": [
      "windows", 
      "linux", 
      "mac", 
      "posix"
    ], 
    "cpu_cost": 0.1, 
    "exclude_configs": [], 
    "flaky": false, 
    "language": "c", 
    "name": "h2_sockpair+trace_nosec_test", 
    "platforms": [
      "windows", 
      "linux", 
      "mac", 
      "posix"
    ]
  }, 
  {
    "args": [
      "high_initial_seqno"
    ], 
    "ci_platforms": [
      "windows", 
      "linux", 
      "mac", 
      "posix"
    ], 
    "cpu_cost": 1.0, 
    "exclude_configs": [], 
    "flaky": false, 
    "language": "c", 
    "name": "h2_sockpair+trace_nosec_test", 
    "platforms": [
      "windows", 
      "linux", 
      "mac", 
      "posix"
    ]
  }, 
  {
    "args": [
      "invoke_large_request"
    ], 
    "ci_platforms": [
      "windows", 
      "linux", 
      "mac", 
      "posix"
    ], 
    "cpu_cost": 1.0, 
    "exclude_configs": [], 
    "flaky": false, 
    "language": "c", 
    "name": "h2_sockpair+trace_nosec_test", 
    "platforms": [
      "windows", 
      "linux", 
      "mac", 
      "posix"
    ]
  }, 
  {
    "args": [
      "large_metadata"
    ], 
    "ci_platforms": [
      "windows", 
      "linux", 
      "mac", 
      "posix"
    ], 
    "cpu_cost": 1.0, 
    "exclude_configs": [], 
    "flaky": false, 
    "language": "c", 
    "name": "h2_sockpair+trace_nosec_test", 
    "platforms": [
      "windows", 
      "linux", 
      "mac", 
      "posix"
    ]
  }, 
  {
    "args": [
      "max_concurrent_streams"
    ], 
    "ci_platforms": [
      "windows", 
      "linux", 
      "mac", 
      "posix"
    ], 
    "cpu_cost": 1.0, 
    "exclude_configs": [], 
    "flaky": false, 
    "language": "c", 
    "name": "h2_sockpair+trace_nosec_test", 
    "platforms": [
      "windows", 
      "linux", 
      "mac", 
      "posix"
    ]
  }, 
  {
    "args": [
      "max_message_length"
    ], 
    "ci_platforms": [
      "windows", 
      "linux", 
      "mac", 
      "posix"
    ], 
    "cpu_cost": 0.1, 
    "exclude_configs": [], 
    "flaky": false, 
    "language": "c", 
    "name": "h2_sockpair+trace_nosec_test", 
    "platforms": [
      "windows", 
      "linux", 
      "mac", 
      "posix"
    ]
  }, 
  {
    "args": [
      "negative_deadline"
    ], 
    "ci_platforms": [
      "windows", 
      "linux", 
      "mac", 
      "posix"
    ], 
    "cpu_cost": 1.0, 
    "exclude_configs": [], 
    "flaky": false, 
    "language": "c", 
    "name": "h2_sockpair+trace_nosec_test", 
    "platforms": [
      "windows", 
      "linux", 
      "mac", 
      "posix"
    ]
  }, 
  {
    "args": [
      "no_op"
    ], 
    "ci_platforms": [
      "windows", 
      "linux", 
      "mac", 
      "posix"
    ], 
    "cpu_cost": 1.0, 
    "exclude_configs": [], 
    "flaky": false, 
    "language": "c", 
    "name": "h2_sockpair+trace_nosec_test", 
    "platforms": [
      "windows", 
      "linux", 
      "mac", 
      "posix"
    ]
  }, 
  {
    "args": [
      "payload"
    ], 
    "ci_platforms": [
      "windows", 
      "linux", 
      "mac", 
      "posix"
    ], 
    "cpu_cost": 0.1, 
    "exclude_configs": [], 
    "flaky": false, 
    "language": "c", 
    "name": "h2_sockpair+trace_nosec_test", 
    "platforms": [
      "windows", 
      "linux", 
      "mac", 
      "posix"
    ]
  }, 
  {
    "args": [
      "ping_pong_streaming"
    ], 
    "ci_platforms": [
      "windows", 
      "linux", 
      "mac", 
      "posix"
    ], 
    "cpu_cost": 1.0, 
    "exclude_configs": [], 
    "flaky": false, 
    "language": "c", 
    "name": "h2_sockpair+trace_nosec_test", 
    "platforms": [
      "windows", 
      "linux", 
      "mac", 
      "posix"
    ]
  }, 
  {
    "args": [
      "registered_call"
    ], 
    "ci_platforms": [
      "windows", 
      "linux", 
      "mac", 
      "posix"
    ], 
    "cpu_cost": 1.0, 
    "exclude_configs": [], 
    "flaky": false, 
    "language": "c", 
    "name": "h2_sockpair+trace_nosec_test", 
    "platforms": [
      "windows", 
      "linux", 
      "mac", 
      "posix"
    ]
  }, 
  {
    "args": [
      "request_with_flags"
    ], 
    "ci_platforms": [
      "windows", 
      "linux", 
      "mac", 
      "posix"
    ], 
    "cpu_cost": 1.0, 
    "exclude_configs": [], 
    "flaky": false, 
    "language": "c", 
    "name": "h2_sockpair+trace_nosec_test", 
    "platforms": [
      "windows", 
      "linux", 
      "mac", 
      "posix"
    ]
  }, 
  {
    "args": [
      "request_with_payload"
    ], 
    "ci_platforms": [
      "windows", 
      "linux", 
      "mac", 
      "posix"
    ], 
    "cpu_cost": 1.0, 
    "exclude_configs": [], 
    "flaky": false, 
    "language": "c", 
    "name": "h2_sockpair+trace_nosec_test", 
    "platforms": [
      "windows", 
      "linux", 
      "mac", 
      "posix"
    ]
  }, 
  {
    "args": [
      "server_finishes_request"
    ], 
    "ci_platforms": [
      "windows", 
      "linux", 
      "mac", 
      "posix"
    ], 
    "cpu_cost": 1.0, 
    "exclude_configs": [], 
    "flaky": false, 
    "language": "c", 
    "name": "h2_sockpair+trace_nosec_test", 
    "platforms": [
      "windows", 
      "linux", 
      "mac", 
      "posix"
    ]
  }, 
  {
    "args": [
      "shutdown_finishes_calls"
    ], 
    "ci_platforms": [
      "windows", 
      "linux", 
      "mac", 
      "posix"
    ], 
    "cpu_cost": 1.0, 
    "exclude_configs": [], 
    "flaky": false, 
    "language": "c", 
    "name": "h2_sockpair+trace_nosec_test", 
    "platforms": [
      "windows", 
      "linux", 
      "mac", 
      "posix"
    ]
  }, 
  {
    "args": [
      "shutdown_finishes_tags"
    ], 
    "ci_platforms": [
      "windows", 
      "linux", 
      "mac", 
      "posix"
    ], 
    "cpu_cost": 1.0, 
    "exclude_configs": [], 
    "flaky": false, 
    "language": "c", 
    "name": "h2_sockpair+trace_nosec_test", 
    "platforms": [
      "windows", 
      "linux", 
      "mac", 
      "posix"
    ]
  }, 
  {
    "args": [
      "simple_metadata"
    ], 
    "ci_platforms": [
      "windows", 
      "linux", 
      "mac", 
      "posix"
    ], 
    "cpu_cost": 1.0, 
    "exclude_configs": [], 
    "flaky": false, 
    "language": "c", 
    "name": "h2_sockpair+trace_nosec_test", 
    "platforms": [
      "windows", 
      "linux", 
      "mac", 
      "posix"
    ]
  }, 
  {
    "args": [
      "simple_request"
    ], 
    "ci_platforms": [
      "windows", 
      "linux", 
      "mac", 
      "posix"
    ], 
    "cpu_cost": 1.0, 
    "exclude_configs": [], 
    "flaky": false, 
    "language": "c", 
    "name": "h2_sockpair+trace_nosec_test", 
    "platforms": [
      "windows", 
      "linux", 
      "mac", 
      "posix"
    ]
  }, 
  {
    "args": [
      "trailing_metadata"
    ], 
    "ci_platforms": [
      "windows", 
      "linux", 
      "mac", 
      "posix"
    ], 
    "cpu_cost": 1.0, 
    "exclude_configs": [], 
    "flaky": false, 
    "language": "c", 
    "name": "h2_sockpair+trace_nosec_test", 
    "platforms": [
      "windows", 
      "linux", 
      "mac", 
      "posix"
    ]
  }, 
  {
    "args": [
      "bad_hostname"
    ], 
    "ci_platforms": [
      "windows", 
      "linux", 
      "posix"
    ], 
    "cpu_cost": 1.0, 
    "exclude_configs": [], 
    "flaky": false, 
    "language": "c", 
    "name": "h2_sockpair_1byte_nosec_test", 
    "platforms": [
      "windows", 
      "linux", 
      "mac", 
      "posix"
    ]
  }, 
  {
    "args": [
      "binary_metadata"
    ], 
    "ci_platforms": [
      "windows", 
      "linux", 
      "posix"
    ], 
    "cpu_cost": 1.0, 
    "exclude_configs": [], 
    "flaky": false, 
    "language": "c", 
    "name": "h2_sockpair_1byte_nosec_test", 
    "platforms": [
      "windows", 
      "linux", 
      "mac", 
      "posix"
    ]
  }, 
  {
    "args": [
      "cancel_after_accept"
    ], 
    "ci_platforms": [
      "windows", 
      "linux", 
      "posix"
    ], 
    "cpu_cost": 0.1, 
    "exclude_configs": [], 
    "flaky": false, 
    "language": "c", 
    "name": "h2_sockpair_1byte_nosec_test", 
    "platforms": [
      "windows", 
      "linux", 
      "mac", 
      "posix"
    ]
  }, 
  {
    "args": [
      "cancel_after_client_done"
    ], 
    "ci_platforms": [
      "windows", 
      "linux", 
      "posix"
    ], 
    "cpu_cost": 0.1, 
    "exclude_configs": [], 
    "flaky": false, 
    "language": "c", 
    "name": "h2_sockpair_1byte_nosec_test", 
    "platforms": [
      "windows", 
      "linux", 
      "mac", 
      "posix"
    ]
  }, 
  {
    "args": [
      "cancel_after_invoke"
    ], 
    "ci_platforms": [
      "windows", 
      "linux", 
      "posix"
    ], 
    "cpu_cost": 0.1, 
    "exclude_configs": [], 
    "flaky": false, 
    "language": "c", 
    "name": "h2_sockpair_1byte_nosec_test", 
    "platforms": [
      "windows", 
      "linux", 
      "mac", 
      "posix"
    ]
  }, 
  {
    "args": [
      "cancel_before_invoke"
    ], 
    "ci_platforms": [
      "windows", 
      "linux", 
      "posix"
    ], 
    "cpu_cost": 0.1, 
    "exclude_configs": [], 
    "flaky": false, 
    "language": "c", 
    "name": "h2_sockpair_1byte_nosec_test", 
    "platforms": [
      "windows", 
      "linux", 
      "mac", 
      "posix"
    ]
  }, 
  {
    "args": [
      "cancel_in_a_vacuum"
    ], 
    "ci_platforms": [
      "windows", 
      "linux", 
      "posix"
    ], 
    "cpu_cost": 0.1, 
    "exclude_configs": [], 
    "flaky": false, 
    "language": "c", 
    "name": "h2_sockpair_1byte_nosec_test", 
    "platforms": [
      "windows", 
      "linux", 
      "mac", 
      "posix"
    ]
  }, 
  {
    "args": [
      "cancel_with_status"
    ], 
    "ci_platforms": [
      "windows", 
      "linux", 
      "posix"
    ], 
    "cpu_cost": 0.1, 
    "exclude_configs": [], 
    "flaky": false, 
    "language": "c", 
    "name": "h2_sockpair_1byte_nosec_test", 
    "platforms": [
      "windows", 
      "linux", 
      "mac", 
      "posix"
    ]
  }, 
  {
    "args": [
      "compressed_payload"
    ], 
    "ci_platforms": [
      "windows", 
      "linux", 
      "posix"
    ], 
    "cpu_cost": 0.1, 
    "exclude_configs": [], 
    "flaky": false, 
    "language": "c", 
    "name": "h2_sockpair_1byte_nosec_test", 
    "platforms": [
      "windows", 
      "linux", 
      "mac", 
      "posix"
    ]
  }, 
  {
    "args": [
      "empty_batch"
    ], 
    "ci_platforms": [
      "windows", 
      "linux", 
      "posix"
    ], 
    "cpu_cost": 1.0, 
    "exclude_configs": [], 
    "flaky": false, 
    "language": "c", 
    "name": "h2_sockpair_1byte_nosec_test", 
    "platforms": [
      "windows", 
      "linux", 
      "mac", 
      "posix"
    ]
  }, 
  {
    "args": [
      "graceful_server_shutdown"
    ], 
    "ci_platforms": [
      "windows", 
      "linux", 
      "posix"
    ], 
    "cpu_cost": 0.1, 
    "exclude_configs": [], 
    "flaky": false, 
    "language": "c", 
    "name": "h2_sockpair_1byte_nosec_test", 
    "platforms": [
      "windows", 
      "linux", 
      "mac", 
      "posix"
    ]
  }, 
  {
    "args": [
      "high_initial_seqno"
    ], 
    "ci_platforms": [
      "windows", 
      "linux", 
      "posix"
    ], 
    "cpu_cost": 1.0, 
    "exclude_configs": [], 
    "flaky": false, 
    "language": "c", 
    "name": "h2_sockpair_1byte_nosec_test", 
    "platforms": [
      "windows", 
      "linux", 
      "mac", 
      "posix"
    ]
  }, 
  {
    "args": [
      "hpack_size"
    ], 
    "ci_platforms": [
      "windows", 
      "linux", 
      "posix"
    ], 
    "cpu_cost": 1.0, 
    "exclude_configs": [], 
    "flaky": false, 
    "language": "c", 
    "name": "h2_sockpair_1byte_nosec_test", 
    "platforms": [
      "windows", 
      "linux", 
      "mac", 
      "posix"
    ]
  }, 
  {
    "args": [
      "invoke_large_request"
    ], 
    "ci_platforms": [
      "windows", 
      "linux", 
      "posix"
    ], 
    "cpu_cost": 1.0, 
    "exclude_configs": [], 
    "flaky": false, 
    "language": "c", 
    "name": "h2_sockpair_1byte_nosec_test", 
    "platforms": [
      "windows", 
      "linux", 
      "mac", 
      "posix"
    ]
  }, 
  {
    "args": [
      "large_metadata"
    ], 
    "ci_platforms": [
      "windows", 
      "linux", 
      "posix"
    ], 
    "cpu_cost": 1.0, 
    "exclude_configs": [], 
    "flaky": false, 
    "language": "c", 
    "name": "h2_sockpair_1byte_nosec_test", 
    "platforms": [
      "windows", 
      "linux", 
      "mac", 
      "posix"
    ]
  }, 
  {
    "args": [
      "max_concurrent_streams"
    ], 
    "ci_platforms": [
      "windows", 
      "linux", 
      "posix"
    ], 
    "cpu_cost": 1.0, 
    "exclude_configs": [], 
    "flaky": false, 
    "language": "c", 
    "name": "h2_sockpair_1byte_nosec_test", 
    "platforms": [
      "windows", 
      "linux", 
      "mac", 
      "posix"
    ]
  }, 
  {
    "args": [
      "max_message_length"
    ], 
    "ci_platforms": [
      "windows", 
      "linux", 
      "posix"
    ], 
    "cpu_cost": 0.1, 
    "exclude_configs": [], 
    "flaky": false, 
    "language": "c", 
    "name": "h2_sockpair_1byte_nosec_test", 
    "platforms": [
      "windows", 
      "linux", 
      "mac", 
      "posix"
    ]
  }, 
  {
    "args": [
      "negative_deadline"
    ], 
    "ci_platforms": [
      "windows", 
      "linux", 
      "posix"
    ], 
    "cpu_cost": 1.0, 
    "exclude_configs": [], 
    "flaky": false, 
    "language": "c", 
    "name": "h2_sockpair_1byte_nosec_test", 
    "platforms": [
      "windows", 
      "linux", 
      "mac", 
      "posix"
    ]
  }, 
  {
    "args": [
      "no_op"
    ], 
    "ci_platforms": [
      "windows", 
      "linux", 
      "posix"
    ], 
    "cpu_cost": 1.0, 
    "exclude_configs": [], 
    "flaky": false, 
    "language": "c", 
    "name": "h2_sockpair_1byte_nosec_test", 
    "platforms": [
      "windows", 
      "linux", 
      "mac", 
      "posix"
    ]
  }, 
  {
    "args": [
      "payload"
    ], 
    "ci_platforms": [
      "windows", 
      "linux", 
      "posix"
    ], 
    "cpu_cost": 0.1, 
    "exclude_configs": [], 
    "flaky": false, 
    "language": "c", 
    "name": "h2_sockpair_1byte_nosec_test", 
    "platforms": [
      "windows", 
      "linux", 
      "mac", 
      "posix"
    ]
  }, 
  {
    "args": [
      "ping_pong_streaming"
    ], 
    "ci_platforms": [
      "windows", 
      "linux", 
      "posix"
    ], 
    "cpu_cost": 1.0, 
    "exclude_configs": [], 
    "flaky": false, 
    "language": "c", 
    "name": "h2_sockpair_1byte_nosec_test", 
    "platforms": [
      "windows", 
      "linux", 
      "mac", 
      "posix"
    ]
  }, 
  {
    "args": [
      "registered_call"
    ], 
    "ci_platforms": [
      "windows", 
      "linux", 
      "posix"
    ], 
    "cpu_cost": 1.0, 
    "exclude_configs": [], 
    "flaky": false, 
    "language": "c", 
    "name": "h2_sockpair_1byte_nosec_test", 
    "platforms": [
      "windows", 
      "linux", 
      "mac", 
      "posix"
    ]
  }, 
  {
    "args": [
      "request_with_flags"
    ], 
    "ci_platforms": [
      "windows", 
      "linux", 
      "posix"
    ], 
    "cpu_cost": 1.0, 
    "exclude_configs": [], 
    "flaky": false, 
    "language": "c", 
    "name": "h2_sockpair_1byte_nosec_test", 
    "platforms": [
      "windows", 
      "linux", 
      "mac", 
      "posix"
    ]
  }, 
  {
    "args": [
      "request_with_payload"
    ], 
    "ci_platforms": [
      "windows", 
      "linux", 
      "posix"
    ], 
    "cpu_cost": 1.0, 
    "exclude_configs": [], 
    "flaky": false, 
    "language": "c", 
    "name": "h2_sockpair_1byte_nosec_test", 
    "platforms": [
      "windows", 
      "linux", 
      "mac", 
      "posix"
    ]
  }, 
  {
    "args": [
      "server_finishes_request"
    ], 
    "ci_platforms": [
      "windows", 
      "linux", 
      "posix"
    ], 
    "cpu_cost": 1.0, 
    "exclude_configs": [], 
    "flaky": false, 
    "language": "c", 
    "name": "h2_sockpair_1byte_nosec_test", 
    "platforms": [
      "windows", 
      "linux", 
      "mac", 
      "posix"
    ]
  }, 
  {
    "args": [
      "shutdown_finishes_calls"
    ], 
    "ci_platforms": [
      "windows", 
      "linux", 
      "posix"
    ], 
    "cpu_cost": 1.0, 
    "exclude_configs": [], 
    "flaky": false, 
    "language": "c", 
    "name": "h2_sockpair_1byte_nosec_test", 
    "platforms": [
      "windows", 
      "linux", 
      "mac", 
      "posix"
    ]
  }, 
  {
    "args": [
      "shutdown_finishes_tags"
    ], 
    "ci_platforms": [
      "windows", 
      "linux", 
      "posix"
    ], 
    "cpu_cost": 1.0, 
    "exclude_configs": [], 
    "flaky": false, 
    "language": "c", 
    "name": "h2_sockpair_1byte_nosec_test", 
    "platforms": [
      "windows", 
      "linux", 
      "mac", 
      "posix"
    ]
  }, 
  {
    "args": [
      "simple_metadata"
    ], 
    "ci_platforms": [
      "windows", 
      "linux", 
      "posix"
    ], 
    "cpu_cost": 1.0, 
    "exclude_configs": [], 
    "flaky": false, 
    "language": "c", 
    "name": "h2_sockpair_1byte_nosec_test", 
    "platforms": [
      "windows", 
      "linux", 
      "mac", 
      "posix"
    ]
  }, 
  {
    "args": [
      "simple_request"
    ], 
    "ci_platforms": [
      "windows", 
      "linux", 
      "posix"
    ], 
    "cpu_cost": 1.0, 
    "exclude_configs": [], 
    "flaky": false, 
    "language": "c", 
    "name": "h2_sockpair_1byte_nosec_test", 
    "platforms": [
      "windows", 
      "linux", 
      "mac", 
      "posix"
    ]
  }, 
  {
    "args": [
      "trailing_metadata"
    ], 
    "ci_platforms": [
      "windows", 
      "linux", 
      "posix"
    ], 
    "cpu_cost": 1.0, 
    "exclude_configs": [], 
    "flaky": false, 
    "language": "c", 
    "name": "h2_sockpair_1byte_nosec_test", 
    "platforms": [
      "windows", 
      "linux", 
      "mac", 
      "posix"
    ]
  }, 
  {
    "args": [
      "bad_hostname"
    ], 
    "ci_platforms": [
      "windows", 
      "linux", 
      "mac", 
      "posix"
    ], 
    "cpu_cost": 1.0, 
    "exclude_configs": [], 
    "flaky": false, 
    "language": "c", 
    "name": "h2_uchannel_nosec_test", 
    "platforms": [
      "windows", 
      "linux", 
      "mac", 
      "posix"
    ]
  }, 
  {
    "args": [
      "binary_metadata"
    ], 
    "ci_platforms": [
      "windows", 
      "linux", 
      "mac", 
      "posix"
    ], 
    "cpu_cost": 1.0, 
    "exclude_configs": [], 
    "flaky": false, 
    "language": "c", 
    "name": "h2_uchannel_nosec_test", 
    "platforms": [
      "windows", 
      "linux", 
      "mac", 
      "posix"
    ]
  }, 
  {
    "args": [
      "cancel_after_accept"
    ], 
    "ci_platforms": [
      "windows", 
      "linux", 
      "mac", 
      "posix"
    ], 
    "cpu_cost": 0.1, 
    "exclude_configs": [], 
    "flaky": false, 
    "language": "c", 
    "name": "h2_uchannel_nosec_test", 
    "platforms": [
      "windows", 
      "linux", 
      "mac", 
      "posix"
    ]
  }, 
  {
    "args": [
      "cancel_after_client_done"
    ], 
    "ci_platforms": [
      "windows", 
      "linux", 
      "mac", 
      "posix"
    ], 
    "cpu_cost": 0.1, 
    "exclude_configs": [], 
    "flaky": false, 
    "language": "c", 
    "name": "h2_uchannel_nosec_test", 
    "platforms": [
      "windows", 
      "linux", 
      "mac", 
      "posix"
    ]
  }, 
  {
    "args": [
      "cancel_after_invoke"
    ], 
    "ci_platforms": [
      "windows", 
      "linux", 
      "mac", 
      "posix"
    ], 
    "cpu_cost": 0.1, 
    "exclude_configs": [], 
    "flaky": false, 
    "language": "c", 
    "name": "h2_uchannel_nosec_test", 
    "platforms": [
      "windows", 
      "linux", 
      "mac", 
      "posix"
    ]
  }, 
  {
    "args": [
      "cancel_before_invoke"
    ], 
    "ci_platforms": [
      "windows", 
      "linux", 
      "mac", 
      "posix"
    ], 
    "cpu_cost": 0.1, 
    "exclude_configs": [], 
    "flaky": false, 
    "language": "c", 
    "name": "h2_uchannel_nosec_test", 
    "platforms": [
      "windows", 
      "linux", 
      "mac", 
      "posix"
    ]
  }, 
  {
    "args": [
      "cancel_in_a_vacuum"
    ], 
    "ci_platforms": [
      "windows", 
      "linux", 
      "mac", 
      "posix"
    ], 
    "cpu_cost": 0.1, 
    "exclude_configs": [], 
    "flaky": false, 
    "language": "c", 
    "name": "h2_uchannel_nosec_test", 
    "platforms": [
      "windows", 
      "linux", 
      "mac", 
      "posix"
    ]
  }, 
  {
    "args": [
      "cancel_with_status"
    ], 
    "ci_platforms": [
      "windows", 
      "linux", 
      "mac", 
      "posix"
    ], 
    "cpu_cost": 0.1, 
    "exclude_configs": [], 
    "flaky": false, 
    "language": "c", 
    "name": "h2_uchannel_nosec_test", 
    "platforms": [
      "windows", 
      "linux", 
      "mac", 
      "posix"
    ]
  }, 
  {
    "args": [
      "compressed_payload"
    ], 
    "ci_platforms": [
      "windows", 
      "linux", 
      "mac", 
      "posix"
    ], 
    "cpu_cost": 0.1, 
    "exclude_configs": [], 
    "flaky": false, 
    "language": "c", 
    "name": "h2_uchannel_nosec_test", 
    "platforms": [
      "windows", 
      "linux", 
      "mac", 
      "posix"
    ]
  }, 
  {
    "args": [
      "empty_batch"
    ], 
    "ci_platforms": [
      "windows", 
      "linux", 
      "mac", 
      "posix"
    ], 
    "cpu_cost": 1.0, 
    "exclude_configs": [], 
    "flaky": false, 
    "language": "c", 
    "name": "h2_uchannel_nosec_test", 
    "platforms": [
      "windows", 
      "linux", 
      "mac", 
      "posix"
    ]
  }, 
  {
    "args": [
      "graceful_server_shutdown"
    ], 
    "ci_platforms": [
      "windows", 
      "linux", 
      "mac", 
      "posix"
    ], 
    "cpu_cost": 0.1, 
    "exclude_configs": [], 
    "flaky": false, 
    "language": "c", 
    "name": "h2_uchannel_nosec_test", 
    "platforms": [
      "windows", 
      "linux", 
      "mac", 
      "posix"
    ]
  }, 
  {
    "args": [
      "high_initial_seqno"
    ], 
    "ci_platforms": [
      "windows", 
      "linux", 
      "mac", 
      "posix"
    ], 
    "cpu_cost": 1.0, 
    "exclude_configs": [], 
    "flaky": false, 
    "language": "c", 
    "name": "h2_uchannel_nosec_test", 
    "platforms": [
      "windows", 
      "linux", 
      "mac", 
      "posix"
    ]
  }, 
  {
    "args": [
      "hpack_size"
    ], 
    "ci_platforms": [
      "windows", 
      "linux", 
      "mac", 
      "posix"
    ], 
    "cpu_cost": 1.0, 
    "exclude_configs": [], 
    "flaky": false, 
    "language": "c", 
    "name": "h2_uchannel_nosec_test", 
    "platforms": [
      "windows", 
      "linux", 
      "mac", 
      "posix"
    ]
  }, 
  {
    "args": [
      "invoke_large_request"
    ], 
    "ci_platforms": [
      "windows", 
      "linux", 
      "mac", 
      "posix"
    ], 
    "cpu_cost": 1.0, 
    "exclude_configs": [], 
    "flaky": false, 
    "language": "c", 
    "name": "h2_uchannel_nosec_test", 
    "platforms": [
      "windows", 
      "linux", 
      "mac", 
      "posix"
    ]
  }, 
  {
    "args": [
      "large_metadata"
    ], 
    "ci_platforms": [
      "windows", 
      "linux", 
      "mac", 
      "posix"
    ], 
    "cpu_cost": 1.0, 
    "exclude_configs": [], 
    "flaky": false, 
    "language": "c", 
    "name": "h2_uchannel_nosec_test", 
    "platforms": [
      "windows", 
      "linux", 
      "mac", 
      "posix"
    ]
  }, 
  {
    "args": [
      "max_concurrent_streams"
    ], 
    "ci_platforms": [
      "windows", 
      "linux", 
      "mac", 
      "posix"
    ], 
    "cpu_cost": 1.0, 
    "exclude_configs": [], 
    "flaky": false, 
    "language": "c", 
    "name": "h2_uchannel_nosec_test", 
    "platforms": [
      "windows", 
      "linux", 
      "mac", 
      "posix"
    ]
  }, 
  {
    "args": [
      "max_message_length"
    ], 
    "ci_platforms": [
      "windows", 
      "linux", 
      "mac", 
      "posix"
    ], 
    "cpu_cost": 0.1, 
    "exclude_configs": [], 
    "flaky": false, 
    "language": "c", 
    "name": "h2_uchannel_nosec_test", 
    "platforms": [
      "windows", 
      "linux", 
      "mac", 
      "posix"
    ]
  }, 
  {
    "args": [
      "negative_deadline"
    ], 
    "ci_platforms": [
      "windows", 
      "linux", 
      "mac", 
      "posix"
    ], 
    "cpu_cost": 1.0, 
    "exclude_configs": [], 
    "flaky": false, 
    "language": "c", 
    "name": "h2_uchannel_nosec_test", 
    "platforms": [
      "windows", 
      "linux", 
      "mac", 
      "posix"
    ]
  }, 
  {
    "args": [
      "no_op"
    ], 
    "ci_platforms": [
      "windows", 
      "linux", 
      "mac", 
      "posix"
    ], 
    "cpu_cost": 1.0, 
    "exclude_configs": [], 
    "flaky": false, 
    "language": "c", 
    "name": "h2_uchannel_nosec_test", 
    "platforms": [
      "windows", 
      "linux", 
      "mac", 
      "posix"
    ]
  }, 
  {
    "args": [
      "payload"
    ], 
    "ci_platforms": [
      "windows", 
      "linux", 
      "mac", 
      "posix"
    ], 
    "cpu_cost": 0.1, 
    "exclude_configs": [], 
    "flaky": false, 
    "language": "c", 
    "name": "h2_uchannel_nosec_test", 
    "platforms": [
      "windows", 
      "linux", 
      "mac", 
      "posix"
    ]
  }, 
  {
    "args": [
      "ping_pong_streaming"
    ], 
    "ci_platforms": [
      "windows", 
      "linux", 
      "mac", 
      "posix"
    ], 
    "cpu_cost": 1.0, 
    "exclude_configs": [], 
    "flaky": false, 
    "language": "c", 
    "name": "h2_uchannel_nosec_test", 
    "platforms": [
      "windows", 
      "linux", 
      "mac", 
      "posix"
    ]
  }, 
  {
    "args": [
      "registered_call"
    ], 
    "ci_platforms": [
      "windows", 
      "linux", 
      "mac", 
      "posix"
    ], 
    "cpu_cost": 1.0, 
    "exclude_configs": [], 
    "flaky": false, 
    "language": "c", 
    "name": "h2_uchannel_nosec_test", 
    "platforms": [
      "windows", 
      "linux", 
      "mac", 
      "posix"
    ]
  }, 
  {
    "args": [
      "request_with_flags"
    ], 
    "ci_platforms": [
      "windows", 
      "linux", 
      "mac", 
      "posix"
    ], 
    "cpu_cost": 1.0, 
    "exclude_configs": [], 
    "flaky": false, 
    "language": "c", 
    "name": "h2_uchannel_nosec_test", 
    "platforms": [
      "windows", 
      "linux", 
      "mac", 
      "posix"
    ]
  }, 
  {
    "args": [
      "request_with_payload"
    ], 
    "ci_platforms": [
      "windows", 
      "linux", 
      "mac", 
      "posix"
    ], 
    "cpu_cost": 1.0, 
    "exclude_configs": [], 
    "flaky": false, 
    "language": "c", 
    "name": "h2_uchannel_nosec_test", 
    "platforms": [
      "windows", 
      "linux", 
      "mac", 
      "posix"
    ]
  }, 
  {
    "args": [
      "server_finishes_request"
    ], 
    "ci_platforms": [
      "windows", 
      "linux", 
      "mac", 
      "posix"
    ], 
    "cpu_cost": 1.0, 
    "exclude_configs": [], 
    "flaky": false, 
    "language": "c", 
    "name": "h2_uchannel_nosec_test", 
    "platforms": [
      "windows", 
      "linux", 
      "mac", 
      "posix"
    ]
  }, 
  {
    "args": [
      "shutdown_finishes_calls"
    ], 
    "ci_platforms": [
      "windows", 
      "linux", 
      "mac", 
      "posix"
    ], 
    "cpu_cost": 1.0, 
    "exclude_configs": [], 
    "flaky": false, 
    "language": "c", 
    "name": "h2_uchannel_nosec_test", 
    "platforms": [
      "windows", 
      "linux", 
      "mac", 
      "posix"
    ]
  }, 
  {
    "args": [
      "shutdown_finishes_tags"
    ], 
    "ci_platforms": [
      "windows", 
      "linux", 
      "mac", 
      "posix"
    ], 
    "cpu_cost": 1.0, 
    "exclude_configs": [], 
    "flaky": false, 
    "language": "c", 
    "name": "h2_uchannel_nosec_test", 
    "platforms": [
      "windows", 
      "linux", 
      "mac", 
      "posix"
    ]
  }, 
  {
    "args": [
      "simple_metadata"
    ], 
    "ci_platforms": [
      "windows", 
      "linux", 
      "mac", 
      "posix"
    ], 
    "cpu_cost": 1.0, 
    "exclude_configs": [], 
    "flaky": false, 
    "language": "c", 
    "name": "h2_uchannel_nosec_test", 
    "platforms": [
      "windows", 
      "linux", 
      "mac", 
      "posix"
    ]
  }, 
  {
    "args": [
      "simple_request"
    ], 
    "ci_platforms": [
      "windows", 
      "linux", 
      "mac", 
      "posix"
    ], 
    "cpu_cost": 1.0, 
    "exclude_configs": [], 
    "flaky": false, 
    "language": "c", 
    "name": "h2_uchannel_nosec_test", 
    "platforms": [
      "windows", 
      "linux", 
      "mac", 
      "posix"
    ]
  }, 
  {
    "args": [
      "trailing_metadata"
    ], 
    "ci_platforms": [
      "windows", 
      "linux", 
      "mac", 
      "posix"
    ], 
    "cpu_cost": 1.0, 
    "exclude_configs": [], 
    "flaky": false, 
    "language": "c", 
    "name": "h2_uchannel_nosec_test", 
    "platforms": [
      "windows", 
      "linux", 
      "mac", 
      "posix"
    ]
  }, 
  {
    "args": [
      "bad_hostname"
    ], 
    "ci_platforms": [
      "linux", 
      "mac", 
      "posix"
    ], 
    "cpu_cost": 1.0, 
    "exclude_configs": [], 
    "flaky": false, 
    "language": "c", 
    "name": "h2_uds_nosec_test", 
    "platforms": [
      "linux", 
      "mac", 
      "posix"
    ]
  }, 
  {
    "args": [
      "binary_metadata"
    ], 
    "ci_platforms": [
      "linux", 
      "mac", 
      "posix"
    ], 
    "cpu_cost": 1.0, 
    "exclude_configs": [], 
    "flaky": false, 
    "language": "c", 
    "name": "h2_uds_nosec_test", 
    "platforms": [
      "linux", 
      "mac", 
      "posix"
    ]
  }, 
  {
    "args": [
      "cancel_after_accept"
    ], 
    "ci_platforms": [
      "linux", 
      "mac", 
      "posix"
    ], 
    "cpu_cost": 0.1, 
    "exclude_configs": [], 
    "flaky": false, 
    "language": "c", 
    "name": "h2_uds_nosec_test", 
    "platforms": [
      "linux", 
      "mac", 
      "posix"
    ]
  }, 
  {
    "args": [
      "cancel_after_client_done"
    ], 
    "ci_platforms": [
      "linux", 
      "mac", 
      "posix"
    ], 
    "cpu_cost": 0.1, 
    "exclude_configs": [], 
    "flaky": false, 
    "language": "c", 
    "name": "h2_uds_nosec_test", 
    "platforms": [
      "linux", 
      "mac", 
      "posix"
    ]
  }, 
  {
    "args": [
      "cancel_after_invoke"
    ], 
    "ci_platforms": [
      "linux", 
      "mac", 
      "posix"
    ], 
    "cpu_cost": 0.1, 
    "exclude_configs": [], 
    "flaky": false, 
    "language": "c", 
    "name": "h2_uds_nosec_test", 
    "platforms": [
      "linux", 
      "mac", 
      "posix"
    ]
  }, 
  {
    "args": [
      "cancel_before_invoke"
    ], 
    "ci_platforms": [
      "linux", 
      "mac", 
      "posix"
    ], 
    "cpu_cost": 0.1, 
    "exclude_configs": [], 
    "flaky": false, 
    "language": "c", 
    "name": "h2_uds_nosec_test", 
    "platforms": [
      "linux", 
      "mac", 
      "posix"
    ]
  }, 
  {
    "args": [
      "cancel_in_a_vacuum"
    ], 
    "ci_platforms": [
      "linux", 
      "mac", 
      "posix"
    ], 
    "cpu_cost": 0.1, 
    "exclude_configs": [], 
    "flaky": false, 
    "language": "c", 
    "name": "h2_uds_nosec_test", 
    "platforms": [
      "linux", 
      "mac", 
      "posix"
    ]
  }, 
  {
    "args": [
      "cancel_with_status"
    ], 
    "ci_platforms": [
      "linux", 
      "mac", 
      "posix"
    ], 
    "cpu_cost": 0.1, 
    "exclude_configs": [], 
    "flaky": false, 
    "language": "c", 
    "name": "h2_uds_nosec_test", 
    "platforms": [
      "linux", 
      "mac", 
      "posix"
    ]
  }, 
  {
    "args": [
      "compressed_payload"
    ], 
    "ci_platforms": [
      "linux", 
      "mac", 
      "posix"
    ], 
    "cpu_cost": 0.1, 
    "exclude_configs": [], 
    "flaky": false, 
    "language": "c", 
    "name": "h2_uds_nosec_test", 
    "platforms": [
      "linux", 
      "mac", 
      "posix"
    ]
  }, 
  {
    "args": [
      "connectivity"
    ], 
    "ci_platforms": [
      "linux", 
      "mac", 
      "posix"
    ], 
    "cpu_cost": 0.1, 
    "exclude_configs": [], 
    "flaky": false, 
    "language": "c", 
    "name": "h2_uds_nosec_test", 
    "platforms": [
      "linux", 
      "mac", 
      "posix"
    ]
  }, 
  {
    "args": [
      "disappearing_server"
    ], 
    "ci_platforms": [
      "linux", 
      "mac", 
      "posix"
    ], 
    "cpu_cost": 1.0, 
    "exclude_configs": [], 
    "flaky": false, 
    "language": "c", 
    "name": "h2_uds_nosec_test", 
    "platforms": [
      "linux", 
      "mac", 
      "posix"
    ]
  }, 
  {
    "args": [
      "empty_batch"
    ], 
    "ci_platforms": [
      "linux", 
      "mac", 
      "posix"
    ], 
    "cpu_cost": 1.0, 
    "exclude_configs": [], 
    "flaky": false, 
    "language": "c", 
    "name": "h2_uds_nosec_test", 
    "platforms": [
      "linux", 
      "mac", 
      "posix"
    ]
  }, 
  {
    "args": [
      "graceful_server_shutdown"
    ], 
    "ci_platforms": [
      "linux", 
      "mac", 
      "posix"
    ], 
    "cpu_cost": 0.1, 
    "exclude_configs": [], 
    "flaky": false, 
    "language": "c", 
    "name": "h2_uds_nosec_test", 
    "platforms": [
      "linux", 
      "mac", 
      "posix"
    ]
  }, 
  {
    "args": [
      "high_initial_seqno"
    ], 
    "ci_platforms": [
      "linux", 
      "mac", 
      "posix"
    ], 
    "cpu_cost": 1.0, 
    "exclude_configs": [], 
    "flaky": false, 
    "language": "c", 
    "name": "h2_uds_nosec_test", 
    "platforms": [
      "linux", 
      "mac", 
      "posix"
    ]
  }, 
  {
    "args": [
      "hpack_size"
    ], 
    "ci_platforms": [
      "linux", 
      "mac", 
      "posix"
    ], 
    "cpu_cost": 1.0, 
    "exclude_configs": [], 
    "flaky": false, 
    "language": "c", 
    "name": "h2_uds_nosec_test", 
    "platforms": [
      "linux", 
      "mac", 
      "posix"
    ]
  }, 
  {
    "args": [
      "invoke_large_request"
    ], 
    "ci_platforms": [
      "linux", 
      "mac", 
      "posix"
    ], 
    "cpu_cost": 1.0, 
    "exclude_configs": [], 
    "flaky": false, 
    "language": "c", 
    "name": "h2_uds_nosec_test", 
    "platforms": [
      "linux", 
      "mac", 
      "posix"
    ]
  }, 
  {
    "args": [
      "large_metadata"
    ], 
    "ci_platforms": [
      "linux", 
      "mac", 
      "posix"
    ], 
    "cpu_cost": 1.0, 
    "exclude_configs": [], 
    "flaky": false, 
    "language": "c", 
    "name": "h2_uds_nosec_test", 
    "platforms": [
      "linux", 
      "mac", 
      "posix"
    ]
  }, 
  {
    "args": [
      "max_concurrent_streams"
    ], 
    "ci_platforms": [
      "linux", 
      "mac", 
      "posix"
    ], 
    "cpu_cost": 1.0, 
    "exclude_configs": [], 
    "flaky": false, 
    "language": "c", 
    "name": "h2_uds_nosec_test", 
    "platforms": [
      "linux", 
      "mac", 
      "posix"
    ]
  }, 
  {
    "args": [
      "max_message_length"
    ], 
    "ci_platforms": [
      "linux", 
      "mac", 
      "posix"
    ], 
    "cpu_cost": 0.1, 
    "exclude_configs": [], 
    "flaky": false, 
    "language": "c", 
    "name": "h2_uds_nosec_test", 
    "platforms": [
      "linux", 
      "mac", 
      "posix"
    ]
  }, 
  {
    "args": [
      "negative_deadline"
    ], 
    "ci_platforms": [
      "linux", 
      "mac", 
      "posix"
    ], 
    "cpu_cost": 1.0, 
    "exclude_configs": [], 
    "flaky": false, 
    "language": "c", 
    "name": "h2_uds_nosec_test", 
    "platforms": [
      "linux", 
      "mac", 
      "posix"
    ]
  }, 
  {
    "args": [
      "no_op"
    ], 
    "ci_platforms": [
      "linux", 
      "mac", 
      "posix"
    ], 
    "cpu_cost": 1.0, 
    "exclude_configs": [], 
    "flaky": false, 
    "language": "c", 
    "name": "h2_uds_nosec_test", 
    "platforms": [
      "linux", 
      "mac", 
      "posix"
    ]
  }, 
  {
    "args": [
      "payload"
    ], 
    "ci_platforms": [
      "linux", 
      "mac", 
      "posix"
    ], 
    "cpu_cost": 0.1, 
    "exclude_configs": [], 
    "flaky": false, 
    "language": "c", 
    "name": "h2_uds_nosec_test", 
    "platforms": [
      "linux", 
      "mac", 
      "posix"
    ]
  }, 
  {
    "args": [
      "ping"
    ], 
    "ci_platforms": [
      "linux", 
      "mac", 
      "posix"
    ], 
    "cpu_cost": 1.0, 
    "exclude_configs": [], 
    "flaky": false, 
    "language": "c", 
    "name": "h2_uds_nosec_test", 
    "platforms": [
      "linux", 
      "mac", 
      "posix"
    ]
  }, 
  {
    "args": [
      "ping_pong_streaming"
    ], 
    "ci_platforms": [
      "linux", 
      "mac", 
      "posix"
    ], 
    "cpu_cost": 1.0, 
    "exclude_configs": [], 
    "flaky": false, 
    "language": "c", 
    "name": "h2_uds_nosec_test", 
    "platforms": [
      "linux", 
      "mac", 
      "posix"
    ]
  }, 
  {
    "args": [
      "registered_call"
    ], 
    "ci_platforms": [
      "linux", 
      "mac", 
      "posix"
    ], 
    "cpu_cost": 1.0, 
    "exclude_configs": [], 
    "flaky": false, 
    "language": "c", 
    "name": "h2_uds_nosec_test", 
    "platforms": [
      "linux", 
      "mac", 
      "posix"
    ]
  }, 
  {
    "args": [
      "request_with_flags"
    ], 
    "ci_platforms": [
      "linux", 
      "mac", 
      "posix"
    ], 
    "cpu_cost": 1.0, 
    "exclude_configs": [], 
    "flaky": false, 
    "language": "c", 
    "name": "h2_uds_nosec_test", 
    "platforms": [
      "linux", 
      "mac", 
      "posix"
    ]
  }, 
  {
    "args": [
      "request_with_payload"
    ], 
    "ci_platforms": [
      "linux", 
      "mac", 
      "posix"
    ], 
    "cpu_cost": 1.0, 
    "exclude_configs": [], 
    "flaky": false, 
    "language": "c", 
    "name": "h2_uds_nosec_test", 
    "platforms": [
      "linux", 
      "mac", 
      "posix"
    ]
  }, 
  {
    "args": [
      "server_finishes_request"
    ], 
    "ci_platforms": [
      "linux", 
      "mac", 
      "posix"
    ], 
    "cpu_cost": 1.0, 
    "exclude_configs": [], 
    "flaky": false, 
    "language": "c", 
    "name": "h2_uds_nosec_test", 
    "platforms": [
      "linux", 
      "mac", 
      "posix"
    ]
  }, 
  {
    "args": [
      "shutdown_finishes_calls"
    ], 
    "ci_platforms": [
      "linux", 
      "mac", 
      "posix"
    ], 
    "cpu_cost": 1.0, 
    "exclude_configs": [], 
    "flaky": false, 
    "language": "c", 
    "name": "h2_uds_nosec_test", 
    "platforms": [
      "linux", 
      "mac", 
      "posix"
    ]
  }, 
  {
    "args": [
      "shutdown_finishes_tags"
    ], 
    "ci_platforms": [
      "linux", 
      "mac", 
      "posix"
    ], 
    "cpu_cost": 1.0, 
    "exclude_configs": [], 
    "flaky": false, 
    "language": "c", 
    "name": "h2_uds_nosec_test", 
    "platforms": [
      "linux", 
      "mac", 
      "posix"
    ]
  }, 
  {
    "args": [
      "simple_delayed_request"
    ], 
    "ci_platforms": [
      "linux", 
      "mac", 
      "posix"
    ], 
    "cpu_cost": 0.1, 
    "exclude_configs": [], 
    "flaky": false, 
    "language": "c", 
    "name": "h2_uds_nosec_test", 
    "platforms": [
      "linux", 
      "mac", 
      "posix"
    ]
  }, 
  {
    "args": [
      "simple_metadata"
    ], 
    "ci_platforms": [
      "linux", 
      "mac", 
      "posix"
    ], 
    "cpu_cost": 1.0, 
    "exclude_configs": [], 
    "flaky": false, 
    "language": "c", 
    "name": "h2_uds_nosec_test", 
    "platforms": [
      "linux", 
      "mac", 
      "posix"
    ]
  }, 
  {
    "args": [
      "simple_request"
    ], 
    "ci_platforms": [
      "linux", 
      "mac", 
      "posix"
    ], 
    "cpu_cost": 1.0, 
    "exclude_configs": [], 
    "flaky": false, 
    "language": "c", 
    "name": "h2_uds_nosec_test", 
    "platforms": [
      "linux", 
      "mac", 
      "posix"
    ]
  }, 
  {
    "args": [
      "trailing_metadata"
    ], 
    "ci_platforms": [
      "linux", 
      "mac", 
      "posix"
    ], 
    "cpu_cost": 1.0, 
    "exclude_configs": [], 
    "flaky": false, 
    "language": "c", 
    "name": "h2_uds_nosec_test", 
    "platforms": [
      "linux", 
      "mac", 
      "posix"
    ]
  }, 
  {
    "args": [
      "bad_hostname"
    ], 
    "ci_platforms": [
      "linux"
    ], 
    "cpu_cost": 1.0, 
    "exclude_configs": [], 
    "flaky": false, 
    "language": "c", 
    "name": "h2_uds+poll_nosec_test", 
    "platforms": [
      "linux"
    ]
  }, 
  {
    "args": [
      "binary_metadata"
    ], 
    "ci_platforms": [
      "linux"
    ], 
    "cpu_cost": 1.0, 
    "exclude_configs": [], 
    "flaky": false, 
    "language": "c", 
    "name": "h2_uds+poll_nosec_test", 
    "platforms": [
      "linux"
    ]
  }, 
  {
    "args": [
      "cancel_after_accept"
    ], 
    "ci_platforms": [
      "linux"
    ], 
    "cpu_cost": 0.1, 
    "exclude_configs": [], 
    "flaky": false, 
    "language": "c", 
    "name": "h2_uds+poll_nosec_test", 
    "platforms": [
      "linux"
    ]
  }, 
  {
    "args": [
      "cancel_after_client_done"
    ], 
    "ci_platforms": [
      "linux"
    ], 
    "cpu_cost": 0.1, 
    "exclude_configs": [], 
    "flaky": false, 
    "language": "c", 
    "name": "h2_uds+poll_nosec_test", 
    "platforms": [
      "linux"
    ]
  }, 
  {
    "args": [
      "cancel_after_invoke"
    ], 
    "ci_platforms": [
      "linux"
    ], 
    "cpu_cost": 0.1, 
    "exclude_configs": [], 
    "flaky": false, 
    "language": "c", 
    "name": "h2_uds+poll_nosec_test", 
    "platforms": [
      "linux"
    ]
  }, 
  {
    "args": [
      "cancel_before_invoke"
    ], 
    "ci_platforms": [
      "linux"
    ], 
    "cpu_cost": 0.1, 
    "exclude_configs": [], 
    "flaky": false, 
    "language": "c", 
    "name": "h2_uds+poll_nosec_test", 
    "platforms": [
      "linux"
    ]
  }, 
  {
    "args": [
      "cancel_in_a_vacuum"
    ], 
    "ci_platforms": [
      "linux"
    ], 
    "cpu_cost": 0.1, 
    "exclude_configs": [], 
    "flaky": false, 
    "language": "c", 
    "name": "h2_uds+poll_nosec_test", 
    "platforms": [
      "linux"
    ]
  }, 
  {
    "args": [
      "cancel_with_status"
    ], 
    "ci_platforms": [
      "linux"
    ], 
    "cpu_cost": 0.1, 
    "exclude_configs": [], 
    "flaky": false, 
    "language": "c", 
    "name": "h2_uds+poll_nosec_test", 
    "platforms": [
      "linux"
    ]
  }, 
  {
    "args": [
      "compressed_payload"
    ], 
    "ci_platforms": [
      "linux"
    ], 
    "cpu_cost": 0.1, 
    "exclude_configs": [], 
    "flaky": false, 
    "language": "c", 
    "name": "h2_uds+poll_nosec_test", 
    "platforms": [
      "linux"
    ]
  }, 
  {
    "args": [
      "connectivity"
    ], 
    "ci_platforms": [
      "linux"
    ], 
    "cpu_cost": 0.1, 
    "exclude_configs": [], 
    "flaky": false, 
    "language": "c", 
    "name": "h2_uds+poll_nosec_test", 
    "platforms": [
      "linux"
    ]
  }, 
  {
    "args": [
      "disappearing_server"
    ], 
    "ci_platforms": [
      "linux"
    ], 
    "cpu_cost": 1.0, 
    "exclude_configs": [], 
    "flaky": false, 
    "language": "c", 
    "name": "h2_uds+poll_nosec_test", 
    "platforms": [
      "linux"
    ]
  }, 
  {
    "args": [
      "empty_batch"
    ], 
    "ci_platforms": [
      "linux"
    ], 
    "cpu_cost": 1.0, 
    "exclude_configs": [], 
    "flaky": false, 
    "language": "c", 
    "name": "h2_uds+poll_nosec_test", 
    "platforms": [
      "linux"
    ]
  }, 
  {
    "args": [
      "graceful_server_shutdown"
    ], 
    "ci_platforms": [
      "linux"
    ], 
    "cpu_cost": 0.1, 
    "exclude_configs": [], 
    "flaky": false, 
    "language": "c", 
    "name": "h2_uds+poll_nosec_test", 
    "platforms": [
      "linux"
    ]
  }, 
  {
    "args": [
      "high_initial_seqno"
    ], 
    "ci_platforms": [
      "linux"
    ], 
    "cpu_cost": 1.0, 
    "exclude_configs": [], 
    "flaky": false, 
    "language": "c", 
    "name": "h2_uds+poll_nosec_test", 
    "platforms": [
      "linux"
    ]
  }, 
  {
    "args": [
      "hpack_size"
    ], 
    "ci_platforms": [
      "linux"
    ], 
    "cpu_cost": 1.0, 
    "exclude_configs": [], 
    "flaky": false, 
    "language": "c", 
    "name": "h2_uds+poll_nosec_test", 
    "platforms": [
      "linux"
    ]
  }, 
  {
    "args": [
      "invoke_large_request"
    ], 
    "ci_platforms": [
      "linux"
    ], 
    "cpu_cost": 1.0, 
    "exclude_configs": [], 
    "flaky": false, 
    "language": "c", 
    "name": "h2_uds+poll_nosec_test", 
    "platforms": [
      "linux"
    ]
  }, 
  {
    "args": [
      "large_metadata"
    ], 
    "ci_platforms": [
      "linux"
    ], 
    "cpu_cost": 1.0, 
    "exclude_configs": [], 
    "flaky": false, 
    "language": "c", 
    "name": "h2_uds+poll_nosec_test", 
    "platforms": [
      "linux"
    ]
  }, 
  {
    "args": [
      "max_concurrent_streams"
    ], 
    "ci_platforms": [
      "linux"
    ], 
    "cpu_cost": 1.0, 
    "exclude_configs": [], 
    "flaky": false, 
    "language": "c", 
    "name": "h2_uds+poll_nosec_test", 
    "platforms": [
      "linux"
    ]
  }, 
  {
    "args": [
      "max_message_length"
    ], 
    "ci_platforms": [
      "linux"
    ], 
    "cpu_cost": 0.1, 
    "exclude_configs": [], 
    "flaky": false, 
    "language": "c", 
    "name": "h2_uds+poll_nosec_test", 
    "platforms": [
      "linux"
    ]
  }, 
  {
    "args": [
      "negative_deadline"
    ], 
    "ci_platforms": [
      "linux"
    ], 
    "cpu_cost": 1.0, 
    "exclude_configs": [], 
    "flaky": false, 
    "language": "c", 
    "name": "h2_uds+poll_nosec_test", 
    "platforms": [
      "linux"
    ]
  }, 
  {
    "args": [
      "no_op"
    ], 
    "ci_platforms": [
      "linux"
    ], 
    "cpu_cost": 1.0, 
    "exclude_configs": [], 
    "flaky": false, 
    "language": "c", 
    "name": "h2_uds+poll_nosec_test", 
    "platforms": [
      "linux"
    ]
  }, 
  {
    "args": [
      "payload"
    ], 
    "ci_platforms": [
      "linux"
    ], 
    "cpu_cost": 0.1, 
    "exclude_configs": [], 
    "flaky": false, 
    "language": "c", 
    "name": "h2_uds+poll_nosec_test", 
    "platforms": [
      "linux"
    ]
  }, 
  {
    "args": [
      "ping"
    ], 
    "ci_platforms": [
      "linux"
    ], 
    "cpu_cost": 1.0, 
    "exclude_configs": [], 
    "flaky": false, 
    "language": "c", 
    "name": "h2_uds+poll_nosec_test", 
    "platforms": [
      "linux"
    ]
  }, 
  {
    "args": [
      "ping_pong_streaming"
    ], 
    "ci_platforms": [
      "linux"
    ], 
    "cpu_cost": 1.0, 
    "exclude_configs": [], 
    "flaky": false, 
    "language": "c", 
    "name": "h2_uds+poll_nosec_test", 
    "platforms": [
      "linux"
    ]
  }, 
  {
    "args": [
      "registered_call"
    ], 
    "ci_platforms": [
      "linux"
    ], 
    "cpu_cost": 1.0, 
    "exclude_configs": [], 
    "flaky": false, 
    "language": "c", 
    "name": "h2_uds+poll_nosec_test", 
    "platforms": [
      "linux"
    ]
  }, 
  {
    "args": [
      "request_with_flags"
    ], 
    "ci_platforms": [
      "linux"
    ], 
    "cpu_cost": 1.0, 
    "exclude_configs": [], 
    "flaky": false, 
    "language": "c", 
    "name": "h2_uds+poll_nosec_test", 
    "platforms": [
      "linux"
    ]
  }, 
  {
    "args": [
      "request_with_payload"
    ], 
    "ci_platforms": [
      "linux"
    ], 
    "cpu_cost": 1.0, 
    "exclude_configs": [], 
    "flaky": false, 
    "language": "c", 
    "name": "h2_uds+poll_nosec_test", 
    "platforms": [
      "linux"
    ]
  }, 
  {
    "args": [
      "server_finishes_request"
    ], 
    "ci_platforms": [
      "linux"
    ], 
    "cpu_cost": 1.0, 
    "exclude_configs": [], 
    "flaky": false, 
    "language": "c", 
    "name": "h2_uds+poll_nosec_test", 
    "platforms": [
      "linux"
    ]
  }, 
  {
    "args": [
      "shutdown_finishes_calls"
    ], 
    "ci_platforms": [
      "linux"
    ], 
    "cpu_cost": 1.0, 
    "exclude_configs": [], 
    "flaky": false, 
    "language": "c", 
    "name": "h2_uds+poll_nosec_test", 
    "platforms": [
      "linux"
    ]
  }, 
  {
    "args": [
      "shutdown_finishes_tags"
    ], 
    "ci_platforms": [
      "linux"
    ], 
    "cpu_cost": 1.0, 
    "exclude_configs": [], 
    "flaky": false, 
    "language": "c", 
    "name": "h2_uds+poll_nosec_test", 
    "platforms": [
      "linux"
    ]
  }, 
  {
    "args": [
      "simple_delayed_request"
    ], 
    "ci_platforms": [
      "linux"
    ], 
    "cpu_cost": 0.1, 
    "exclude_configs": [], 
    "flaky": false, 
    "language": "c", 
    "name": "h2_uds+poll_nosec_test", 
    "platforms": [
      "linux"
    ]
  }, 
  {
    "args": [
      "simple_metadata"
    ], 
    "ci_platforms": [
      "linux"
    ], 
    "cpu_cost": 1.0, 
    "exclude_configs": [], 
    "flaky": false, 
    "language": "c", 
    "name": "h2_uds+poll_nosec_test", 
    "platforms": [
      "linux"
    ]
  }, 
  {
    "args": [
      "simple_request"
    ], 
    "ci_platforms": [
      "linux"
    ], 
    "cpu_cost": 1.0, 
    "exclude_configs": [], 
    "flaky": false, 
    "language": "c", 
    "name": "h2_uds+poll_nosec_test", 
    "platforms": [
      "linux"
    ]
  }, 
  {
    "args": [
      "trailing_metadata"
    ], 
    "ci_platforms": [
      "linux"
    ], 
    "cpu_cost": 1.0, 
    "exclude_configs": [], 
    "flaky": false, 
    "language": "c", 
    "name": "h2_uds+poll_nosec_test", 
    "platforms": [
      "linux"
    ]
  }
]<|MERGE_RESOLUTION|>--- conflicted
+++ resolved
@@ -2316,15 +2316,8 @@
       "mac", 
       "posix"
     ], 
-<<<<<<< HEAD
-    "cpu_cost": 10, 
-    "exclude_configs": [], 
-=======
     "cpu_cost": 0.5, 
-    "exclude_configs": [
-      "tsan"
-    ], 
->>>>>>> ddd4d7f1
+    "exclude_configs": [], 
     "flaky": false, 
     "gtest": false, 
     "language": "c++", 
