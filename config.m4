PHP_ARG_ENABLE(grpc, whether to enable grpc support,
[  --enable-grpc           Enable grpc support])

if test "$PHP_GRPC" != "no"; then
  dnl Write more examples of tests here...

  dnl # --with-grpc -> add include path
  PHP_ADD_INCLUDE(../../grpc/include)
  PHP_ADD_INCLUDE(../../grpc/src/php/ext/grpc)
  PHP_ADD_INCLUDE(../../grpc/third_party/boringssl/include)

  LIBS="-lpthread $LIBS"

  GRPC_SHARED_LIBADD="-lpthread $GRPC_SHARED_LIBADD"
  PHP_ADD_LIBRARY(pthread)

  PHP_ADD_LIBRARY(dl,,GRPC_SHARED_LIBADD)
  PHP_ADD_LIBRARY(dl)

  case $host in
    *darwin*) ;;
    *)
      PHP_ADD_LIBRARY(rt,,GRPC_SHARED_LIBADD)
      PHP_ADD_LIBRARY(rt)
      ;;
  esac

  PHP_NEW_EXTENSION(grpc,
    src/php/ext/grpc/byte_buffer.c \
    src/php/ext/grpc/call.c \
    src/php/ext/grpc/call_credentials.c \
    src/php/ext/grpc/channel.c \
    src/php/ext/grpc/channel_credentials.c \
    src/php/ext/grpc/completion_queue.c \
    src/php/ext/grpc/php_grpc.c \
    src/php/ext/grpc/server.c \
    src/php/ext/grpc/server_credentials.c \
    src/php/ext/grpc/timeval.c \
    src/core/lib/profiling/basic_timers.c \
    src/core/lib/profiling/stap_timers.c \
    src/core/lib/support/alloc.c \
    src/core/lib/support/avl.c \
    src/core/lib/support/backoff.c \
    src/core/lib/support/cmdline.c \
    src/core/lib/support/cpu_iphone.c \
    src/core/lib/support/cpu_linux.c \
    src/core/lib/support/cpu_posix.c \
    src/core/lib/support/cpu_windows.c \
    src/core/lib/support/env_linux.c \
    src/core/lib/support/env_posix.c \
    src/core/lib/support/env_win32.c \
    src/core/lib/support/histogram.c \
    src/core/lib/support/host_port.c \
    src/core/lib/support/load_file.c \
    src/core/lib/support/log.c \
    src/core/lib/support/log_android.c \
    src/core/lib/support/log_linux.c \
    src/core/lib/support/log_posix.c \
    src/core/lib/support/log_win32.c \
    src/core/lib/support/murmur_hash.c \
    src/core/lib/support/slice.c \
    src/core/lib/support/slice_buffer.c \
    src/core/lib/support/stack_lockfree.c \
    src/core/lib/support/string.c \
    src/core/lib/support/string_posix.c \
    src/core/lib/support/string_win32.c \
    src/core/lib/support/subprocess_posix.c \
    src/core/lib/support/subprocess_windows.c \
    src/core/lib/support/sync.c \
    src/core/lib/support/sync_posix.c \
    src/core/lib/support/sync_win32.c \
    src/core/lib/support/thd.c \
    src/core/lib/support/thd_posix.c \
    src/core/lib/support/thd_win32.c \
    src/core/lib/support/time.c \
    src/core/lib/support/time_posix.c \
    src/core/lib/support/time_precise.c \
    src/core/lib/support/time_win32.c \
    src/core/lib/support/tls_pthread.c \
    src/core/lib/support/tmpfile_posix.c \
    src/core/lib/support/tmpfile_win32.c \
    src/core/lib/support/wrap_memcpy.c \
<<<<<<< HEAD
    src/core/ext/load_reporting/load_reporting_filter.c \
=======
    src/core/lib/surface/init.c \
>>>>>>> cec42984
    src/core/lib/channel/channel_args.c \
    src/core/lib/channel/channel_stack.c \
    src/core/lib/channel/channel_stack_builder.c \
    src/core/lib/channel/compress_filter.c \
    src/core/lib/channel/connected_channel.c \
    src/core/lib/channel/http_client_filter.c \
    src/core/lib/channel/http_server_filter.c \
    src/core/lib/compression/compression_algorithm.c \
    src/core/lib/compression/message_compress.c \
    src/core/lib/debug/trace.c \
    src/core/lib/http/format_request.c \
    src/core/lib/http/httpcli.c \
    src/core/lib/http/parser.c \
    src/core/lib/iomgr/closure.c \
    src/core/lib/iomgr/endpoint.c \
    src/core/lib/iomgr/endpoint_pair_posix.c \
    src/core/lib/iomgr/endpoint_pair_windows.c \
    src/core/lib/iomgr/ev_poll_and_epoll_posix.c \
    src/core/lib/iomgr/ev_posix.c \
    src/core/lib/iomgr/exec_ctx.c \
    src/core/lib/iomgr/executor.c \
    src/core/lib/iomgr/iocp_windows.c \
    src/core/lib/iomgr/iomgr.c \
    src/core/lib/iomgr/iomgr_posix.c \
    src/core/lib/iomgr/iomgr_windows.c \
    src/core/lib/iomgr/pollset_set_windows.c \
    src/core/lib/iomgr/pollset_windows.c \
    src/core/lib/iomgr/resolve_address_posix.c \
    src/core/lib/iomgr/resolve_address_windows.c \
    src/core/lib/iomgr/sockaddr_utils.c \
    src/core/lib/iomgr/socket_utils_common_posix.c \
    src/core/lib/iomgr/socket_utils_linux.c \
    src/core/lib/iomgr/socket_utils_posix.c \
    src/core/lib/iomgr/socket_windows.c \
    src/core/lib/iomgr/tcp_client_posix.c \
    src/core/lib/iomgr/tcp_client_windows.c \
    src/core/lib/iomgr/tcp_posix.c \
    src/core/lib/iomgr/tcp_server_posix.c \
    src/core/lib/iomgr/tcp_server_windows.c \
    src/core/lib/iomgr/tcp_windows.c \
    src/core/lib/iomgr/time_averaged_stats.c \
    src/core/lib/iomgr/timer.c \
    src/core/lib/iomgr/timer_heap.c \
    src/core/lib/iomgr/udp_server.c \
    src/core/lib/iomgr/unix_sockets_posix.c \
    src/core/lib/iomgr/unix_sockets_posix_noop.c \
    src/core/lib/iomgr/wakeup_fd_eventfd.c \
    src/core/lib/iomgr/wakeup_fd_nospecial.c \
    src/core/lib/iomgr/wakeup_fd_pipe.c \
    src/core/lib/iomgr/wakeup_fd_posix.c \
    src/core/lib/iomgr/workqueue_posix.c \
    src/core/lib/iomgr/workqueue_windows.c \
    src/core/lib/json/json.c \
    src/core/lib/json/json_reader.c \
    src/core/lib/json/json_string.c \
    src/core/lib/json/json_writer.c \
    src/core/lib/load_reporting/load_reporting.c \
    src/core/lib/surface/alarm.c \
    src/core/lib/surface/api_trace.c \
    src/core/lib/surface/byte_buffer.c \
    src/core/lib/surface/byte_buffer_reader.c \
    src/core/lib/surface/call.c \
    src/core/lib/surface/call_details.c \
    src/core/lib/surface/call_log_batch.c \
    src/core/lib/surface/channel.c \
    src/core/lib/surface/channel_init.c \
    src/core/lib/surface/channel_ping.c \
    src/core/lib/surface/channel_stack_type.c \
    src/core/lib/surface/completion_queue.c \
    src/core/lib/surface/event_string.c \
    src/core/lib/surface/lame_client.c \
    src/core/lib/surface/metadata_array.c \
    src/core/lib/surface/server.c \
    src/core/lib/surface/validate_metadata.c \
    src/core/lib/surface/version.c \
    src/core/lib/transport/byte_stream.c \
    src/core/lib/transport/connectivity_state.c \
    src/core/lib/transport/metadata.c \
    src/core/lib/transport/metadata_batch.c \
    src/core/lib/transport/static_metadata.c \
    src/core/lib/transport/transport.c \
    src/core/lib/transport/transport_op_string.c \
    src/core/ext/transport/chttp2/server/secure/server_secure_chttp2.c \
    src/core/ext/transport/chttp2/transport/bin_encoder.c \
    src/core/ext/transport/chttp2/transport/chttp2_plugin.c \
    src/core/ext/transport/chttp2/transport/chttp2_transport.c \
    src/core/ext/transport/chttp2/transport/frame_data.c \
    src/core/ext/transport/chttp2/transport/frame_goaway.c \
    src/core/ext/transport/chttp2/transport/frame_ping.c \
    src/core/ext/transport/chttp2/transport/frame_rst_stream.c \
    src/core/ext/transport/chttp2/transport/frame_settings.c \
    src/core/ext/transport/chttp2/transport/frame_window_update.c \
    src/core/ext/transport/chttp2/transport/hpack_encoder.c \
    src/core/ext/transport/chttp2/transport/hpack_parser.c \
    src/core/ext/transport/chttp2/transport/hpack_table.c \
    src/core/ext/transport/chttp2/transport/huffsyms.c \
    src/core/ext/transport/chttp2/transport/incoming_metadata.c \
    src/core/ext/transport/chttp2/transport/parsing.c \
    src/core/ext/transport/chttp2/transport/status_conversion.c \
    src/core/ext/transport/chttp2/transport/stream_lists.c \
    src/core/ext/transport/chttp2/transport/stream_map.c \
    src/core/ext/transport/chttp2/transport/timeout_encoding.c \
    src/core/ext/transport/chttp2/transport/varint.c \
    src/core/ext/transport/chttp2/transport/writing.c \
    src/core/ext/transport/chttp2/alpn/alpn.c \
    src/core/lib/http/httpcli_security_connector.c \
    src/core/lib/security/b64.c \
    src/core/lib/security/client_auth_filter.c \
    src/core/lib/security/credentials.c \
    src/core/lib/security/credentials_metadata.c \
    src/core/lib/security/credentials_posix.c \
    src/core/lib/security/credentials_win32.c \
    src/core/lib/security/google_default_credentials.c \
    src/core/lib/security/handshake.c \
    src/core/lib/security/json_token.c \
    src/core/lib/security/jwt_verifier.c \
    src/core/lib/security/secure_endpoint.c \
    src/core/lib/security/security_connector.c \
    src/core/lib/security/security_context.c \
    src/core/lib/security/server_auth_filter.c \
    src/core/lib/surface/init_secure.c \
    src/core/lib/tsi/fake_transport_security.c \
    src/core/lib/tsi/ssl_transport_security.c \
    src/core/lib/tsi/transport_security.c \
    src/core/ext/transport/chttp2/client/secure/secure_channel_create.c \
    src/core/ext/client_config/channel_connectivity.c \
    src/core/ext/client_config/client_channel.c \
    src/core/ext/client_config/client_channel_factory.c \
    src/core/ext/client_config/client_config.c \
    src/core/ext/client_config/client_config_plugin.c \
    src/core/ext/client_config/connector.c \
    src/core/ext/client_config/default_initial_connect_string.c \
    src/core/ext/client_config/initial_connect_string.c \
    src/core/ext/client_config/lb_policy.c \
    src/core/ext/client_config/lb_policy_factory.c \
    src/core/ext/client_config/lb_policy_registry.c \
    src/core/ext/client_config/parse_address.c \
    src/core/ext/client_config/resolver.c \
    src/core/ext/client_config/resolver_factory.c \
    src/core/ext/client_config/resolver_registry.c \
    src/core/ext/client_config/subchannel.c \
    src/core/ext/client_config/subchannel_call_holder.c \
    src/core/ext/client_config/subchannel_index.c \
    src/core/ext/client_config/uri_parser.c \
    src/core/ext/transport/chttp2/server/insecure/server_chttp2.c \
    src/core/ext/transport/chttp2/client/insecure/channel_create.c \
    src/core/ext/lb_policy/grpclb/load_balancer_api.c \
    src/core/ext/lb_policy/grpclb/proto/grpc/lb/v0/load_balancer.pb.c \
    third_party/nanopb/pb_common.c \
    third_party/nanopb/pb_decode.c \
    third_party/nanopb/pb_encode.c \
    src/core/ext/lb_policy/pick_first/pick_first.c \
    src/core/ext/lb_policy/round_robin/round_robin.c \
    src/core/ext/resolver/dns/native/dns_resolver.c \
    src/core/ext/resolver/sockaddr/sockaddr_resolver.c \
    src/core/ext/census/context.c \
    src/core/ext/census/grpc_context.c \
    src/core/ext/census/grpc_filter.c \
    src/core/ext/census/grpc_plugin.c \
    src/core/ext/census/initialize.c \
    src/core/ext/census/mlog.c \
    src/core/ext/census/operation.c \
    src/core/ext/census/placeholders.c \
    src/core/ext/census/tracing.c \
    src/core/plugin_registry/grpc_plugin_registry.c \
    src/boringssl/err_data.c \
    third_party/boringssl/crypto/aes/aes.c \
    third_party/boringssl/crypto/aes/mode_wrappers.c \
    third_party/boringssl/crypto/asn1/a_bitstr.c \
    third_party/boringssl/crypto/asn1/a_bool.c \
    third_party/boringssl/crypto/asn1/a_bytes.c \
    third_party/boringssl/crypto/asn1/a_d2i_fp.c \
    third_party/boringssl/crypto/asn1/a_dup.c \
    third_party/boringssl/crypto/asn1/a_enum.c \
    third_party/boringssl/crypto/asn1/a_gentm.c \
    third_party/boringssl/crypto/asn1/a_i2d_fp.c \
    third_party/boringssl/crypto/asn1/a_int.c \
    third_party/boringssl/crypto/asn1/a_mbstr.c \
    third_party/boringssl/crypto/asn1/a_object.c \
    third_party/boringssl/crypto/asn1/a_octet.c \
    third_party/boringssl/crypto/asn1/a_print.c \
    third_party/boringssl/crypto/asn1/a_strnid.c \
    third_party/boringssl/crypto/asn1/a_time.c \
    third_party/boringssl/crypto/asn1/a_type.c \
    third_party/boringssl/crypto/asn1/a_utctm.c \
    third_party/boringssl/crypto/asn1/a_utf8.c \
    third_party/boringssl/crypto/asn1/asn1_lib.c \
    third_party/boringssl/crypto/asn1/asn1_par.c \
    third_party/boringssl/crypto/asn1/asn_pack.c \
    third_party/boringssl/crypto/asn1/bio_asn1.c \
    third_party/boringssl/crypto/asn1/bio_ndef.c \
    third_party/boringssl/crypto/asn1/f_enum.c \
    third_party/boringssl/crypto/asn1/f_int.c \
    third_party/boringssl/crypto/asn1/f_string.c \
    third_party/boringssl/crypto/asn1/t_bitst.c \
    third_party/boringssl/crypto/asn1/t_pkey.c \
    third_party/boringssl/crypto/asn1/tasn_dec.c \
    third_party/boringssl/crypto/asn1/tasn_enc.c \
    third_party/boringssl/crypto/asn1/tasn_fre.c \
    third_party/boringssl/crypto/asn1/tasn_new.c \
    third_party/boringssl/crypto/asn1/tasn_prn.c \
    third_party/boringssl/crypto/asn1/tasn_typ.c \
    third_party/boringssl/crypto/asn1/tasn_utl.c \
    third_party/boringssl/crypto/asn1/x_bignum.c \
    third_party/boringssl/crypto/asn1/x_long.c \
    third_party/boringssl/crypto/base64/base64.c \
    third_party/boringssl/crypto/bio/bio.c \
    third_party/boringssl/crypto/bio/bio_mem.c \
    third_party/boringssl/crypto/bio/buffer.c \
    third_party/boringssl/crypto/bio/connect.c \
    third_party/boringssl/crypto/bio/fd.c \
    third_party/boringssl/crypto/bio/file.c \
    third_party/boringssl/crypto/bio/hexdump.c \
    third_party/boringssl/crypto/bio/pair.c \
    third_party/boringssl/crypto/bio/printf.c \
    third_party/boringssl/crypto/bio/socket.c \
    third_party/boringssl/crypto/bio/socket_helper.c \
    third_party/boringssl/crypto/bn/add.c \
    third_party/boringssl/crypto/bn/asm/x86_64-gcc.c \
    third_party/boringssl/crypto/bn/bn.c \
    third_party/boringssl/crypto/bn/bn_asn1.c \
    third_party/boringssl/crypto/bn/cmp.c \
    third_party/boringssl/crypto/bn/convert.c \
    third_party/boringssl/crypto/bn/ctx.c \
    third_party/boringssl/crypto/bn/div.c \
    third_party/boringssl/crypto/bn/exponentiation.c \
    third_party/boringssl/crypto/bn/gcd.c \
    third_party/boringssl/crypto/bn/generic.c \
    third_party/boringssl/crypto/bn/kronecker.c \
    third_party/boringssl/crypto/bn/montgomery.c \
    third_party/boringssl/crypto/bn/mul.c \
    third_party/boringssl/crypto/bn/prime.c \
    third_party/boringssl/crypto/bn/random.c \
    third_party/boringssl/crypto/bn/rsaz_exp.c \
    third_party/boringssl/crypto/bn/shift.c \
    third_party/boringssl/crypto/bn/sqrt.c \
    third_party/boringssl/crypto/buf/buf.c \
    third_party/boringssl/crypto/bytestring/asn1_compat.c \
    third_party/boringssl/crypto/bytestring/ber.c \
    third_party/boringssl/crypto/bytestring/cbb.c \
    third_party/boringssl/crypto/bytestring/cbs.c \
    third_party/boringssl/crypto/chacha/chacha_generic.c \
    third_party/boringssl/crypto/chacha/chacha_vec.c \
    third_party/boringssl/crypto/cipher/aead.c \
    third_party/boringssl/crypto/cipher/cipher.c \
    third_party/boringssl/crypto/cipher/derive_key.c \
    third_party/boringssl/crypto/cipher/e_aes.c \
    third_party/boringssl/crypto/cipher/e_chacha20poly1305.c \
    third_party/boringssl/crypto/cipher/e_des.c \
    third_party/boringssl/crypto/cipher/e_null.c \
    third_party/boringssl/crypto/cipher/e_rc2.c \
    third_party/boringssl/crypto/cipher/e_rc4.c \
    third_party/boringssl/crypto/cipher/e_ssl3.c \
    third_party/boringssl/crypto/cipher/e_tls.c \
    third_party/boringssl/crypto/cipher/tls_cbc.c \
    third_party/boringssl/crypto/cmac/cmac.c \
    third_party/boringssl/crypto/conf/conf.c \
    third_party/boringssl/crypto/cpu-arm.c \
    third_party/boringssl/crypto/cpu-intel.c \
    third_party/boringssl/crypto/crypto.c \
    third_party/boringssl/crypto/curve25519/curve25519.c \
    third_party/boringssl/crypto/curve25519/x25519-x86_64.c \
    third_party/boringssl/crypto/des/des.c \
    third_party/boringssl/crypto/dh/check.c \
    third_party/boringssl/crypto/dh/dh.c \
    third_party/boringssl/crypto/dh/dh_asn1.c \
    third_party/boringssl/crypto/dh/params.c \
    third_party/boringssl/crypto/digest/digest.c \
    third_party/boringssl/crypto/digest/digests.c \
    third_party/boringssl/crypto/directory_posix.c \
    third_party/boringssl/crypto/directory_win.c \
    third_party/boringssl/crypto/dsa/dsa.c \
    third_party/boringssl/crypto/dsa/dsa_asn1.c \
    third_party/boringssl/crypto/ec/ec.c \
    third_party/boringssl/crypto/ec/ec_asn1.c \
    third_party/boringssl/crypto/ec/ec_key.c \
    third_party/boringssl/crypto/ec/ec_montgomery.c \
    third_party/boringssl/crypto/ec/oct.c \
    third_party/boringssl/crypto/ec/p224-64.c \
    third_party/boringssl/crypto/ec/p256-64.c \
    third_party/boringssl/crypto/ec/p256-x86_64.c \
    third_party/boringssl/crypto/ec/simple.c \
    third_party/boringssl/crypto/ec/util-64.c \
    third_party/boringssl/crypto/ec/wnaf.c \
    third_party/boringssl/crypto/ecdh/ecdh.c \
    third_party/boringssl/crypto/ecdsa/ecdsa.c \
    third_party/boringssl/crypto/ecdsa/ecdsa_asn1.c \
    third_party/boringssl/crypto/engine/engine.c \
    third_party/boringssl/crypto/err/err.c \
    third_party/boringssl/crypto/evp/algorithm.c \
    third_party/boringssl/crypto/evp/digestsign.c \
    third_party/boringssl/crypto/evp/evp.c \
    third_party/boringssl/crypto/evp/evp_asn1.c \
    third_party/boringssl/crypto/evp/evp_ctx.c \
    third_party/boringssl/crypto/evp/p_dsa_asn1.c \
    third_party/boringssl/crypto/evp/p_ec.c \
    third_party/boringssl/crypto/evp/p_ec_asn1.c \
    third_party/boringssl/crypto/evp/p_rsa.c \
    third_party/boringssl/crypto/evp/p_rsa_asn1.c \
    third_party/boringssl/crypto/evp/pbkdf.c \
    third_party/boringssl/crypto/evp/sign.c \
    third_party/boringssl/crypto/ex_data.c \
    third_party/boringssl/crypto/hkdf/hkdf.c \
    third_party/boringssl/crypto/hmac/hmac.c \
    third_party/boringssl/crypto/lhash/lhash.c \
    third_party/boringssl/crypto/md4/md4.c \
    third_party/boringssl/crypto/md5/md5.c \
    third_party/boringssl/crypto/mem.c \
    third_party/boringssl/crypto/modes/cbc.c \
    third_party/boringssl/crypto/modes/cfb.c \
    third_party/boringssl/crypto/modes/ctr.c \
    third_party/boringssl/crypto/modes/gcm.c \
    third_party/boringssl/crypto/modes/ofb.c \
    third_party/boringssl/crypto/obj/obj.c \
    third_party/boringssl/crypto/obj/obj_xref.c \
    third_party/boringssl/crypto/pem/pem_all.c \
    third_party/boringssl/crypto/pem/pem_info.c \
    third_party/boringssl/crypto/pem/pem_lib.c \
    third_party/boringssl/crypto/pem/pem_oth.c \
    third_party/boringssl/crypto/pem/pem_pk8.c \
    third_party/boringssl/crypto/pem/pem_pkey.c \
    third_party/boringssl/crypto/pem/pem_x509.c \
    third_party/boringssl/crypto/pem/pem_xaux.c \
    third_party/boringssl/crypto/pkcs8/p5_pbe.c \
    third_party/boringssl/crypto/pkcs8/p5_pbev2.c \
    third_party/boringssl/crypto/pkcs8/p8_pkey.c \
    third_party/boringssl/crypto/pkcs8/pkcs8.c \
    third_party/boringssl/crypto/poly1305/poly1305.c \
    third_party/boringssl/crypto/poly1305/poly1305_arm.c \
    third_party/boringssl/crypto/poly1305/poly1305_vec.c \
    third_party/boringssl/crypto/rand/rand.c \
    third_party/boringssl/crypto/rand/urandom.c \
    third_party/boringssl/crypto/rand/windows.c \
    third_party/boringssl/crypto/rc4/rc4.c \
    third_party/boringssl/crypto/refcount_c11.c \
    third_party/boringssl/crypto/refcount_lock.c \
    third_party/boringssl/crypto/rsa/blinding.c \
    third_party/boringssl/crypto/rsa/padding.c \
    third_party/boringssl/crypto/rsa/rsa.c \
    third_party/boringssl/crypto/rsa/rsa_asn1.c \
    third_party/boringssl/crypto/rsa/rsa_impl.c \
    third_party/boringssl/crypto/sha/sha1.c \
    third_party/boringssl/crypto/sha/sha256.c \
    third_party/boringssl/crypto/sha/sha512.c \
    third_party/boringssl/crypto/stack/stack.c \
    third_party/boringssl/crypto/thread.c \
    third_party/boringssl/crypto/thread_none.c \
    third_party/boringssl/crypto/thread_pthread.c \
    third_party/boringssl/crypto/thread_win.c \
    third_party/boringssl/crypto/time_support.c \
    third_party/boringssl/crypto/x509/a_digest.c \
    third_party/boringssl/crypto/x509/a_sign.c \
    third_party/boringssl/crypto/x509/a_strex.c \
    third_party/boringssl/crypto/x509/a_verify.c \
    third_party/boringssl/crypto/x509/asn1_gen.c \
    third_party/boringssl/crypto/x509/by_dir.c \
    third_party/boringssl/crypto/x509/by_file.c \
    third_party/boringssl/crypto/x509/i2d_pr.c \
    third_party/boringssl/crypto/x509/pkcs7.c \
    third_party/boringssl/crypto/x509/t_crl.c \
    third_party/boringssl/crypto/x509/t_req.c \
    third_party/boringssl/crypto/x509/t_x509.c \
    third_party/boringssl/crypto/x509/t_x509a.c \
    third_party/boringssl/crypto/x509/x509.c \
    third_party/boringssl/crypto/x509/x509_att.c \
    third_party/boringssl/crypto/x509/x509_cmp.c \
    third_party/boringssl/crypto/x509/x509_d2.c \
    third_party/boringssl/crypto/x509/x509_def.c \
    third_party/boringssl/crypto/x509/x509_ext.c \
    third_party/boringssl/crypto/x509/x509_lu.c \
    third_party/boringssl/crypto/x509/x509_obj.c \
    third_party/boringssl/crypto/x509/x509_r2x.c \
    third_party/boringssl/crypto/x509/x509_req.c \
    third_party/boringssl/crypto/x509/x509_set.c \
    third_party/boringssl/crypto/x509/x509_trs.c \
    third_party/boringssl/crypto/x509/x509_txt.c \
    third_party/boringssl/crypto/x509/x509_v3.c \
    third_party/boringssl/crypto/x509/x509_vfy.c \
    third_party/boringssl/crypto/x509/x509_vpm.c \
    third_party/boringssl/crypto/x509/x509cset.c \
    third_party/boringssl/crypto/x509/x509name.c \
    third_party/boringssl/crypto/x509/x509rset.c \
    third_party/boringssl/crypto/x509/x509spki.c \
    third_party/boringssl/crypto/x509/x509type.c \
    third_party/boringssl/crypto/x509/x_algor.c \
    third_party/boringssl/crypto/x509/x_all.c \
    third_party/boringssl/crypto/x509/x_attrib.c \
    third_party/boringssl/crypto/x509/x_crl.c \
    third_party/boringssl/crypto/x509/x_exten.c \
    third_party/boringssl/crypto/x509/x_info.c \
    third_party/boringssl/crypto/x509/x_name.c \
    third_party/boringssl/crypto/x509/x_pkey.c \
    third_party/boringssl/crypto/x509/x_pubkey.c \
    third_party/boringssl/crypto/x509/x_req.c \
    third_party/boringssl/crypto/x509/x_sig.c \
    third_party/boringssl/crypto/x509/x_spki.c \
    third_party/boringssl/crypto/x509/x_val.c \
    third_party/boringssl/crypto/x509/x_x509.c \
    third_party/boringssl/crypto/x509/x_x509a.c \
    third_party/boringssl/crypto/x509v3/pcy_cache.c \
    third_party/boringssl/crypto/x509v3/pcy_data.c \
    third_party/boringssl/crypto/x509v3/pcy_lib.c \
    third_party/boringssl/crypto/x509v3/pcy_map.c \
    third_party/boringssl/crypto/x509v3/pcy_node.c \
    third_party/boringssl/crypto/x509v3/pcy_tree.c \
    third_party/boringssl/crypto/x509v3/v3_akey.c \
    third_party/boringssl/crypto/x509v3/v3_akeya.c \
    third_party/boringssl/crypto/x509v3/v3_alt.c \
    third_party/boringssl/crypto/x509v3/v3_bcons.c \
    third_party/boringssl/crypto/x509v3/v3_bitst.c \
    third_party/boringssl/crypto/x509v3/v3_conf.c \
    third_party/boringssl/crypto/x509v3/v3_cpols.c \
    third_party/boringssl/crypto/x509v3/v3_crld.c \
    third_party/boringssl/crypto/x509v3/v3_enum.c \
    third_party/boringssl/crypto/x509v3/v3_extku.c \
    third_party/boringssl/crypto/x509v3/v3_genn.c \
    third_party/boringssl/crypto/x509v3/v3_ia5.c \
    third_party/boringssl/crypto/x509v3/v3_info.c \
    third_party/boringssl/crypto/x509v3/v3_int.c \
    third_party/boringssl/crypto/x509v3/v3_lib.c \
    third_party/boringssl/crypto/x509v3/v3_ncons.c \
    third_party/boringssl/crypto/x509v3/v3_pci.c \
    third_party/boringssl/crypto/x509v3/v3_pcia.c \
    third_party/boringssl/crypto/x509v3/v3_pcons.c \
    third_party/boringssl/crypto/x509v3/v3_pku.c \
    third_party/boringssl/crypto/x509v3/v3_pmaps.c \
    third_party/boringssl/crypto/x509v3/v3_prn.c \
    third_party/boringssl/crypto/x509v3/v3_purp.c \
    third_party/boringssl/crypto/x509v3/v3_skey.c \
    third_party/boringssl/crypto/x509v3/v3_sxnet.c \
    third_party/boringssl/crypto/x509v3/v3_utl.c \
    third_party/boringssl/ssl/custom_extensions.c \
    third_party/boringssl/ssl/d1_both.c \
    third_party/boringssl/ssl/d1_clnt.c \
    third_party/boringssl/ssl/d1_lib.c \
    third_party/boringssl/ssl/d1_meth.c \
    third_party/boringssl/ssl/d1_pkt.c \
    third_party/boringssl/ssl/d1_srtp.c \
    third_party/boringssl/ssl/d1_srvr.c \
    third_party/boringssl/ssl/dtls_record.c \
    third_party/boringssl/ssl/pqueue/pqueue.c \
    third_party/boringssl/ssl/s3_both.c \
    third_party/boringssl/ssl/s3_clnt.c \
    third_party/boringssl/ssl/s3_enc.c \
    third_party/boringssl/ssl/s3_lib.c \
    third_party/boringssl/ssl/s3_meth.c \
    third_party/boringssl/ssl/s3_pkt.c \
    third_party/boringssl/ssl/s3_srvr.c \
    third_party/boringssl/ssl/ssl_aead_ctx.c \
    third_party/boringssl/ssl/ssl_asn1.c \
    third_party/boringssl/ssl/ssl_buffer.c \
    third_party/boringssl/ssl/ssl_cert.c \
    third_party/boringssl/ssl/ssl_cipher.c \
    third_party/boringssl/ssl/ssl_ecdh.c \
    third_party/boringssl/ssl/ssl_file.c \
    third_party/boringssl/ssl/ssl_lib.c \
    third_party/boringssl/ssl/ssl_rsa.c \
    third_party/boringssl/ssl/ssl_session.c \
    third_party/boringssl/ssl/ssl_stat.c \
    third_party/boringssl/ssl/t1_enc.c \
    third_party/boringssl/ssl/t1_lib.c \
    third_party/boringssl/ssl/tls_record.c \
    , $ext_shared, , -Wall -Werror \
    -Wno-parentheses-equality -Wno-unused-value -std=c11 \
    -fvisibility=hidden -DOPENSSL_NO_ASM -D_GNU_SOURCE -DWIN32_LEAN_AND_MEAN \
    -D_HAS_EXCEPTIONS=0 -DNOMINMAX)

  PHP_ADD_BUILD_DIR($ext_builddir/src/php/ext/grpc)

  PHP_ADD_BUILD_DIR($ext_builddir/src/boringssl)
  PHP_ADD_BUILD_DIR($ext_builddir/src/core/ext/census)
  PHP_ADD_BUILD_DIR($ext_builddir/src/core/ext/client_config)
  PHP_ADD_BUILD_DIR($ext_builddir/src/core/ext/lb_policy/grpclb)
  PHP_ADD_BUILD_DIR($ext_builddir/src/core/ext/lb_policy/grpclb/proto/grpc/lb/v0)
  PHP_ADD_BUILD_DIR($ext_builddir/src/core/ext/lb_policy/pick_first)
  PHP_ADD_BUILD_DIR($ext_builddir/src/core/ext/lb_policy/round_robin)
  PHP_ADD_BUILD_DIR($ext_builddir/src/core/ext/load_reporting)
  PHP_ADD_BUILD_DIR($ext_builddir/src/core/ext/resolver/dns/native)
  PHP_ADD_BUILD_DIR($ext_builddir/src/core/ext/resolver/sockaddr)
  PHP_ADD_BUILD_DIR($ext_builddir/src/core/ext/transport/chttp2/alpn)
  PHP_ADD_BUILD_DIR($ext_builddir/src/core/ext/transport/chttp2/client/insecure)
  PHP_ADD_BUILD_DIR($ext_builddir/src/core/ext/transport/chttp2/client/secure)
  PHP_ADD_BUILD_DIR($ext_builddir/src/core/ext/transport/chttp2/server/insecure)
  PHP_ADD_BUILD_DIR($ext_builddir/src/core/ext/transport/chttp2/server/secure)
  PHP_ADD_BUILD_DIR($ext_builddir/src/core/ext/transport/chttp2/transport)
  PHP_ADD_BUILD_DIR($ext_builddir/src/core/lib/channel)
  PHP_ADD_BUILD_DIR($ext_builddir/src/core/lib/compression)
  PHP_ADD_BUILD_DIR($ext_builddir/src/core/lib/debug)
  PHP_ADD_BUILD_DIR($ext_builddir/src/core/lib/http)
  PHP_ADD_BUILD_DIR($ext_builddir/src/core/lib/iomgr)
  PHP_ADD_BUILD_DIR($ext_builddir/src/core/lib/json)
  PHP_ADD_BUILD_DIR($ext_builddir/src/core/lib/load_reporting)
  PHP_ADD_BUILD_DIR($ext_builddir/src/core/lib/profiling)
  PHP_ADD_BUILD_DIR($ext_builddir/src/core/lib/security)
  PHP_ADD_BUILD_DIR($ext_builddir/src/core/lib/support)
  PHP_ADD_BUILD_DIR($ext_builddir/src/core/lib/surface)
  PHP_ADD_BUILD_DIR($ext_builddir/src/core/lib/transport)
  PHP_ADD_BUILD_DIR($ext_builddir/src/core/lib/tsi)
  PHP_ADD_BUILD_DIR($ext_builddir/src/core/plugin_registry)
  PHP_ADD_BUILD_DIR($ext_builddir/third_party/boringssl/crypto)
  PHP_ADD_BUILD_DIR($ext_builddir/third_party/boringssl/crypto/aes)
  PHP_ADD_BUILD_DIR($ext_builddir/third_party/boringssl/crypto/asn1)
  PHP_ADD_BUILD_DIR($ext_builddir/third_party/boringssl/crypto/base64)
  PHP_ADD_BUILD_DIR($ext_builddir/third_party/boringssl/crypto/bio)
  PHP_ADD_BUILD_DIR($ext_builddir/third_party/boringssl/crypto/bn)
  PHP_ADD_BUILD_DIR($ext_builddir/third_party/boringssl/crypto/bn/asm)
  PHP_ADD_BUILD_DIR($ext_builddir/third_party/boringssl/crypto/buf)
  PHP_ADD_BUILD_DIR($ext_builddir/third_party/boringssl/crypto/bytestring)
  PHP_ADD_BUILD_DIR($ext_builddir/third_party/boringssl/crypto/chacha)
  PHP_ADD_BUILD_DIR($ext_builddir/third_party/boringssl/crypto/cipher)
  PHP_ADD_BUILD_DIR($ext_builddir/third_party/boringssl/crypto/cmac)
  PHP_ADD_BUILD_DIR($ext_builddir/third_party/boringssl/crypto/conf)
  PHP_ADD_BUILD_DIR($ext_builddir/third_party/boringssl/crypto/curve25519)
  PHP_ADD_BUILD_DIR($ext_builddir/third_party/boringssl/crypto/des)
  PHP_ADD_BUILD_DIR($ext_builddir/third_party/boringssl/crypto/dh)
  PHP_ADD_BUILD_DIR($ext_builddir/third_party/boringssl/crypto/digest)
  PHP_ADD_BUILD_DIR($ext_builddir/third_party/boringssl/crypto/dsa)
  PHP_ADD_BUILD_DIR($ext_builddir/third_party/boringssl/crypto/ec)
  PHP_ADD_BUILD_DIR($ext_builddir/third_party/boringssl/crypto/ecdh)
  PHP_ADD_BUILD_DIR($ext_builddir/third_party/boringssl/crypto/ecdsa)
  PHP_ADD_BUILD_DIR($ext_builddir/third_party/boringssl/crypto/engine)
  PHP_ADD_BUILD_DIR($ext_builddir/third_party/boringssl/crypto/err)
  PHP_ADD_BUILD_DIR($ext_builddir/third_party/boringssl/crypto/evp)
  PHP_ADD_BUILD_DIR($ext_builddir/third_party/boringssl/crypto/hkdf)
  PHP_ADD_BUILD_DIR($ext_builddir/third_party/boringssl/crypto/hmac)
  PHP_ADD_BUILD_DIR($ext_builddir/third_party/boringssl/crypto/lhash)
  PHP_ADD_BUILD_DIR($ext_builddir/third_party/boringssl/crypto/md4)
  PHP_ADD_BUILD_DIR($ext_builddir/third_party/boringssl/crypto/md5)
  PHP_ADD_BUILD_DIR($ext_builddir/third_party/boringssl/crypto/modes)
  PHP_ADD_BUILD_DIR($ext_builddir/third_party/boringssl/crypto/obj)
  PHP_ADD_BUILD_DIR($ext_builddir/third_party/boringssl/crypto/pem)
  PHP_ADD_BUILD_DIR($ext_builddir/third_party/boringssl/crypto/pkcs8)
  PHP_ADD_BUILD_DIR($ext_builddir/third_party/boringssl/crypto/poly1305)
  PHP_ADD_BUILD_DIR($ext_builddir/third_party/boringssl/crypto/rand)
  PHP_ADD_BUILD_DIR($ext_builddir/third_party/boringssl/crypto/rc4)
  PHP_ADD_BUILD_DIR($ext_builddir/third_party/boringssl/crypto/rsa)
  PHP_ADD_BUILD_DIR($ext_builddir/third_party/boringssl/crypto/sha)
  PHP_ADD_BUILD_DIR($ext_builddir/third_party/boringssl/crypto/stack)
  PHP_ADD_BUILD_DIR($ext_builddir/third_party/boringssl/crypto/x509)
  PHP_ADD_BUILD_DIR($ext_builddir/third_party/boringssl/crypto/x509v3)
  PHP_ADD_BUILD_DIR($ext_builddir/third_party/boringssl/ssl)
  PHP_ADD_BUILD_DIR($ext_builddir/third_party/boringssl/ssl/pqueue)
  PHP_ADD_BUILD_DIR($ext_builddir/third_party/nanopb)
fi<|MERGE_RESOLUTION|>--- conflicted
+++ resolved
@@ -80,11 +80,8 @@
     src/core/lib/support/tmpfile_posix.c \
     src/core/lib/support/tmpfile_win32.c \
     src/core/lib/support/wrap_memcpy.c \
-<<<<<<< HEAD
+    src/core/lib/surface/init.c \
     src/core/ext/load_reporting/load_reporting_filter.c \
-=======
-    src/core/lib/surface/init.c \
->>>>>>> cec42984
     src/core/lib/channel/channel_args.c \
     src/core/lib/channel/channel_stack.c \
     src/core/lib/channel/channel_stack_builder.c \
