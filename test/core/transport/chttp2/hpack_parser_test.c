--- conflicted
+++ resolved
@@ -150,14 +150,9 @@
               NULL);
   grpc_chttp2_hpack_parser_destroy(&parser);
 
-<<<<<<< HEAD
-  grpc_chttp2_hpack_parser_init(&parser);
-  parser.table.max_bytes = 256;
-=======
-  grpc_chttp2_hpack_parser_init(&parser, mdctx);
+  grpc_chttp2_hpack_parser_init(&parser);
   grpc_chttp2_hptbl_set_max_bytes(&parser.table, 256);
   grpc_chttp2_hptbl_set_current_table_size(&parser.table, 256);
->>>>>>> 201d6e13
   /* D.5.1 */
   test_vector(&parser, mode,
               "4803 3330 3258 0770 7269 7661 7465 611d"
@@ -189,14 +184,9 @@
               "foo=ASDJKHQKBZXOQWEOPIUAXQWEOIU; max-age=3600; version=1", NULL);
   grpc_chttp2_hpack_parser_destroy(&parser);
 
-<<<<<<< HEAD
-  grpc_chttp2_hpack_parser_init(&parser);
-  parser.table.max_bytes = 256;
-=======
-  grpc_chttp2_hpack_parser_init(&parser, mdctx);
+  grpc_chttp2_hpack_parser_init(&parser);
   grpc_chttp2_hptbl_set_max_bytes(&parser.table, 256);
   grpc_chttp2_hptbl_set_current_table_size(&parser.table, 256);
->>>>>>> 201d6e13
   /* D.6.1 */
   test_vector(&parser, mode,
               "4882 6402 5885 aec3 771a 4b61 96d0 7abe"
