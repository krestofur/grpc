--- conflicted
+++ resolved
@@ -232,11 +232,7 @@
  * CONTEXT MUTATORS
  */
 
-<<<<<<< HEAD
-static const int kPregenerateKeyCount = 1000000;
-=======
 static const int kPregenerateKeyCount = 100000;
->>>>>>> 369ddc52
 
 template <class F>
 auto MakeVector(size_t length, F f) -> std::vector<decltype(f())> {
