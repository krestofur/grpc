--- conflicted
+++ resolved
@@ -65,14 +65,8 @@
   grpc_pollset* pollset;
 } grpc_tcp;
 
-<<<<<<< HEAD
-static void tcp_free(grpc_tcp* tcp) {
-  grpc_slice_unref_internal(tcp->read_slice);
+static void tcp_free(grpc_exec_ctx* exec_ctx, grpc_tcp* tcp) {
   grpc_resource_user_unref(tcp->resource_user);
-=======
-static void tcp_free(grpc_exec_ctx* exec_ctx, grpc_tcp* tcp) {
-  grpc_resource_user_unref(exec_ctx, tcp->resource_user);
->>>>>>> d88421a9
   gpr_free(tcp->handle);
   gpr_free(tcp->peer_string);
   gpr_free(tcp);
@@ -81,15 +75,9 @@
 #ifndef NDEBUG
 #define TCP_UNREF(tcp, reason) tcp_unref((tcp), (reason), __FILE__, __LINE__)
 #define TCP_REF(tcp, reason) tcp_ref((tcp), (reason), __FILE__, __LINE__)
-<<<<<<< HEAD
 static void tcp_unref(grpc_tcp* tcp, const char* reason, const char* file,
                       int line) {
-  if (GRPC_TRACER_ON(grpc_tcp_trace)) {
-=======
-static void tcp_unref(grpc_exec_ctx* exec_ctx, grpc_tcp* tcp,
-                      const char* reason, const char* file, int line) {
-  if (grpc_tcp_trace.enabled()) {
->>>>>>> d88421a9
+  if (grpc_tcp_trace.enabled()) {
     gpr_atm val = gpr_atm_no_barrier_load(&tcp->refcount.count);
     gpr_log(file, line, GPR_LOG_SEVERITY_DEBUG,
             "TCP unref %p : %s %" PRIdPTR " -> %" PRIdPTR, tcp, reason, val,
@@ -128,30 +116,17 @@
   TCP_UNREF(tcp, "destroy");
 }
 
-<<<<<<< HEAD
-static grpc_slice alloc_read_slice(grpc_resource_user* resource_user) {
-  return grpc_resource_user_slice_malloc(resource_user,
-                                         GRPC_TCP_DEFAULT_READ_SLICE_SIZE);
-}
-
-=======
->>>>>>> d88421a9
 static void alloc_uv_buf(uv_handle_t* handle, size_t suggested_size,
                          uv_buf_t* buf) {
   grpc_core::ExecCtx _local_exec_ctx;
   grpc_tcp* tcp = (grpc_tcp*)handle->data;
   (void)suggested_size;
-<<<<<<< HEAD
-  buf->base = (char*)GRPC_SLICE_START_PTR(tcp->read_slice);
-  buf->len = GRPC_SLICE_LENGTH(tcp->read_slice);
-=======
   /* Before calling uv_read_start, we allocate a buffer with exactly one slice
    * to tcp->read_slices and wait for the callback indicating that the
    * allocation was successful. So slices[0] should always exist here */
   buf->base = (char*)GRPC_SLICE_START_PTR(tcp->read_slices->slices[0]);
   buf->len = GRPC_SLICE_LENGTH(tcp->read_slices->slices[0]);
-  grpc_exec_ctx_finish(&exec_ctx);
->>>>>>> d88421a9
+  grpc_exec_ctx_finish();
 }
 
 static void call_read_cb(grpc_exec_ctx* exec_ctx, grpc_tcp* tcp,
@@ -185,12 +160,7 @@
     // Nothing happened. Wait for the next callback
     return;
   }
-<<<<<<< HEAD
   TCP_UNREF(tcp, "read");
-  tcp->read_cb = NULL;
-=======
-  TCP_UNREF(&exec_ctx, tcp, "read");
->>>>>>> d88421a9
   // TODO(murgatroid99): figure out what the return value here means
   uv_read_stop(stream);
   if (nread == UV_EOF) {
@@ -198,12 +168,6 @@
     grpc_slice_buffer_reset_and_unref_internal(&exec_ctx, tcp->read_slices);
   } else if (nread > 0) {
     // Successful read
-<<<<<<< HEAD
-    sub = grpc_slice_sub_no_ref(tcp->read_slice, 0, (size_t)nread);
-    grpc_slice_buffer_add(tcp->read_slices, sub);
-    tcp->read_slice = alloc_read_slice(tcp->resource_user);
-=======
->>>>>>> d88421a9
     error = GRPC_ERROR_NONE;
     if ((size_t)nread < tcp->read_slices->length) {
       /* TODO(murgatroid99): Instead of discarding the unused part of the read
@@ -218,19 +182,11 @@
     error = GRPC_ERROR_CREATE_FROM_STATIC_STRING("TCP Read failed");
     grpc_slice_buffer_reset_and_unref_internal(&exec_ctx, tcp->read_slices);
   }
-<<<<<<< HEAD
-  GRPC_CLOSURE_SCHED(cb, error);
-}
-
-static void uv_endpoint_read(grpc_endpoint* ep, grpc_slice_buffer* read_slices,
-                             grpc_closure* cb) {
-=======
-  call_read_cb(&exec_ctx, tcp, error);
-  grpc_exec_ctx_finish(&exec_ctx);
-}
-
-static void tcp_read_allocation_done(grpc_exec_ctx* exec_ctx, void* tcpp,
-                                     grpc_error* error) {
+  call_read_cb(tcp, error);
+  grpc_exec_ctx_finish();
+}
+
+static void tcp_read_allocation_done(void* tcpp, grpc_error* error) {
   int status;
   grpc_tcp* tcp = (grpc_tcp*)tcpp;
   if (grpc_tcp_trace.enabled()) {
@@ -248,9 +204,9 @@
     }
   }
   if (error != GRPC_ERROR_NONE) {
-    grpc_slice_buffer_reset_and_unref_internal(exec_ctx, tcp->read_slices);
-    call_read_cb(exec_ctx, tcp, GRPC_ERROR_REF(error));
-    TCP_UNREF(exec_ctx, tcp, "read");
+    grpc_slice_buffer_reset_and_unref_internal(tcp->read_slices);
+    call_read_cb(tcp, GRPC_ERROR_REF(error));
+    TCP_UNREF(tcp, "read");
   }
   if (grpc_tcp_trace.enabled()) {
     const char* str = grpc_error_string(error);
@@ -258,9 +214,8 @@
   }
 }
 
-static void uv_endpoint_read(grpc_exec_ctx* exec_ctx, grpc_endpoint* ep,
-                             grpc_slice_buffer* read_slices, grpc_closure* cb) {
->>>>>>> d88421a9
+static void uv_endpoint_read(grpc_endpoint* ep, grpc_slice_buffer* read_slices,
+                             grpc_closure* cb) {
   grpc_tcp* tcp = (grpc_tcp*)ep;
   GRPC_UV_ASSERT_SAME_THREAD();
   GPR_ASSERT(tcp->read_cb == NULL);
@@ -268,26 +223,9 @@
   tcp->read_slices = read_slices;
   grpc_slice_buffer_reset_and_unref_internal(read_slices);
   TCP_REF(tcp, "read");
-<<<<<<< HEAD
-  // TODO(murgatroid99): figure out what the return value here means
-  status =
-      uv_read_start((uv_stream_t*)tcp->handle, alloc_uv_buf, read_callback);
-  if (status != 0) {
-    error = GRPC_ERROR_CREATE_FROM_STATIC_STRING("TCP Read failed at start");
-    error =
-        grpc_error_set_str(error, GRPC_ERROR_STR_OS_ERROR,
-                           grpc_slice_from_static_string(uv_strerror(status)));
-    GRPC_CLOSURE_SCHED(cb, error);
-  }
-  if (GRPC_TRACER_ON(grpc_tcp_trace)) {
-    const char* str = grpc_error_string(error);
-    gpr_log(GPR_DEBUG, "Initiating read on %p: error=%s", tcp, str);
-  }
-=======
-  grpc_resource_user_alloc_slices(exec_ctx, &tcp->slice_allocator,
+  grpc_resource_user_alloc_slices(&tcp->slice_allocator,
                                   GRPC_TCP_DEFAULT_READ_SLICE_SIZE, 1,
                                   tcp->read_slices);
->>>>>>> d88421a9
 }
 
 static void write_callback(uv_write_t* req, int status) {
@@ -307,14 +245,8 @@
     gpr_log(GPR_DEBUG, "write complete on %p: error=%s", tcp, str);
   }
   gpr_free(tcp->write_buffers);
-<<<<<<< HEAD
-  grpc_resource_user_free(tcp->resource_user,
-                          sizeof(uv_buf_t) * tcp->write_slices->count);
   GRPC_CLOSURE_SCHED(cb, error);
-=======
-  GRPC_CLOSURE_SCHED(&exec_ctx, cb, error);
-  grpc_exec_ctx_finish(&exec_ctx);
->>>>>>> d88421a9
+  grpc_exec_ctx_finish();
 }
 
 static void uv_endpoint_write(grpc_endpoint* ep,
@@ -358,11 +290,6 @@
   tcp->write_cb = cb;
   buffer_count = (unsigned int)tcp->write_slices->count;
   buffers = (uv_buf_t*)gpr_malloc(sizeof(uv_buf_t) * buffer_count);
-<<<<<<< HEAD
-  grpc_resource_user_alloc(tcp->resource_user, sizeof(uv_buf_t) * buffer_count,
-                           NULL);
-=======
->>>>>>> d88421a9
   for (i = 0; i < buffer_count; i++) {
     slice = &tcp->write_slices->slices[i];
     buffers[i].base = (char*)GRPC_SLICE_START_PTR(*slice);
@@ -470,12 +397,8 @@
   tcp->shutting_down = false;
   tcp->read_slices = NULL;
   tcp->resource_user = grpc_resource_user_create(resource_quota, peer_string);
-<<<<<<< HEAD
-  tcp->read_slice = alloc_read_slice(tcp->resource_user);
-=======
   grpc_resource_user_slice_allocator_init(
       &tcp->slice_allocator, tcp->resource_user, tcp_read_allocation_done, tcp);
->>>>>>> d88421a9
   /* Tell network status tracking code about the new endpoint */
   grpc_network_status_register_endpoint(&tcp->base);
 
