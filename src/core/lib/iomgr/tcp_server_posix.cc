--- conflicted
+++ resolved
@@ -119,13 +119,8 @@
   gpr_mu_lock(&s->mu);
   GPR_ASSERT(s->shutdown);
   gpr_mu_unlock(&s->mu);
-<<<<<<< HEAD
-  if (s->shutdown_complete != NULL) {
+  if (s->shutdown_complete != nullptr) {
     GRPC_CLOSURE_SCHED(s->shutdown_complete, GRPC_ERROR_NONE);
-=======
-  if (s->shutdown_complete != nullptr) {
-    GRPC_CLOSURE_SCHED(exec_ctx, s->shutdown_complete, GRPC_ERROR_NONE);
->>>>>>> 82c8f945
   }
 
   gpr_mu_destroy(&s->mu);
@@ -168,11 +163,7 @@
       grpc_unlink_if_unix_domain_socket(&sp->addr);
       GRPC_CLOSURE_INIT(&sp->destroyed_closure, destroyed_port, s,
                         grpc_schedule_on_exec_ctx);
-<<<<<<< HEAD
-      grpc_fd_orphan(sp->emfd, &sp->destroyed_closure, NULL,
-=======
-      grpc_fd_orphan(exec_ctx, sp->emfd, &sp->destroyed_closure, nullptr,
->>>>>>> 82c8f945
+      grpc_fd_orphan(sp->emfd, &sp->destroyed_closure, nullptr,
                      false /* already_closed */, "tcp_listener_shutdown");
     }
     gpr_mu_unlock(&s->mu);
