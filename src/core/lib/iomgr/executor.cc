--- conflicted
+++ resolved
@@ -145,12 +145,7 @@
   thread_state* ts = (thread_state*)arg;
   gpr_tls_set(&g_this_thread_state, (intptr_t)ts);
 
-<<<<<<< HEAD
   grpc_core::ExecCtx _local_exec_ctx(0);
-=======
-  grpc_exec_ctx exec_ctx =
-      GRPC_EXEC_CTX_INITIALIZER(0, grpc_never_ready_to_finish, nullptr);
->>>>>>> 82c8f945
 
   size_t subtract_depth = 0;
   for (;;) {
@@ -210,14 +205,9 @@
       return;
     }
     thread_state* ts = (thread_state*)gpr_tls_get(&g_this_thread_state);
-<<<<<<< HEAD
-    if (ts == NULL) {
+    if (ts == nullptr) {
       ts = &g_thread_state[GPR_HASH_POINTER(grpc_core::ExecCtx::Get(),
                                             cur_thread_count)];
-=======
-    if (ts == nullptr) {
-      ts = &g_thread_state[GPR_HASH_POINTER(exec_ctx, cur_thread_count)];
->>>>>>> 82c8f945
     } else {
       GRPC_STATS_INC_EXECUTOR_SCHEDULED_TO_SELF();
     }
