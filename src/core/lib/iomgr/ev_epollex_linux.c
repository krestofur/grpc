--- conflicted
+++ resolved
@@ -790,14 +790,8 @@
 }
 
 static grpc_error *pollset_epoll(grpc_exec_ctx *exec_ctx, grpc_pollset *pollset,
-<<<<<<< HEAD
-                                 pollable_t *p, grpc_millis deadline) {
+                                 pollable *p, grpc_millis deadline) {
   int timeout = poll_deadline_to_millis_timeout(exec_ctx, deadline);
-=======
-                                 pollable *p, gpr_timespec now,
-                                 gpr_timespec deadline) {
-  int timeout = poll_deadline_to_millis_timeout(deadline, now);
->>>>>>> 63f31e8c
 
   if (GRPC_TRACER_ON(grpc_polling_trace)) {
     char *desc = pollable_desc(p);
@@ -895,20 +889,12 @@
     if (GRPC_TRACER_ON(grpc_polling_trace) &&
         worker->pollable_obj->root_worker != worker) {
       gpr_log(GPR_DEBUG, "PS:%p wait %p w=%p for %dms", pollset,
-<<<<<<< HEAD
-              worker->pollable, worker,
+              worker->pollable_obj, worker,
               poll_deadline_to_millis_timeout(exec_ctx, deadline));
     }
-    while (do_poll && worker->pollable->root_worker != worker) {
-      if (gpr_cv_wait(&worker->cv, &worker->pollable->po.mu,
+    while (do_poll && worker->pollable_obj->root_worker != worker) {
+      if (gpr_cv_wait(&worker->cv, &worker->pollable_obj->po.mu,
                       grpc_millis_to_timespec(deadline, GPR_CLOCK_REALTIME))) {
-=======
-              worker->pollable_obj, worker,
-              poll_deadline_to_millis_timeout(deadline, *now));
-    }
-    while (do_poll && worker->pollable_obj->root_worker != worker) {
-      if (gpr_cv_wait(&worker->cv, &worker->pollable_obj->po.mu, deadline)) {
->>>>>>> 63f31e8c
         if (GRPC_TRACER_ON(grpc_polling_trace)) {
           gpr_log(GPR_DEBUG, "PS:%p timeout_wait %p w=%p", pollset,
                   worker->pollable_obj, worker);
@@ -989,13 +975,8 @@
     }
     gpr_mu_unlock(&pollset->pollable_obj.po.mu);
     if (pollset->event_cursor == pollset->event_count) {
-<<<<<<< HEAD
-      append_error(&error,
-                   pollset_epoll(exec_ctx, pollset, worker.pollable, deadline),
-=======
       append_error(&error, pollset_epoll(exec_ctx, pollset, worker.pollable_obj,
-                                         now, deadline),
->>>>>>> 63f31e8c
+                                         deadline),
                    err_desc);
     }
     append_error(&error, pollset_process_events(exec_ctx, pollset, false),
