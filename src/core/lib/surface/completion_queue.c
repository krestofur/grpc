--- conflicted
+++ resolved
@@ -61,26 +61,6 @@
   void *tag;
 } plucker;
 
-<<<<<<< HEAD
-/* Queue that holds the cq_completion_events. This internally uses gpr_mpscq
- * queue (a lockfree multiproducer single consumer queue). However this queue
- * supports multiple consumers too. As such, it uses the queue_mu to serialize
- * consumer access (but no locks for producer access).
- *
- * Currently this is only used in completion queues whose completion_type is
- * GRPC_CQ_NEXT */
-typedef struct grpc_cq_event_queue {
-  /* spinlock to serialize consumers i.e pop() operations */
-  gpr_spinlock queue_lock;
-
-  gpr_mpscq queue;
-
-  /* A lazy counter indicating the number of items in the queue. This is NOT
-     atomically incremented/decrements along with push/pop operations and hence
-     only eventually consistent */
-  gpr_atm num_queue_items;
-} grpc_cq_event_queue;
-=======
 typedef struct {
   bool can_get_pollset;
   bool can_listen;
@@ -220,7 +200,25 @@
      .shutdown = non_polling_poller_shutdown,
      .destroy = non_polling_poller_destroy},
 };
->>>>>>> c090c619
+
+/* Queue that holds the cq_completion_events. This internally uses gpr_mpscq
+ * queue (a lockfree multiproducer single consumer queue). However this queue
+ * supports multiple consumers too. As such, it uses the queue_mu to serialize
+ * consumer access (but no locks for producer access).
+ *
+ * Currently this is only used in completion queues whose completion_type is
+ * GRPC_CQ_NEXT */
+typedef struct grpc_cq_event_queue {
+  /* spinlock to serialize consumers i.e pop() operations */
+  gpr_spinlock queue_lock;
+
+  gpr_mpscq queue;
+
+  /* A lazy counter indicating the number of items in the queue. This is NOT
+     atomically incremented/decrements along with push/pop operations and hence
+     only eventually consistent */
+  gpr_atm num_queue_items;
+} grpc_cq_event_queue;
 
 /* Completion queue structure */
 struct grpc_completion_queue {
@@ -231,8 +229,7 @@
 
   const cq_poller_vtable *poller_vtable;
 
-  /** Completed events (Only relevant if the completion_type is NOT
-   * GRPC_CQ_NEXT) */
+  /** completed events */
   grpc_cq_completion completed_head;
   grpc_cq_completion *completed_tail;
 
@@ -372,6 +369,10 @@
   return cc->completion_type;
 }
 
+grpc_cq_polling_type grpc_get_cq_polling_type(grpc_completion_queue *cc) {
+  return cc->polling_type;
+}
+
 #ifdef GRPC_CQ_REF_COUNT_DEBUG
 void grpc_cq_internal_ref(grpc_completion_queue *cc, const char *reason,
                           const char *file, int line) {
@@ -399,12 +400,8 @@
 #endif
   if (gpr_unref(&cc->owning_refs)) {
     GPR_ASSERT(cc->completed_head.next == (uintptr_t)&cc->completed_head);
-<<<<<<< HEAD
-    grpc_pollset_destroy(POLLSET_FROM_CQ(cc));
+    cc->poller_vtable->destroy(POLLSET_FROM_CQ(cc));
     cq_event_queue_destroy(&cc->queue);
-=======
-    cc->poller_vtable->destroy(POLLSET_FROM_CQ(cc));
->>>>>>> c090c619
 #ifndef NDEBUG
     gpr_free(cc->outstanding_tags);
 #endif
@@ -477,7 +474,8 @@
   int shutdown = gpr_unref(&cc->pending_events);
   if (!shutdown) {
     gpr_mu_lock(cc->mu);
-    grpc_error *kick_error = grpc_pollset_kick(POLLSET_FROM_CQ(cc), NULL);
+
+    grpc_error *kick_error = cc->poller_vtable->kick(POLLSET_FROM_CQ(cc), NULL);
     gpr_mu_unlock(cc->mu);
 
     if (kick_error != GRPC_ERROR_NONE) {
@@ -493,8 +491,8 @@
     gpr_atm_no_barrier_store(&cc->shutdown, 1);
 
     gpr_mu_lock(cc->mu);
-    grpc_pollset_shutdown(exec_ctx, POLLSET_FROM_CQ(cc),
-                          &cc->pollset_shutdown_done);
+    cc->poller_vtable->shutdown(exec_ctx, POLLSET_FROM_CQ(cc),
+                                &cc->pollset_shutdown_done);
     gpr_mu_unlock(cc->mu);
   }
 }
@@ -534,6 +532,7 @@
 
     grpc_error *kick_error =
         cc->poller_vtable->kick(POLLSET_FROM_CQ(cc), pluck_worker);
+
     gpr_mu_unlock(cc->mu);
 
     if (kick_error != GRPC_ERROR_NONE) {
@@ -545,15 +544,9 @@
   } else {
     GPR_ASSERT(!gpr_atm_no_barrier_load(&cc->shutdown));
     GPR_ASSERT(cc->shutdown_called);
-<<<<<<< HEAD
     gpr_atm_no_barrier_store(&cc->shutdown, 1);
-    grpc_pollset_shutdown(exec_ctx, POLLSET_FROM_CQ(cc),
-                          &cc->pollset_shutdown_done);
-=======
-    cc->shutdown = 1;
     cc->poller_vtable->shutdown(exec_ctx, POLLSET_FROM_CQ(cc),
                                 &cc->pollset_shutdown_done);
->>>>>>> c090c619
     gpr_mu_unlock(cc->mu);
   }
 }
@@ -629,7 +622,6 @@
       return true;
     }
   }
-
   return !a->first_loop &&
          gpr_time_cmp(a->deadline, gpr_now(a->deadline.clock_type)) < 0;
 }
@@ -686,6 +678,7 @@
   deadline = gpr_convert_clock_type(deadline, GPR_CLOCK_MONOTONIC);
 
   GRPC_CQ_INTERNAL_REF(cc, "next");
+
   cq_is_finished_arg is_finished_arg = {
       .last_seen_things_queued_ever =
           gpr_atm_no_barrier_load(&cc->things_queued_ever),
@@ -753,29 +746,19 @@
       dump_pending_tags(cc);
       break;
     }
-
-    /* Check alarms - these are a global resource so we just ping each time
-       through on every pollset. May update deadline to ensure timely wakeups.*/
+    /* Check alarms - these are a global resource so we just ping
+       each time through on every pollset.
+       May update deadline to ensure timely wakeups.
     if (grpc_timer_check(&exec_ctx, now, &iteration_deadline)) {
       GPR_TIMER_MARK("alarm_triggered", 0);
       grpc_exec_ctx_flush(&exec_ctx);
       continue;
-<<<<<<< HEAD
-    }
-=======
-    } else {
-      grpc_error *err = cc->poller_vtable->work(&exec_ctx, POLLSET_FROM_CQ(cc),
-                                                NULL, now, iteration_deadline);
-      if (err != GRPC_ERROR_NONE) {
-        gpr_mu_unlock(cc->mu);
-        const char *msg = grpc_error_string(err);
-        gpr_log(GPR_ERROR, "Completion queue next failed: %s", msg);
->>>>>>> c090c619
+    }
 
     /* The main polling work happens in grpc_pollset_work */
     gpr_mu_lock(cc->mu);
-    grpc_error *err = grpc_pollset_work(&exec_ctx, POLLSET_FROM_CQ(cc), NULL,
-                                        now, iteration_deadline);
+    grpc_error *err = cc->poller_vtable->work(&exec_ctx, POLLSET_FROM_CQ(cc),
+                                              NULL, now, iteration_deadline);
     gpr_mu_unlock(cc->mu);
 
     if (err != GRPC_ERROR_NONE) {
