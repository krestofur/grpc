--- conflicted
+++ resolved
@@ -308,7 +308,8 @@
   if (p == nullptr) {
     p = (parent_call*)gpr_arena_alloc(call->arena, sizeof(*p));
     gpr_mu_init(&p->child_list_mu);
-    if (!gpr_atm_rel_cas(&call->parent_call_atm, (gpr_atm)NULL, (gpr_atm)p)) {
+    if (!gpr_atm_rel_cas(&call->parent_call_atm, (gpr_atm) nullptr,
+                         (gpr_atm)p)) {
       gpr_mu_destroy(&p->child_list_mu);
       p = (parent_call*)gpr_atm_acq_load(&call->parent_call_atm);
     }
@@ -520,13 +521,8 @@
     grpc_metadata_batch_destroy(
         &c->metadata_batch[1 /* is_receiving */][i /* is_initial */]);
   }
-<<<<<<< HEAD
-  if (c->receiving_stream != NULL) {
+  if (c->receiving_stream != nullptr) {
     grpc_byte_stream_destroy(c->receiving_stream);
-=======
-  if (c->receiving_stream != nullptr) {
-    grpc_byte_stream_destroy(exec_ctx, c->receiving_stream);
->>>>>>> 82c8f945
   }
   parent_call* pc = get_parent_call(c);
   if (pc != nullptr) {
@@ -544,13 +540,8 @@
     GRPC_CQ_INTERNAL_UNREF(c->cq, "bind");
   }
 
-<<<<<<< HEAD
   get_final_status(c, set_status_value_directly, &c->final_info.final_status,
-                   NULL);
-=======
-  get_final_status(exec_ctx, c, set_status_value_directly,
-                   &c->final_info.final_status, nullptr);
->>>>>>> 82c8f945
+                   nullptr);
   c->final_info.stats.latency =
       gpr_time_sub(gpr_now(GPR_CLOCK_MONOTONIC), c->start_time);
 
@@ -602,12 +593,7 @@
     // effect of scheduling the previously set cancellation closure, if
     // any, so that it can release any internal references it may be
     // holding to the call stack.
-<<<<<<< HEAD
-    grpc_call_combiner_set_notify_on_cancel(&c->call_combiner, NULL);
-=======
-    grpc_call_combiner_set_notify_on_cancel(&exec_ctx, &c->call_combiner,
-                                            nullptr);
->>>>>>> 82c8f945
+    grpc_call_combiner_set_notify_on_cancel(&c->call_combiner, nullptr);
   }
   GRPC_CALL_INTERNAL_UNREF(c, "destroy");
 
@@ -672,16 +658,9 @@
       "grpc_call_cancel_with_status("
       "c=%p, status=%d, description=%s, reserved=%p)",
       4, (c, (int)status, description, reserved));
-<<<<<<< HEAD
-  GPR_ASSERT(reserved == NULL);
+  GPR_ASSERT(reserved == nullptr);
   cancel_with_status(c, STATUS_FROM_API_OVERRIDE, status, description);
 
-=======
-  GPR_ASSERT(reserved == nullptr);
-  cancel_with_status(&exec_ctx, c, STATUS_FROM_API_OVERRIDE, status,
-                     description);
-  grpc_exec_ctx_finish(&exec_ctx);
->>>>>>> 82c8f945
   return GRPC_CALL_OK;
 }
 
@@ -748,12 +727,7 @@
     void* set_value_user_data, grpc_slice* details) {
   grpc_status_code code;
   grpc_slice slice = grpc_empty_slice();
-<<<<<<< HEAD
-  grpc_error_get_status(error, call->send_deadline, &code, &slice, NULL);
-=======
-  grpc_error_get_status(exec_ctx, error, call->send_deadline, &code, &slice,
-                        nullptr);
->>>>>>> 82c8f945
+  grpc_error_get_status(error, call->send_deadline, &code, &slice, nullptr);
   if (code == GRPC_STATUS_OK && !allow_ok_status) {
     return false;
   }
@@ -1126,16 +1100,9 @@
   GPR_TIMER_END("publish_app_metadata", 0);
 }
 
-<<<<<<< HEAD
 static void recv_initial_filter(grpc_call* call, grpc_metadata_batch* b) {
-  if (b->idx.named.content_encoding != NULL) {
-    if (b->idx.named.grpc_encoding != NULL) {
-=======
-static void recv_initial_filter(grpc_exec_ctx* exec_ctx, grpc_call* call,
-                                grpc_metadata_batch* b) {
   if (b->idx.named.content_encoding != nullptr) {
     if (b->idx.named.grpc_encoding != nullptr) {
->>>>>>> 82c8f945
       gpr_log(GPR_ERROR,
               "Received both content-encoding and grpc-encoding header. "
               "Ignoring grpc-encoding.");
@@ -1145,13 +1112,8 @@
     set_incoming_stream_compression_algorithm(
         call, decode_stream_compression(b->idx.named.content_encoding->md));
     GPR_TIMER_END("incoming_stream_compression_algorithm", 0);
-<<<<<<< HEAD
     grpc_metadata_batch_remove(b, b->idx.named.content_encoding);
-  } else if (b->idx.named.grpc_encoding != NULL) {
-=======
-    grpc_metadata_batch_remove(exec_ctx, b, b->idx.named.content_encoding);
   } else if (b->idx.named.grpc_encoding != nullptr) {
->>>>>>> 82c8f945
     GPR_TIMER_BEGIN("incoming_compression_algorithm", 0);
     set_incoming_compression_algorithm(
         call, decode_compression(b->idx.named.grpc_encoding->md));
@@ -1276,13 +1238,8 @@
                                     grpc_cq_completion* storage) {
   batch_control* bctl = (batch_control*)user_data;
   grpc_call* call = bctl->call;
-<<<<<<< HEAD
-  bctl->call = NULL;
+  bctl->call = nullptr;
   GRPC_CALL_INTERNAL_UNREF(call, "completion");
-=======
-  bctl->call = nullptr;
-  GRPC_CALL_INTERNAL_UNREF(exec_ctx, call, "completion");
->>>>>>> 82c8f945
 }
 
 static grpc_error* consolidate_batch_errors(batch_control* bctl) {
@@ -1354,13 +1311,8 @@
                        call->final_op.client.status,
                        call->final_op.client.status_details);
     } else {
-<<<<<<< HEAD
       get_final_status(call, set_cancelled_value,
-                       call->final_op.server.cancelled, NULL);
-=======
-      get_final_status(exec_ctx, call, set_cancelled_value,
                        call->final_op.server.cancelled, nullptr);
->>>>>>> 82c8f945
     }
 
     GRPC_ERROR_UNREF(error);
@@ -1374,17 +1326,10 @@
 
   if (bctl->completion_data.notify_tag.is_closure) {
     /* unrefs bctl->error */
-<<<<<<< HEAD
-    bctl->call = NULL;
+    bctl->call = nullptr;
     GRPC_CLOSURE_RUN((grpc_closure*)bctl->completion_data.notify_tag.tag,
                      error);
     GRPC_CALL_INTERNAL_UNREF(call, "completion");
-=======
-    bctl->call = nullptr;
-    GRPC_CLOSURE_RUN(
-        exec_ctx, (grpc_closure*)bctl->completion_data.notify_tag.tag, error);
-    GRPC_CALL_INTERNAL_UNREF(exec_ctx, call, "completion");
->>>>>>> 82c8f945
   } else {
     /* unrefs bctl->error */
     grpc_cq_end_op(bctl->call->cq, bctl->completion_data.notify_tag.tag, error,
@@ -1407,15 +1352,9 @@
                        (*call->receiving_buffer)->data.raw.slice_buffer.length;
     if (remaining == 0) {
       call->receiving_message = 0;
-<<<<<<< HEAD
       grpc_byte_stream_destroy(call->receiving_stream);
-      call->receiving_stream = NULL;
+      call->receiving_stream = nullptr;
       finish_batch_step(bctl);
-=======
-      grpc_byte_stream_destroy(exec_ctx, call->receiving_stream);
-      call->receiving_stream = nullptr;
-      finish_batch_step(exec_ctx, bctl);
->>>>>>> 82c8f945
       return;
     }
     if (grpc_byte_stream_next(call->receiving_stream, remaining,
@@ -1426,13 +1365,8 @@
         grpc_slice_buffer_add(&(*call->receiving_buffer)->data.raw.slice_buffer,
                               call->receiving_slice);
       } else {
-<<<<<<< HEAD
         grpc_byte_stream_destroy(call->receiving_stream);
-        call->receiving_stream = NULL;
-=======
-        grpc_byte_stream_destroy(exec_ctx, call->receiving_stream);
         call->receiving_stream = nullptr;
->>>>>>> 82c8f945
         grpc_byte_buffer_destroy(*call->receiving_buffer);
         *call->receiving_buffer = nullptr;
         call->receiving_message = 0;
@@ -1469,13 +1403,8 @@
     if (GRPC_TRACER_ON(grpc_trace_operation_failures)) {
       GRPC_LOG_IF_ERROR("receiving_slice_ready", GRPC_ERROR_REF(error));
     }
-<<<<<<< HEAD
     grpc_byte_stream_destroy(call->receiving_stream);
-    call->receiving_stream = NULL;
-=======
-    grpc_byte_stream_destroy(exec_ctx, call->receiving_stream);
     call->receiving_stream = nullptr;
->>>>>>> 82c8f945
     grpc_byte_buffer_destroy(*call->receiving_buffer);
     *call->receiving_buffer = nullptr;
     call->receiving_message = 0;
@@ -1511,15 +1440,9 @@
   batch_control* bctl = (batch_control*)bctlp;
   grpc_call* call = bctl->call;
   if (error != GRPC_ERROR_NONE) {
-<<<<<<< HEAD
-    if (call->receiving_stream != NULL) {
+    if (call->receiving_stream != nullptr) {
       grpc_byte_stream_destroy(call->receiving_stream);
-      call->receiving_stream = NULL;
-=======
-    if (call->receiving_stream != nullptr) {
-      grpc_byte_stream_destroy(exec_ctx, call->receiving_stream);
       call->receiving_stream = nullptr;
->>>>>>> 82c8f945
     }
     add_batch_error(bctl, GRPC_ERROR_REF(error), true);
     cancel_with_error(call, STATUS_FROM_SURFACE, GRPC_ERROR_REF(error));
@@ -1689,13 +1612,8 @@
       break;
     }
   }
-<<<<<<< HEAD
-  if (saved_rsr_closure != NULL) {
+  if (saved_rsr_closure != nullptr) {
     GRPC_CLOSURE_RUN(saved_rsr_closure, GRPC_ERROR_REF(error));
-=======
-  if (saved_rsr_closure != nullptr) {
-    GRPC_CLOSURE_RUN(exec_ctx, saved_rsr_closure, GRPC_ERROR_REF(error));
->>>>>>> 82c8f945
   }
 
   finish_batch_step(bctl);
@@ -1731,12 +1649,7 @@
     if (!is_notify_tag_closure) {
       GPR_ASSERT(grpc_cq_begin_op(call->cq, notify_tag));
       grpc_cq_end_op(
-<<<<<<< HEAD
-          call->cq, notify_tag, GRPC_ERROR_NONE, free_no_op_completion, NULL,
-=======
-          exec_ctx, call->cq, notify_tag, GRPC_ERROR_NONE,
-          free_no_op_completion, nullptr,
->>>>>>> 82c8f945
+          call->cq, notify_tag, GRPC_ERROR_NONE, free_no_op_completion, nullptr,
           (grpc_cq_completion*)gpr_malloc(sizeof(grpc_cq_completion)));
     } else {
       GRPC_CLOSURE_SCHED((grpc_closure*)notify_tag, GRPC_ERROR_NONE);
