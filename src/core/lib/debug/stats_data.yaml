--- conflicted
+++ resolved
@@ -1,7 +1,3 @@
-<<<<<<< HEAD
-#Stats data declaration
-#use tools / codegen / core / gen_stats_data.py to turn this into stats_data.h
-=======
 # Copyright 2017 gRPC authors.
 #
 # Licensed under the Apache License, Version 2.0 (the "License");
@@ -18,7 +14,6 @@
 
 # Stats data declaration
 # use tools / codegen / core / gen_stats_data.py to turn this into stats_data.h
->>>>>>> 4b852546
 
 # overall
 - counter: client_calls_created
@@ -31,12 +26,6 @@
 # tcp
 - counter: syscall_write
 - counter: syscall_read
-<<<<<<< HEAD
-- counter: syscall_poll
-- counter: syscall_wait
-- counter: histogram_slow_lookups
-=======
->>>>>>> 4b852546
 - histogram: tcp_write_size
   max: 16777216 # 16 meg max write tracked
   buckets: 64
@@ -45,9 +34,6 @@
   buckets: 64
 - histogram: tcp_read_size
   max: 16777216
-<<<<<<< HEAD
-  buckets: 64
-=======
   buckets: 64
 - histogram: tcp_read_offer
   max: 16777216
@@ -78,5 +64,4 @@
 - counter: executor_scheduled_items
 - counter: executor_scheduled_to_self
 - counter: executor_wakeup_initiated
-- counter: executor_queue_drained
->>>>>>> 4b852546
+- counter: executor_queue_drained