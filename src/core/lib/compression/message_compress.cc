/*
 *
 * Copyright 2015 gRPC authors.
 *
 * Licensed under the Apache License, Version 2.0 (the "License");
 * you may not use this file except in compliance with the License.
 * You may obtain a copy of the License at
 *
 *     http://www.apache.org/licenses/LICENSE-2.0
 *
 * Unless required by applicable law or agreed to in writing, software
 * distributed under the License is distributed on an "AS IS" BASIS,
 * WITHOUT WARRANTIES OR CONDITIONS OF ANY KIND, either express or implied.
 * See the License for the specific language governing permissions and
 * limitations under the License.
 *
 */

#include "src/core/lib/compression/message_compress.h"

#include <string.h>

#include <grpc/support/alloc.h>
#include <grpc/support/log.h>

#include <zlib.h>

#include "src/core/lib/slice/slice_internal.h"

#define OUTPUT_BLOCK_SIZE 1024

static int zlib_body(z_stream* zs, grpc_slice_buffer* input,
                     grpc_slice_buffer* output,
                     int (*flate)(z_stream* zs, int flush)) {
  int r;
  int flush;
  size_t i;
  grpc_slice outbuf = GRPC_SLICE_MALLOC(OUTPUT_BLOCK_SIZE);
  const uInt uint_max = ~(uInt)0;

  GPR_ASSERT(GRPC_SLICE_LENGTH(outbuf) <= uint_max);
  zs->avail_out = (uInt)GRPC_SLICE_LENGTH(outbuf);
  zs->next_out = GRPC_SLICE_START_PTR(outbuf);
  flush = Z_NO_FLUSH;
  for (i = 0; i < input->count; i++) {
    if (i == input->count - 1) flush = Z_FINISH;
    GPR_ASSERT(GRPC_SLICE_LENGTH(input->slices[i]) <= uint_max);
    zs->avail_in = (uInt)GRPC_SLICE_LENGTH(input->slices[i]);
    zs->next_in = GRPC_SLICE_START_PTR(input->slices[i]);
    do {
      if (zs->avail_out == 0) {
        grpc_slice_buffer_add_indexed(output, outbuf);
        outbuf = GRPC_SLICE_MALLOC(OUTPUT_BLOCK_SIZE);
        GPR_ASSERT(GRPC_SLICE_LENGTH(outbuf) <= uint_max);
        zs->avail_out = (uInt)GRPC_SLICE_LENGTH(outbuf);
        zs->next_out = GRPC_SLICE_START_PTR(outbuf);
      }
      r = flate(zs, flush);
      if (r < 0 && r != Z_BUF_ERROR /* not fatal */) {
        gpr_log(GPR_INFO, "zlib error (%d)", r);
        goto error;
      }
    } while (zs->avail_out == 0);
    if (zs->avail_in) {
      gpr_log(GPR_INFO, "zlib: not all input consumed");
      goto error;
    }
  }

  GPR_ASSERT(outbuf.refcount);
  outbuf.data.refcounted.length -= zs->avail_out;
  grpc_slice_buffer_add_indexed(output, outbuf);

  return 1;

error:
  grpc_slice_unref_internal(outbuf);
  return 0;
}

static void* zalloc_gpr(void* opaque, unsigned int items, unsigned int size) {
  return gpr_malloc(items * size);
}

static void zfree_gpr(void* opaque, void* address) { gpr_free(address); }

static int zlib_compress(grpc_slice_buffer* input, grpc_slice_buffer* output,
                         int gzip) {
  z_stream zs;
  int r;
  size_t i;
  size_t count_before = output->count;
  size_t length_before = output->length;
  memset(&zs, 0, sizeof(zs));
  zs.zalloc = zalloc_gpr;
  zs.zfree = zfree_gpr;
  r = deflateInit2(&zs, Z_DEFAULT_COMPRESSION, Z_DEFLATED, 15 | (gzip ? 16 : 0),
                   8, Z_DEFAULT_STRATEGY);
  GPR_ASSERT(r == Z_OK);
  r = zlib_body(&zs, input, output, deflate) && output->length < input->length;
  if (!r) {
    for (i = count_before; i < output->count; i++) {
      grpc_slice_unref_internal(output->slices[i]);
    }
    output->count = count_before;
    output->length = length_before;
  }
  deflateEnd(&zs);
  return r;
}

static int zlib_decompress(grpc_slice_buffer* input, grpc_slice_buffer* output,
                           int gzip) {
  z_stream zs;
  int r;
  size_t i;
  size_t count_before = output->count;
  size_t length_before = output->length;
  memset(&zs, 0, sizeof(zs));
  zs.zalloc = zalloc_gpr;
  zs.zfree = zfree_gpr;
  r = inflateInit2(&zs, 15 | (gzip ? 16 : 0));
  GPR_ASSERT(r == Z_OK);
  r = zlib_body(&zs, input, output, inflate);
  if (!r) {
    for (i = count_before; i < output->count; i++) {
      grpc_slice_unref_internal(output->slices[i]);
    }
    output->count = count_before;
    output->length = length_before;
  }
  inflateEnd(&zs);
  return r;
}

static int copy(grpc_slice_buffer* input, grpc_slice_buffer* output) {
  size_t i;
  for (i = 0; i < input->count; i++) {
    grpc_slice_buffer_add(output, grpc_slice_ref_internal(input->slices[i]));
  }
  return 1;
}

<<<<<<< HEAD
static int compress_inner(grpc_exec_ctx* exec_ctx,
                          grpc_message_compression_algorithm algorithm,
=======
static int compress_inner(grpc_compression_algorithm algorithm,
>>>>>>> 94e676e1
                          grpc_slice_buffer* input, grpc_slice_buffer* output) {
  switch (algorithm) {
    case GRPC_MESSAGE_COMPRESS_NONE:
      /* the fallback path always needs to be send uncompressed: we simply
         rely on that here */
      return 0;
<<<<<<< HEAD
    case GRPC_MESSAGE_COMPRESS_DEFLATE:
      return zlib_compress(exec_ctx, input, output, 0);
    case GRPC_MESSAGE_COMPRESS_GZIP:
      return zlib_compress(exec_ctx, input, output, 1);
    case GRPC_MESSAGE_COMPRESS_ALGORITHMS_COUNT:
=======
    case GRPC_COMPRESS_DEFLATE:
      return zlib_compress(input, output, 0);
    case GRPC_COMPRESS_GZIP:
      return zlib_compress(input, output, 1);
    case GRPC_COMPRESS_ALGORITHMS_COUNT:
>>>>>>> 94e676e1
      break;
  }
  gpr_log(GPR_ERROR, "invalid compression algorithm %d", algorithm);
  return 0;
}

<<<<<<< HEAD
int grpc_msg_compress(grpc_exec_ctx* exec_ctx,
                      grpc_message_compression_algorithm algorithm,
=======
int grpc_msg_compress(grpc_compression_algorithm algorithm,
>>>>>>> 94e676e1
                      grpc_slice_buffer* input, grpc_slice_buffer* output) {
  if (!compress_inner(algorithm, input, output)) {
    copy(input, output);
    return 0;
  }
  return 1;
}

<<<<<<< HEAD
int grpc_msg_decompress(grpc_exec_ctx* exec_ctx,
                        grpc_message_compression_algorithm algorithm,
=======
int grpc_msg_decompress(grpc_compression_algorithm algorithm,
>>>>>>> 94e676e1
                        grpc_slice_buffer* input, grpc_slice_buffer* output) {
  switch (algorithm) {
    case GRPC_MESSAGE_COMPRESS_NONE:
      return copy(input, output);
<<<<<<< HEAD
    case GRPC_MESSAGE_COMPRESS_DEFLATE:
      return zlib_decompress(exec_ctx, input, output, 0);
    case GRPC_MESSAGE_COMPRESS_GZIP:
      return zlib_decompress(exec_ctx, input, output, 1);
    case GRPC_MESSAGE_COMPRESS_ALGORITHMS_COUNT:
=======
    case GRPC_COMPRESS_DEFLATE:
      return zlib_decompress(input, output, 0);
    case GRPC_COMPRESS_GZIP:
      return zlib_decompress(input, output, 1);
    case GRPC_COMPRESS_ALGORITHMS_COUNT:
>>>>>>> 94e676e1
      break;
  }
  gpr_log(GPR_ERROR, "invalid compression algorithm %d", algorithm);
  return 0;
}<|MERGE_RESOLUTION|>--- conflicted
+++ resolved
@@ -141,43 +141,25 @@
   return 1;
 }
 
-<<<<<<< HEAD
-static int compress_inner(grpc_exec_ctx* exec_ctx,
-                          grpc_message_compression_algorithm algorithm,
-=======
-static int compress_inner(grpc_compression_algorithm algorithm,
->>>>>>> 94e676e1
+static int compress_inner(grpc_message_compression_algorithm algorithm,
                           grpc_slice_buffer* input, grpc_slice_buffer* output) {
   switch (algorithm) {
     case GRPC_MESSAGE_COMPRESS_NONE:
       /* the fallback path always needs to be send uncompressed: we simply
          rely on that here */
       return 0;
-<<<<<<< HEAD
     case GRPC_MESSAGE_COMPRESS_DEFLATE:
-      return zlib_compress(exec_ctx, input, output, 0);
+      return zlib_compress(input, output, 0);
     case GRPC_MESSAGE_COMPRESS_GZIP:
-      return zlib_compress(exec_ctx, input, output, 1);
+      return zlib_compress(input, output, 1);
     case GRPC_MESSAGE_COMPRESS_ALGORITHMS_COUNT:
-=======
-    case GRPC_COMPRESS_DEFLATE:
-      return zlib_compress(input, output, 0);
-    case GRPC_COMPRESS_GZIP:
-      return zlib_compress(input, output, 1);
-    case GRPC_COMPRESS_ALGORITHMS_COUNT:
->>>>>>> 94e676e1
       break;
   }
   gpr_log(GPR_ERROR, "invalid compression algorithm %d", algorithm);
   return 0;
 }
 
-<<<<<<< HEAD
-int grpc_msg_compress(grpc_exec_ctx* exec_ctx,
-                      grpc_message_compression_algorithm algorithm,
-=======
-int grpc_msg_compress(grpc_compression_algorithm algorithm,
->>>>>>> 94e676e1
+int grpc_msg_compress(grpc_message_compression_algorithm algorithm,
                       grpc_slice_buffer* input, grpc_slice_buffer* output) {
   if (!compress_inner(algorithm, input, output)) {
     copy(input, output);
@@ -186,29 +168,16 @@
   return 1;
 }
 
-<<<<<<< HEAD
-int grpc_msg_decompress(grpc_exec_ctx* exec_ctx,
-                        grpc_message_compression_algorithm algorithm,
-=======
-int grpc_msg_decompress(grpc_compression_algorithm algorithm,
->>>>>>> 94e676e1
+int grpc_msg_decompress(grpc_message_compression_algorithm algorithm,
                         grpc_slice_buffer* input, grpc_slice_buffer* output) {
   switch (algorithm) {
     case GRPC_MESSAGE_COMPRESS_NONE:
       return copy(input, output);
-<<<<<<< HEAD
     case GRPC_MESSAGE_COMPRESS_DEFLATE:
-      return zlib_decompress(exec_ctx, input, output, 0);
+      return zlib_decompress(input, output, 0);
     case GRPC_MESSAGE_COMPRESS_GZIP:
-      return zlib_decompress(exec_ctx, input, output, 1);
+      return zlib_decompress(input, output, 1);
     case GRPC_MESSAGE_COMPRESS_ALGORITHMS_COUNT:
-=======
-    case GRPC_COMPRESS_DEFLATE:
-      return zlib_decompress(input, output, 0);
-    case GRPC_COMPRESS_GZIP:
-      return zlib_decompress(input, output, 1);
-    case GRPC_COMPRESS_ALGORITHMS_COUNT:
->>>>>>> 94e676e1
       break;
   }
   gpr_log(GPR_ERROR, "invalid compression algorithm %d", algorithm);
