--- conflicted
+++ resolved
@@ -55,11 +55,7 @@
 
 typedef struct grpc_jwt_claims grpc_jwt_claims;
 
-<<<<<<< HEAD
-void grpc_jwt_claims_destroy(grpc_jwt_claims *claims);
-=======
-void grpc_jwt_claims_destroy(grpc_exec_ctx* exec_ctx, grpc_jwt_claims* claims);
->>>>>>> d9da7387
+void grpc_jwt_claims_destroy(grpc_jwt_claims* claims);
 
 /* Returns the whole JSON tree of the claims. */
 const grpc_json* grpc_jwt_claims_json(const grpc_jwt_claims* claims);
@@ -102,54 +98,29 @@
     size_t num_mappings);
 
 /*The verifier must not be destroyed if there are still outstanding callbacks.*/
-<<<<<<< HEAD
-void grpc_jwt_verifier_destroy(grpc_jwt_verifier *verifier);
-=======
-void grpc_jwt_verifier_destroy(grpc_exec_ctx* exec_ctx,
-                               grpc_jwt_verifier* verifier);
->>>>>>> d9da7387
+void grpc_jwt_verifier_destroy(grpc_jwt_verifier* verifier);
 
 /* User provided callback that will be called when the verification of the JWT
    is done (maybe in another thread).
    It is the responsibility of the callee to call grpc_jwt_claims_destroy on
    the claims. */
-<<<<<<< HEAD
-typedef void (*grpc_jwt_verification_done_cb)(void *user_data,
-=======
-typedef void (*grpc_jwt_verification_done_cb)(grpc_exec_ctx* exec_ctx,
-                                              void* user_data,
->>>>>>> d9da7387
+typedef void (*grpc_jwt_verification_done_cb)(void* user_data,
                                               grpc_jwt_verifier_status status,
                                               grpc_jwt_claims* claims);
 
 /* Verifies for the JWT for the given expected audience. */
-<<<<<<< HEAD
-void grpc_jwt_verifier_verify(grpc_jwt_verifier *verifier,
-                              grpc_pollset *pollset, const char *jwt,
-                              const char *audience,
-=======
-void grpc_jwt_verifier_verify(grpc_exec_ctx* exec_ctx,
-                              grpc_jwt_verifier* verifier,
+void grpc_jwt_verifier_verify(grpc_jwt_verifier* verifier,
                               grpc_pollset* pollset, const char* jwt,
                               const char* audience,
->>>>>>> d9da7387
                               grpc_jwt_verification_done_cb cb,
                               void* user_data);
 
 /* --- TESTING ONLY exposed functions. --- */
 
-<<<<<<< HEAD
-grpc_jwt_claims *grpc_jwt_claims_from_json(grpc_json *json, grpc_slice buffer);
-grpc_jwt_verifier_status grpc_jwt_claims_check(const grpc_jwt_claims *claims,
-                                               const char *audience);
-const char *grpc_jwt_issuer_email_domain(const char *issuer);
-=======
-grpc_jwt_claims* grpc_jwt_claims_from_json(grpc_exec_ctx* exec_ctx,
-                                           grpc_json* json, grpc_slice buffer);
+grpc_jwt_claims* grpc_jwt_claims_from_json(grpc_json* json, grpc_slice buffer);
 grpc_jwt_verifier_status grpc_jwt_claims_check(const grpc_jwt_claims* claims,
                                                const char* audience);
 const char* grpc_jwt_issuer_email_domain(const char* issuer);
->>>>>>> d9da7387
 
 #ifdef __cplusplus
 }
