--- conflicted
+++ resolved
@@ -230,14 +230,10 @@
 
 static const grpc_transport_vtable* get_vtable(void);
 
-<<<<<<< HEAD
 // -1 == unset, 0 == disabled, 1 == enabled
 static int flow_control_enabled = -1;
 
-static void init_transport(grpc_exec_ctx* exec_ctx, grpc_chttp2_transport* t,
-=======
 static void init_transport(grpc_chttp2_transport* t,
->>>>>>> 94e676e1
                            const grpc_channel_args* channel_args,
                            grpc_endpoint* ep, bool is_client) {
   size_t i;
@@ -519,24 +515,24 @@
     }
   }
 
-<<<<<<< HEAD
   if (flow_control_enabled == -1) {
     char* env_variable = gpr_getenv("GRPC_EXPERIMENTAL_DISABLE_FLOW_CONTROL");
-    if (env_variable != nullptr) flow_control_enabled = 0;
-    else flow_control_enabled = 1;
+    if (env_variable != nullptr){
+      flow_control_enabled = 0;
+    }
+    else {
+      flow_control_enabled = 1;
+    }
     gpr_free(env_variable);
   }
 
   if (flow_control_enabled) {
-    t->flow_control.Init<grpc_core::chttp2::TransportFlowControl>(exec_ctx, t,
+    t->flow_control.Init<grpc_core::chttp2::TransportFlowControl>(t,
                                                                   enable_bdp);
-  } else { 
+  } else {
     t->flow_control.Init<grpc_core::chttp2::TransportFlowControlDisabled>(t);
     enable_bdp = false;
   }
-=======
-  t->flow_control.Init(t, enable_bdp);
->>>>>>> 94e676e1
 
   /* No pings allowed before receiving a header or data frame. */
   t->ping_state.pings_before_data_required = 0;
@@ -2428,19 +2424,12 @@
     grpc_error* errors[3] = {GRPC_ERROR_REF(error), GRPC_ERROR_NONE,
                              GRPC_ERROR_NONE};
     for (; i < t->read_buffer.count && errors[1] == GRPC_ERROR_NONE; i++) {
-<<<<<<< HEAD
       grpc_core::BdpEstimator* bdp_est = t->flow_control->bdp_estimator();
       if (bdp_est) {
         bdp_est->AddIncomingBytes(
             (int64_t)GRPC_SLICE_LENGTH(t->read_buffer.slices[i]));
       }
-      errors[1] =
-          grpc_chttp2_perform_read(exec_ctx, t, t->read_buffer.slices[i]);
-=======
-      t->flow_control->bdp_estimator()->AddIncomingBytes(
-          (int64_t)GRPC_SLICE_LENGTH(t->read_buffer.slices[i]));
       errors[1] = grpc_chttp2_perform_read(t, t->read_buffer.slices[i]);
->>>>>>> 94e676e1
     }
     if (errors[1] != GRPC_ERROR_NONE) {
       errors[2] = try_http_parsing(t);
