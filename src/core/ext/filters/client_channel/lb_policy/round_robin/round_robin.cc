--- conflicted
+++ resolved
@@ -169,39 +169,22 @@
   gpr_free(p);
 }
 
-<<<<<<< HEAD
-static void rr_shutdown_locked(grpc_exec_ctx *exec_ctx, grpc_lb_policy *pol) {
-  if (GRPC_TRACER_ON(grpc_lb_round_robin_trace)) {
-    gpr_log(GPR_DEBUG, "[RR %p] Shutting down", (void *)pol);
-  }
-  round_robin_lb_policy *p = (round_robin_lb_policy *)pol;
+static void shutdown_locked(grpc_exec_ctx *exec_ctx, round_robin_lb_policy *p,
+                            grpc_error *error) {
+  if (GRPC_TRACER_ON(grpc_lb_round_robin_trace)) {
+    gpr_log(GPR_DEBUG, "[RR %p] Shutting down", p);
+  }
   p->shutdown = true;
-=======
-static void fail_pending_picks_for_shutdown(grpc_exec_ctx *exec_ctx,
-                                            round_robin_lb_policy *p) {
->>>>>>> 1bda5106
   pending_pick *pp;
   while ((pp = p->pending_picks) != NULL) {
     p->pending_picks = pp->next;
     *pp->target = NULL;
-    GRPC_CLOSURE_SCHED(
-        exec_ctx, pp->on_complete,
-        GRPC_ERROR_CREATE_FROM_STATIC_STRING("Channel Shutdown"));
+    GRPC_CLOSURE_SCHED(exec_ctx, pp->on_complete, GRPC_ERROR_REF(error));
     gpr_free(pp);
   }
-}
-
-static void rr_shutdown_locked(grpc_exec_ctx *exec_ctx, grpc_lb_policy *pol) {
-  round_robin_lb_policy *p = (round_robin_lb_policy *)pol;
-  if (GRPC_TRACER_ON(grpc_lb_round_robin_trace)) {
-    gpr_log(GPR_DEBUG, "[RR %p] Shutting down Round Robin policy at %p",
-            (void *)pol, (void *)pol);
-  }
-  p->shutdown = true;
-  fail_pending_picks_for_shutdown(exec_ctx, p);
   grpc_connectivity_state_set(
       exec_ctx, &p->state_tracker, GRPC_CHANNEL_SHUTDOWN,
-      GRPC_ERROR_CREATE_FROM_STATIC_STRING("Channel Shutdown"), "rr_shutdown");
+      GRPC_ERROR_REF(error), "rr_shutdown");
   if (p->subchannel_list != NULL) {
     grpc_lb_subchannel_list_shutdown_and_unref(exec_ctx, p->subchannel_list,
                                                "sl_shutdown_rr_shutdown");
@@ -213,6 +196,13 @@
         "sl_shutdown_pending_rr_shutdown");
     p->latest_pending_subchannel_list = NULL;
   }
+  GRPC_ERROR_UNREF(error);
+}
+
+static void rr_shutdown_locked(grpc_exec_ctx *exec_ctx, grpc_lb_policy *pol) {
+  round_robin_lb_policy *p = (round_robin_lb_policy *)pol;
+  shutdown_locked(exec_ctx, p,
+                  GRPC_ERROR_CREATE_FROM_STATIC_STRING("Channel Shutdown"));
 }
 
 static void rr_cancel_pick_locked(grpc_exec_ctx *exec_ctx, grpc_lb_policy *pol,
@@ -473,12 +463,7 @@
     grpc_lb_subchannel_list_unref_for_connectivity_watch(
         exec_ctx, sd->subchannel_list, "rr_connectivity_shutdown");
     if (new_policy_connectivity_state == GRPC_CHANNEL_SHUTDOWN) {
-<<<<<<< HEAD
-      rr_shutdown_locked(exec_ctx, &p->base);
-=======
-      // The policy is shutting down. Fail all of the pending picks.
-      fail_pending_picks_for_shutdown(exec_ctx, p);
->>>>>>> 1bda5106
+      shutdown_locked(exec_ctx, &p->base, GRPC_ERROR_REF(error));
     }
   } else {  // sd not in SHUTDOWN
     if (sd->curr_connectivity_state == GRPC_CHANNEL_READY) {
