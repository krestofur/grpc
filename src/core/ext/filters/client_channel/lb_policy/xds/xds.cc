--- conflicted
+++ resolved
@@ -208,70 +208,8 @@
                RefCountedPtr<XdsLocalityName> name);
       ~Locality();
 
-<<<<<<< HEAD
-       private:
-        class Helper : public ChannelControlHelper {
-         public:
-          explicit Helper(RefCountedPtr<Locality> locality)
-              : locality_(std::move(locality)) {}
-
-          ~Helper() { locality_.reset(DEBUG_LOCATION, "Helper"); }
-
-          RefCountedPtr<SubchannelInterface> CreateSubchannel(
-              const grpc_channel_args& args) override;
-          void UpdateState(grpc_connectivity_state state,
-                           std::unique_ptr<SubchannelPicker> picker) override;
-          // This is a no-op, because we get the addresses from the xds
-          // client, which is a watch-based API.
-          void RequestReresolution() override {}
-          void AddTraceEvent(TraceSeverity severity,
-                             StringView message) override;
-          void set_child(LoadBalancingPolicy* child) { child_ = child; }
-
-         private:
-          bool CalledByPendingChild() const;
-          bool CalledByCurrentChild() const;
-
-          RefCountedPtr<Locality> locality_;
-          LoadBalancingPolicy* child_ = nullptr;
-        };
-
-        // Methods for dealing with the child policy.
-        OrphanablePtr<LoadBalancingPolicy> CreateChildPolicyLocked(
-            const char* name, const grpc_channel_args* args);
-        grpc_channel_args* CreateChildPolicyArgsLocked(
-            const grpc_channel_args* args);
-
-        static void OnDelayedRemovalTimer(void* arg, grpc_error* error);
-        void OnDelayedRemovalTimerLocked(grpc_error* error);
-
-        XdsLb* xds_policy() const { return locality_map_->xds_policy(); }
-
-        // The owning locality map.
-        RefCountedPtr<LocalityMap> locality_map_;
-
-        RefCountedPtr<XdsLocalityName> name_;
-        OrphanablePtr<LoadBalancingPolicy> child_policy_;
-        OrphanablePtr<LoadBalancingPolicy> pending_child_policy_;
-        RefCountedPtr<EndpointPickerWrapper> picker_wrapper_;
-        grpc_connectivity_state connectivity_state_ = GRPC_CHANNEL_IDLE;
-        uint32_t weight_;
-
-        // States for delayed removal.
-        grpc_timer delayed_removal_timer_;
-        grpc_closure on_delayed_removal_timer_;
-        bool delayed_removal_timer_callback_pending_ = false;
-        bool shutdown_ = false;
-      };
-
-      LocalityMap(RefCountedPtr<XdsLb> xds_policy, uint32_t priority);
-
-      void UpdateLocked(
-          const XdsPriorityListUpdate::LocalityMap& locality_map_update);
-=======
       void UpdateLocked(uint32_t locality_weight, ServerAddressList serverlist);
       void ShutdownLocked();
->>>>>>> c564d28f
       void ResetBackoffLocked();
       void DeactivateLocked();
       void Orphan() override;
@@ -321,13 +259,7 @@
           const grpc_channel_args* args);
 
       static void OnDelayedRemovalTimer(void* arg, grpc_error* error);
-<<<<<<< HEAD
-      static void OnFailoverTimer(void* arg, grpc_error* error);
-      void OnDelayedRemovalTimerLocked(grpc_error* error);
-      void OnFailoverTimerLocked(grpc_error* error);
-=======
       static void OnDelayedRemovalTimerLocked(void* arg, grpc_error* error);
->>>>>>> c564d28f
 
       XdsLb* xds_policy() const { return locality_map_->xds_policy(); }
 
@@ -413,18 +345,6 @@
 
   void ShutdownLocked() override;
 
-<<<<<<< HEAD
-  // Methods for dealing with fallback state.
-  void MaybeCancelFallbackAtStartupChecks();
-  static void OnFallbackTimer(void* arg, grpc_error* error);
-  void OnFallbackTimerLocked(grpc_error* error);
-  void UpdateFallbackPolicyLocked();
-  OrphanablePtr<LoadBalancingPolicy> CreateFallbackPolicyLocked(
-      const char* name, const grpc_channel_args* args);
-  void MaybeExitFallbackMode();
-
-=======
->>>>>>> c564d28f
   const char* eds_service_name() const {
     if (config_ != nullptr && config_->eds_service_name() != nullptr) {
       return config_->eds_service_name();
@@ -808,15 +728,6 @@
   if (xds_client_from_channel_ != nullptr) {
     xds_client()->CancelEndpointDataWatch(StringView(eds_service_name()),
                                           endpoint_watcher_);
-<<<<<<< HEAD
-    if (config_->lrs_load_reporting_server_name() != nullptr) {
-      xds_client()->RemoveClientStats(
-          StringView(config_->lrs_load_reporting_server_name()),
-          StringView(eds_service_name()), &client_stats_);
-    }
-  }
-  xds_client_from_channel_.reset();
-=======
     if (config_->lrs_load_reporting_server_name().has_value()) {
       // TODO(roth): We should pass the cluster name (in addition to the
       // eds_service_name) when adding the client stats. To do so, we need to
@@ -827,7 +738,6 @@
     }
     xds_client_from_channel_.reset();
   }
->>>>>>> c564d28f
   xds_client_.reset();
 }
 
@@ -1226,12 +1136,6 @@
     gpr_log(GPR_INFO, "[xdslb %p] Creating priority %" PRIu32,
             xds_policy_.get(), priority_);
   }
-<<<<<<< HEAD
-  // Closure Initialization
-  GRPC_CLOSURE_INIT(&on_delayed_removal_timer_, OnDelayedRemovalTimer, this,
-                    grpc_schedule_on_exec_ctx);
-=======
->>>>>>> c564d28f
   GRPC_CLOSURE_INIT(&on_failover_timer_, OnFailoverTimer, this,
                     grpc_schedule_on_exec_ctx);
   // Start the failover timer.
@@ -1487,14 +1391,6 @@
       DEBUG_LOCATION);
 }
 
-<<<<<<< HEAD
-void XdsLb::PriorityList::LocalityMap::OnDelayedRemovalTimerLocked(
-    grpc_error* error) {
-  delayed_removal_timer_callback_pending_ = false;
-  if (error == GRPC_ERROR_NONE && !xds_policy_->shutting_down_) {
-    const bool keep = priority_list_update().Contains(priority_) &&
-                      priority_ <= priority_list()->current_priority();
-=======
 void XdsLb::LocalityMap::OnDelayedRemovalTimerLocked(void* arg,
                                                      grpc_error* error) {
   LocalityMap* self = static_cast<LocalityMap*>(arg);
@@ -1502,7 +1398,6 @@
   if (error == GRPC_ERROR_NONE && !self->xds_policy_->shutting_down_) {
     const bool keep = self->priority_list_update().Contains(self->priority_) &&
                       self->priority_ <= self->xds_policy_->current_priority_;
->>>>>>> c564d28f
     if (!keep) {
       // This check is to make sure we always delete the locality maps from
       // the lowest priority even if the closures of the back-to-back timers
@@ -1511,13 +1406,8 @@
       // deactivated locality maps when out-of-order closures are run.
       // TODO(juanlishen): Check the timer implementation to see if this
       // defense is necessary.
-<<<<<<< HEAD
-      if (priority_ == priority_list()->LowestPriority()) {
-        priority_list()->priorities_.pop_back();
-=======
       if (self->priority_ == self->xds_policy_->LowestPriority()) {
         self->xds_policy_->priorities_.pop_back();
->>>>>>> c564d28f
       } else {
         gpr_log(GPR_ERROR,
                 "[xdslb %p] Priority %" PRIu32
@@ -1538,19 +1428,11 @@
       [self, error]() { self->OnFailoverTimerLocked(error); }, DEBUG_LOCATION);
 }
 
-<<<<<<< HEAD
-void XdsLb::PriorityList::LocalityMap::OnFailoverTimerLocked(
-    grpc_error* error) {
-  failover_timer_callback_pending_ = false;
-  if (error == GRPC_ERROR_NONE && !xds_policy_->shutting_down_) {
-    priority_list()->FailoverOnConnectionFailureLocked();
-=======
 void XdsLb::LocalityMap::OnFailoverTimerLocked(void* arg, grpc_error* error) {
   LocalityMap* self = static_cast<LocalityMap*>(arg);
   self->failover_timer_callback_pending_ = false;
   if (error == GRPC_ERROR_NONE && !self->xds_policy_->shutting_down_) {
     self->xds_policy_->FailoverOnConnectionFailureLocked();
->>>>>>> c564d28f
   }
   Unref(DEBUG_LOCATION, "LocalityMap+OnFailoverTimerLocked");
   GRPC_ERROR_UNREF(error);
@@ -1801,20 +1683,12 @@
       DEBUG_LOCATION);
 }
 
-<<<<<<< HEAD
-void XdsLb::PriorityList::LocalityMap::Locality::OnDelayedRemovalTimerLocked(
-    grpc_error* error) {
-  delayed_removal_timer_callback_pending_ = false;
-  if (error == GRPC_ERROR_NONE && !shutdown_ && weight_ == 0) {
-    locality_map_->localities_.erase(name_);
-=======
 void XdsLb::LocalityMap::Locality::OnDelayedRemovalTimerLocked(
     void* arg, grpc_error* error) {
   Locality* self = static_cast<Locality*>(arg);
   self->delayed_removal_timer_callback_pending_ = false;
   if (error == GRPC_ERROR_NONE && !self->shutdown_ && self->weight_ == 0) {
     self->locality_map_->localities_.erase(self->name_);
->>>>>>> c564d28f
   }
   Unref(DEBUG_LOCATION, "Locality+timer");
   GRPC_ERROR_UNREF(error);
