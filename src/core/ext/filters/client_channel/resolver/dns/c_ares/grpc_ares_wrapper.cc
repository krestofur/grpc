--- conflicted
+++ resolved
@@ -359,12 +359,8 @@
 void grpc_dns_lookup_ares_continue_after_check_localhost_and_ip_literals_locked(
     grpc_ares_request* r, const char* dns_server, const char* name,
     const char* default_port, grpc_pollset_set* interested_parties,
-<<<<<<< HEAD
-    bool check_grpclb, int query_timeout_ms,
+    int query_timeout_ms,
     std::shared_ptr<grpc_core::WorkSerializer> work_serializer) {
-=======
-    int query_timeout_ms, grpc_core::Combiner* combiner) {
->>>>>>> 615cd251
   grpc_error* error = GRPC_ERROR_NONE;
   grpc_ares_hostbyname_request* hr = nullptr;
   ares_channel* channel = nullptr;
@@ -641,13 +637,8 @@
   }
   // Look up name using c-ares lib.
   grpc_dns_lookup_ares_continue_after_check_localhost_and_ip_literals_locked(
-<<<<<<< HEAD
-      r, dns_server, name, default_port, interested_parties, check_grpclb,
-      query_timeout_ms, std::move(work_serializer));
-=======
       r, dns_server, name, default_port, interested_parties, query_timeout_ms,
-      combiner);
->>>>>>> 615cd251
+      std::move(work_serializer));
   return r;
 }
 
@@ -737,10 +728,8 @@
              sizeof(grpc_resolved_address));
     }
   }
-  grpc_core::ExecCtx::Run(DEBUG_LOCATION, r->on_resolve_address_done,
-                          GRPC_ERROR_REF(error));
+  grpc_core::ExecCtx::Run(DEBUG_LOCATION, r->on_resolve_address_done, error);
   delete r;
-  GRPC_ERROR_UNREF(error);
 }
 
 static void on_dns_lookup_done(void* arg, grpc_error* error) {
@@ -758,15 +747,9 @@
                     grpc_schedule_on_exec_ctx);
   r->ares_request = grpc_dns_lookup_ares_locked(
       nullptr /* dns_server */, r->name, r->default_port, r->interested_parties,
-<<<<<<< HEAD
-      &r->on_dns_lookup_done_locked, &r->addresses, false /* check_grpclb */,
-      nullptr /* service_config_json */, GRPC_DNS_ARES_DEFAULT_QUERY_TIMEOUT_MS,
-      r->work_serializer);
-=======
       &r->on_dns_lookup_done_locked, &r->addresses,
       nullptr /* balancer_addresses */, nullptr /* service_config_json */,
-      GRPC_DNS_ARES_DEFAULT_QUERY_TIMEOUT_MS, r->combiner);
->>>>>>> 615cd251
+      GRPC_DNS_ARES_DEFAULT_QUERY_TIMEOUT_MS, r->work_serializer);
 }
 
 static void grpc_resolve_address_ares_impl(const char* name,
