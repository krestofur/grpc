--- conflicted
+++ resolved
@@ -38,40 +38,6 @@
 
 #include "src/core/lib/channel/channel_args.h"
 
-<<<<<<< HEAD
-grpc_addresses* grpc_addresses_create(size_t num_addresses) {
-  grpc_addresses* addresses = gpr_malloc(sizeof(grpc_addresses));
-  addresses->num_addresses = num_addresses;
-  const size_t addresses_size = sizeof(grpc_address) * num_addresses;
-  addresses->addresses = gpr_malloc(addresses_size);
-  memset(addresses->addresses, 0, addresses_size);
-  return addresses;
-}
-
-grpc_addresses* grpc_addresses_copy(grpc_addresses* addresses) {
-  grpc_addresses* new = grpc_addresses_create(addresses->num_addresses);
-  memcpy(new->addresses, addresses->addresses,
-         sizeof(grpc_address) * addresses->num_addresses);
-  return new;
-}
-
-void grpc_addresses_set_address(grpc_addresses* addresses, size_t index,
-                                void* address, size_t address_len,
-                                bool is_balancer) {
-  GPR_ASSERT(index < addresses->num_addresses);
-  grpc_address* target = &addresses->addresses[index];
-  memcpy(target->address.addr, address, address_len);
-  target->address.len = address_len;
-  target->is_balancer = is_balancer;
-}
-
-void grpc_addresses_destroy(grpc_addresses* addresses) {
-  gpr_free(addresses->addresses);
-  gpr_free(addresses);
-}
-
-=======
->>>>>>> 2b626466
 struct grpc_resolver_result {
   gpr_refcount refs;
   grpc_addresses* addresses;
