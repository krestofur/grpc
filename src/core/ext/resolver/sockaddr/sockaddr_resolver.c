/*
 *
 * Copyright 2015-2016, Google Inc.
 * All rights reserved.
 *
 * Redistribution and use in source and binary forms, with or without
 * modification, are permitted provided that the following conditions are
 * met:
 *
 *     * Redistributions of source code must retain the above copyright
 * notice, this list of conditions and the following disclaimer.
 *     * Redistributions in binary form must reproduce the above
 * copyright notice, this list of conditions and the following disclaimer
 * in the documentation and/or other materials provided with the
 * distribution.
 *     * Neither the name of Google Inc. nor the names of its
 * contributors may be used to endorse or promote products derived from
 * this software without specific prior written permission.
 *
 * THIS SOFTWARE IS PROVIDED BY THE COPYRIGHT HOLDERS AND CONTRIBUTORS
 * "AS IS" AND ANY EXPRESS OR IMPLIED WARRANTIES, INCLUDING, BUT NOT
 * LIMITED TO, THE IMPLIED WARRANTIES OF MERCHANTABILITY AND FITNESS FOR
 * A PARTICULAR PURPOSE ARE DISCLAIMED. IN NO EVENT SHALL THE COPYRIGHT
 * OWNER OR CONTRIBUTORS BE LIABLE FOR ANY DIRECT, INDIRECT, INCIDENTAL,
 * SPECIAL, EXEMPLARY, OR CONSEQUENTIAL DAMAGES (INCLUDING, BUT NOT
 * LIMITED TO, PROCUREMENT OF SUBSTITUTE GOODS OR SERVICES; LOSS OF USE,
 * DATA, OR PROFITS; OR BUSINESS INTERRUPTION) HOWEVER CAUSED AND ON ANY
 * THEORY OF LIABILITY, WHETHER IN CONTRACT, STRICT LIABILITY, OR TORT
 * (INCLUDING NEGLIGENCE OR OTHERWISE) ARISING IN ANY WAY OUT OF THE USE
 * OF THIS SOFTWARE, EVEN IF ADVISED OF THE POSSIBILITY OF SUCH DAMAGE.
 *
 */

#include <stdbool.h>
#include <stdio.h>
#include <string.h>

#include <grpc/support/alloc.h>
#include <grpc/support/host_port.h>
#include <grpc/support/port_platform.h>
#include <grpc/support/string_util.h>

#include "src/core/ext/client_config/parse_address.h"
#include "src/core/ext/client_config/resolver_registry.h"
#include "src/core/lib/iomgr/resolve_address.h"
#include "src/core/lib/iomgr/unix_sockets_posix.h"
#include "src/core/lib/support/string.h"

typedef struct {
  /** base class: must be first */
  grpc_resolver base;
  /** refcount */
  gpr_refcount refs;
  /** load balancing policy name */
  char *lb_policy_name;

  /** the addresses that we've 'resolved' */
  grpc_lb_addresses *addresses;

  /** mutex guarding the rest of the state */
  gpr_mu mu;
  /** have we published? */
  bool published;
  /** pending next completion, or NULL */
  grpc_closure *next_completion;
  /** target result address for next completion */
  grpc_resolver_result **target_result;
} sockaddr_resolver;

static void sockaddr_destroy(grpc_exec_ctx *exec_ctx, grpc_resolver *r);

static void sockaddr_maybe_finish_next_locked(grpc_exec_ctx *exec_ctx,
                                              sockaddr_resolver *r);

static void sockaddr_shutdown(grpc_exec_ctx *exec_ctx, grpc_resolver *r);
static void sockaddr_channel_saw_error(grpc_exec_ctx *exec_ctx,
                                       grpc_resolver *r);
static void sockaddr_next(grpc_exec_ctx *exec_ctx, grpc_resolver *r,
                          grpc_resolver_result **target_result,
                          grpc_closure *on_complete);

static const grpc_resolver_vtable sockaddr_resolver_vtable = {
    sockaddr_destroy, sockaddr_shutdown, sockaddr_channel_saw_error,
    sockaddr_next};

static void sockaddr_shutdown(grpc_exec_ctx *exec_ctx,
                              grpc_resolver *resolver) {
  sockaddr_resolver *r = (sockaddr_resolver *)resolver;
  gpr_mu_lock(&r->mu);
  if (r->next_completion != NULL) {
    *r->target_result = NULL;
    grpc_exec_ctx_sched(exec_ctx, r->next_completion, GRPC_ERROR_NONE, NULL);
    r->next_completion = NULL;
  }
  gpr_mu_unlock(&r->mu);
}

static void sockaddr_channel_saw_error(grpc_exec_ctx *exec_ctx,
                                       grpc_resolver *resolver) {
  sockaddr_resolver *r = (sockaddr_resolver *)resolver;
  gpr_mu_lock(&r->mu);
  r->published = false;
  sockaddr_maybe_finish_next_locked(exec_ctx, r);
  gpr_mu_unlock(&r->mu);
}

static void sockaddr_next(grpc_exec_ctx *exec_ctx, grpc_resolver *resolver,
                          grpc_resolver_result **target_result,
                          grpc_closure *on_complete) {
  sockaddr_resolver *r = (sockaddr_resolver *)resolver;
  gpr_mu_lock(&r->mu);
  GPR_ASSERT(!r->next_completion);
  r->next_completion = on_complete;
  r->target_result = target_result;
  sockaddr_maybe_finish_next_locked(exec_ctx, r);
  gpr_mu_unlock(&r->mu);
}

static void sockaddr_maybe_finish_next_locked(grpc_exec_ctx *exec_ctx,
                                              sockaddr_resolver *r) {
  if (r->next_completion != NULL && !r->published) {
<<<<<<< HEAD
    grpc_resolver_result *result = grpc_resolver_result_create();
    grpc_lb_policy_args lb_policy_args;
    memset(&lb_policy_args, 0, sizeof(lb_policy_args));
    lb_policy_args.server_name = "";
    lb_policy_args.addresses = r->addresses;
    lb_policy_args.client_channel_factory = r->client_channel_factory;
    grpc_lb_policy *lb_policy =
        grpc_lb_policy_create(exec_ctx, r->lb_policy_name, &lb_policy_args);
    grpc_resolver_result_set_lb_policy(result, lb_policy);
    GRPC_LB_POLICY_UNREF(exec_ctx, lb_policy, "sockaddr");
=======
>>>>>>> 5bedd48c
    r->published = true;
    *r->target_result = grpc_resolver_result_create(
        grpc_lb_addresses_copy(r->addresses, NULL /* user_data_copy */),
        r->lb_policy_name, NULL);
    grpc_exec_ctx_sched(exec_ctx, r->next_completion, GRPC_ERROR_NONE, NULL);
    r->next_completion = NULL;
  }
}

static void sockaddr_destroy(grpc_exec_ctx *exec_ctx, grpc_resolver *gr) {
  sockaddr_resolver *r = (sockaddr_resolver *)gr;
  gpr_mu_destroy(&r->mu);
  grpc_lb_addresses_destroy(r->addresses, NULL /* user_data_destroy */);
  gpr_free(r->lb_policy_name);
  gpr_free(r);
}

static char *ip_get_default_authority(grpc_uri *uri) {
  const char *path = uri->path;
  if (path[0] == '/') ++path;
  return gpr_strdup(path);
}

static char *ipv4_get_default_authority(grpc_resolver_factory *factory,
                                        grpc_uri *uri) {
  return ip_get_default_authority(uri);
}

static char *ipv6_get_default_authority(grpc_resolver_factory *factory,
                                        grpc_uri *uri) {
  return ip_get_default_authority(uri);
}

#ifdef GPR_HAVE_UNIX_SOCKET
char *unix_get_default_authority(grpc_resolver_factory *factory,
                                 grpc_uri *uri) {
  return gpr_strdup("localhost");
}
#endif

static void do_nothing(void *ignored) {}

static grpc_resolver *sockaddr_create(
    grpc_resolver_args *args, const char *default_lb_policy_name,
    int parse(grpc_uri *uri, struct sockaddr_storage *dst, size_t *len)) {
  bool errors_found = false;
  sockaddr_resolver *r;
  gpr_slice path_slice;
  gpr_slice_buffer path_parts;

  if (0 != strcmp(args->uri->authority, "")) {
    gpr_log(GPR_ERROR, "authority based uri's not supported by the %s scheme",
            args->uri->scheme);
    return NULL;
  }

  r = gpr_malloc(sizeof(sockaddr_resolver));
  memset(r, 0, sizeof(*r));

  r->lb_policy_name =
      gpr_strdup(grpc_uri_get_query_arg(args->uri, "lb_policy"));
  const char *lb_enabled_qpart =
      grpc_uri_get_query_arg(args->uri, "lb_enabled");
  /* anything other than "0" is interpreted as true */
  const bool lb_enabled =
      (lb_enabled_qpart != NULL && (strcmp("0", lb_enabled_qpart) != 0));

  if (r->lb_policy_name != NULL && strcmp("grpclb", r->lb_policy_name) == 0 &&
      !lb_enabled) {
    /* we want grpclb but the "resolved" addresses aren't LB enabled. Bail
     * out, as this is meant mostly for tests. */
    gpr_log(GPR_ERROR,
            "Requested 'grpclb' LB policy but resolved addresses don't "
            "support load balancing.");
    abort();
  }

  if (r->lb_policy_name == NULL) {
    r->lb_policy_name = gpr_strdup(default_lb_policy_name);
  }

  path_slice =
      gpr_slice_new(args->uri->path, strlen(args->uri->path), do_nothing);
  gpr_slice_buffer_init(&path_parts);

  gpr_slice_split(path_slice, ",", &path_parts);
  r->addresses = grpc_lb_addresses_create(path_parts.count);
  for (size_t i = 0; i < r->addresses->num_addresses; i++) {
    grpc_uri ith_uri = *args->uri;
    char *part_str = gpr_dump_slice(path_parts.slices[i], GPR_DUMP_ASCII);
    ith_uri.path = part_str;
    if (!parse(&ith_uri, (struct sockaddr_storage *)(&r->addresses->addresses[i]
                                                          .address.addr),
               &r->addresses->addresses[i].address.len)) {
      errors_found = true;
    }
    gpr_free(part_str);
    r->addresses->addresses[i].is_balancer = lb_enabled;
    if (errors_found) break;
  }

  gpr_slice_buffer_destroy(&path_parts);
  gpr_slice_unref(path_slice);
  if (errors_found) {
    gpr_free(r->lb_policy_name);
    grpc_lb_addresses_destroy(r->addresses, NULL /* user_data_destroy */);
    gpr_free(r);
    return NULL;
  }

  gpr_ref_init(&r->refs, 1);
  gpr_mu_init(&r->mu);
  grpc_resolver_init(&r->base, &sockaddr_resolver_vtable);

  return &r->base;
}

/*
 * FACTORY
 */

static void sockaddr_factory_ref(grpc_resolver_factory *factory) {}

static void sockaddr_factory_unref(grpc_resolver_factory *factory) {}

#define DECL_FACTORY(name)                                                  \
  static grpc_resolver *name##_factory_create_resolver(                     \
      grpc_resolver_factory *factory, grpc_resolver_args *args) {           \
    return sockaddr_create(args, "pick_first", parse_##name);               \
  }                                                                         \
  static const grpc_resolver_factory_vtable name##_factory_vtable = {       \
      sockaddr_factory_ref, sockaddr_factory_unref,                         \
      name##_factory_create_resolver, name##_get_default_authority, #name}; \
  static grpc_resolver_factory name##_resolver_factory = {                  \
      &name##_factory_vtable}

#ifdef GPR_HAVE_UNIX_SOCKET
DECL_FACTORY(unix);
#endif
DECL_FACTORY(ipv4);
DECL_FACTORY(ipv6);

void grpc_resolver_sockaddr_init(void) {
  grpc_register_resolver_type(&ipv4_resolver_factory);
  grpc_register_resolver_type(&ipv6_resolver_factory);
#ifdef GPR_HAVE_UNIX_SOCKET
  grpc_register_resolver_type(&unix_resolver_factory);
#endif
}

void grpc_resolver_sockaddr_shutdown(void) {}<|MERGE_RESOLUTION|>--- conflicted
+++ resolved
@@ -119,22 +119,9 @@
 static void sockaddr_maybe_finish_next_locked(grpc_exec_ctx *exec_ctx,
                                               sockaddr_resolver *r) {
   if (r->next_completion != NULL && !r->published) {
-<<<<<<< HEAD
-    grpc_resolver_result *result = grpc_resolver_result_create();
-    grpc_lb_policy_args lb_policy_args;
-    memset(&lb_policy_args, 0, sizeof(lb_policy_args));
-    lb_policy_args.server_name = "";
-    lb_policy_args.addresses = r->addresses;
-    lb_policy_args.client_channel_factory = r->client_channel_factory;
-    grpc_lb_policy *lb_policy =
-        grpc_lb_policy_create(exec_ctx, r->lb_policy_name, &lb_policy_args);
-    grpc_resolver_result_set_lb_policy(result, lb_policy);
-    GRPC_LB_POLICY_UNREF(exec_ctx, lb_policy, "sockaddr");
-=======
->>>>>>> 5bedd48c
     r->published = true;
     *r->target_result = grpc_resolver_result_create(
-        grpc_lb_addresses_copy(r->addresses, NULL /* user_data_copy */),
+        "", grpc_lb_addresses_copy(r->addresses, NULL /* user_data_copy */),
         r->lb_policy_name, NULL);
     grpc_exec_ctx_sched(exec_ctx, r->next_completion, GRPC_ERROR_NONE, NULL);
     r->next_completion = NULL;
