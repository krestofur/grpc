--- conflicted
+++ resolved
@@ -128,12 +128,7 @@
                                  grpc_subchannel_key *k) {
   grpc_connector_unref(exec_ctx, k->connector);
   gpr_free((grpc_channel_args *)k->args.filters);
-<<<<<<< HEAD
-  grpc_channel_args_destroy(exec_ctx, (grpc_channel_args *)k->args.args);
-  gpr_free((void *)k->args.server_name);
-=======
   grpc_channel_args_destroy((grpc_channel_args *)k->args.args);
->>>>>>> 22b28264
   gpr_free(k->args.addr);
   gpr_free(k);
 }
