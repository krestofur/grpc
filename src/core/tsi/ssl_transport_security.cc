--- conflicted
+++ resolved
@@ -2068,12 +2068,8 @@
       strcmp(options->crl_directory, "") != 0) {
     gpr_log(GPR_INFO, "enabling client CRL checking with path: %s",
             options->crl_directory);
-<<<<<<< HEAD
     cert_store = SSL_CTX_get_cert_store(ssl_context);
-=======
-    X509_STORE* cert_store = SSL_CTX_get_cert_store(ssl_context);
     X509_STORE_set_verify_cb(cert_store, verify_cb);
->>>>>>> 4d621a93
     if (!X509_STORE_load_locations(cert_store, nullptr,
                                    options->crl_directory)) {
       gpr_log(GPR_ERROR, "Failed to load CRL File from directory.");
@@ -2254,12 +2250,8 @@
           strcmp(options->crl_directory, "") != 0) {
         gpr_log(GPR_INFO, "enabling server CRL checking with path %s",
                 options->crl_directory);
-<<<<<<< HEAD
         cert_store = SSL_CTX_get_cert_store(impl->ssl_contexts[i]);
-=======
-        X509_STORE* cert_store = SSL_CTX_get_cert_store(impl->ssl_contexts[i]);
         X509_STORE_set_verify_cb(cert_store, verify_cb);
->>>>>>> 4d621a93
         if (!X509_STORE_load_locations(cert_store, nullptr,
                                        options->crl_directory)) {
           gpr_log(GPR_ERROR, "Failed to load CRL File from directory.");
