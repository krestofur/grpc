/*
 *
 * Copyright 2014, Google Inc.
 * All rights reserved.
 *
 * Redistribution and use in source and binary forms, with or without
 * modification, are permitted provided that the following conditions are
 * met:
 *
 *     * Redistributions of source code must retain the above copyright
 * notice, this list of conditions and the following disclaimer.
 *     * Redistributions in binary form must reproduce the above
 * copyright notice, this list of conditions and the following disclaimer
 * in the documentation and/or other materials provided with the
 * distribution.
 *     * Neither the name of Google Inc. nor the names of its
 * contributors may be used to endorse or promote products derived from
 * this software without specific prior written permission.
 *
 * THIS SOFTWARE IS PROVIDED BY THE COPYRIGHT HOLDERS AND CONTRIBUTORS
 * "AS IS" AND ANY EXPRESS OR IMPLIED WARRANTIES, INCLUDING, BUT NOT
 * LIMITED TO, THE IMPLIED WARRANTIES OF MERCHANTABILITY AND FITNESS FOR
 * A PARTICULAR PURPOSE ARE DISCLAIMED. IN NO EVENT SHALL THE COPYRIGHT
 * OWNER OR CONTRIBUTORS BE LIABLE FOR ANY DIRECT, INDIRECT, INCIDENTAL,
 * SPECIAL, EXEMPLARY, OR CONSEQUENTIAL DAMAGES (INCLUDING, BUT NOT
 * LIMITED TO, PROCUREMENT OF SUBSTITUTE GOODS OR SERVICES; LOSS OF USE,
 * DATA, OR PROFITS; OR BUSINESS INTERRUPTION) HOWEVER CAUSED AND ON ANY
 * THEORY OF LIABILITY, WHETHER IN CONTRACT, STRICT LIABILITY, OR TORT
 * (INCLUDING NEGLIGENCE OR OTHERWISE) ARISING IN ANY WAY OUT OF THE USE
 * OF THIS SOFTWARE, EVEN IF ADVISED OF THE POSSIBILITY OF SUCH DAMAGE.
 *
 */

#include "src/cpp/client/channel.h"

#include <chrono>
#include <memory>

#include <grpc/grpc.h>
#include <grpc/grpc_security.h>
#include <grpc/support/log.h>
#include <grpc/support/slice.h>

#include "src/cpp/proto/proto_utils.h"
#include "src/cpp/stream/stream_context.h"
#include <grpc++/channel_arguments.h>
#include <grpc++/client_context.h>
#include <grpc++/config.h>
#include <grpc++/credentials.h>
#include <grpc++/impl/rpc_method.h>
#include <grpc++/status.h>
#include <google/protobuf/message.h>

namespace grpc {

Channel::Channel(const grpc::string &target, const ChannelArguments &args)
    : target_(target) {
  grpc_channel_args channel_args;
  args.SetChannelArgs(&channel_args);
  c_channel_ = grpc_channel_create(
      target_.c_str(), channel_args.num_args > 0 ? &channel_args : nullptr);
}

Channel::Channel(const grpc::string &target,
                 const std::unique_ptr<Credentials> &creds,
                 const ChannelArguments &args)
    : target_(args.GetSslTargetNameOverride().empty()
                  ? target
                  : args.GetSslTargetNameOverride()) {
  grpc_channel_args channel_args;
  args.SetChannelArgs(&channel_args);
  grpc_credentials *c_creds = creds ? creds->GetRawCreds() : nullptr;
  c_channel_ = grpc_secure_channel_create(
      c_creds, target.c_str(),
      channel_args.num_args > 0 ? &channel_args : nullptr);
}

Channel::~Channel() { grpc_channel_destroy(c_channel_); }

namespace {
// Pluck the finished event and set to status when it is not nullptr.
void GetFinalStatus(grpc_completion_queue *cq, void *finished_tag,
                    Status *status) {
  grpc_event *ev =
      grpc_completion_queue_pluck(cq, finished_tag, gpr_inf_future);
  if (status) {
    StatusCode error_code = static_cast<StatusCode>(ev->data.finished.status);
    grpc::string details(ev->data.finished.details ? ev->data.finished.details
                                                   : "");
    *status = Status(error_code, details);
  }
  grpc_event_finish(ev);
}
}  // namespace

// TODO(yangg) more error handling
Status Channel::StartBlockingRpc(const RpcMethod &method,
                                 ClientContext *context,
                                 const google::protobuf::Message &request,
                                 google::protobuf::Message *result) {
  Status status;
  grpc_call *call = grpc_channel_create_call(
      c_channel_, method.name(), target_.c_str(), context->RawDeadline());
  context->set_call(call);
<<<<<<< HEAD
  grpc_event *ev;
  void *finished_tag = reinterpret_cast<char *>(call);
  void *invoke_tag = reinterpret_cast<char *>(call) + 1;
  void *metadata_read_tag = reinterpret_cast<char *>(call) + 2;
  void *write_tag = reinterpret_cast<char *>(call) + 3;
  void *halfclose_tag = reinterpret_cast<char *>(call) + 4;
  void *read_tag = reinterpret_cast<char *>(call) + 5;
=======
  grpc_event* ev;
  void* finished_tag = reinterpret_cast<char*>(call);
  void* metadata_read_tag = reinterpret_cast<char*>(call) + 2;
  void* write_tag = reinterpret_cast<char*>(call) + 3;
  void* halfclose_tag = reinterpret_cast<char*>(call) + 4;
  void* read_tag = reinterpret_cast<char*>(call) + 5;
>>>>>>> 5d19e96f

  grpc_completion_queue *cq = grpc_completion_queue_create();
  context->set_cq(cq);
  // add_metadata from context
  //
  // invoke
  GPR_ASSERT(grpc_call_invoke(call, cq, metadata_read_tag, finished_tag,
                              GRPC_WRITE_BUFFER_HINT) == GRPC_CALL_OK);
  // write request
<<<<<<< HEAD
  grpc_byte_buffer *write_buffer = nullptr;
  success = SerializeProto(request, &write_buffer);
=======
  grpc_byte_buffer* write_buffer = nullptr;
  bool success = SerializeProto(request, &write_buffer);
>>>>>>> 5d19e96f
  if (!success) {
    grpc_call_cancel(call);
    status =
        Status(StatusCode::DATA_LOSS, "Failed to serialize request proto.");
    GetFinalStatus(cq, finished_tag, nullptr);
    return status;
  }
  GPR_ASSERT(grpc_call_start_write(call, write_buffer, write_tag,
                                   GRPC_WRITE_BUFFER_HINT) == GRPC_CALL_OK);
  grpc_byte_buffer_destroy(write_buffer);
  ev = grpc_completion_queue_pluck(cq, write_tag, gpr_inf_future);

  success = ev->data.write_accepted == GRPC_OP_OK;
  grpc_event_finish(ev);
  if (!success) {
    GetFinalStatus(cq, finished_tag, &status);
    return status;
  }
  // writes done
  GPR_ASSERT(grpc_call_writes_done(call, halfclose_tag) == GRPC_CALL_OK);
  ev = grpc_completion_queue_pluck(cq, halfclose_tag, gpr_inf_future);
  grpc_event_finish(ev);
  // start read metadata
  //
  ev = grpc_completion_queue_pluck(cq, metadata_read_tag, gpr_inf_future);
  grpc_event_finish(ev);
  // start read
  GPR_ASSERT(grpc_call_start_read(call, read_tag) == GRPC_CALL_OK);
  ev = grpc_completion_queue_pluck(cq, read_tag, gpr_inf_future);
  if (ev->data.read) {
    if (!DeserializeProto(ev->data.read, result)) {
      grpc_event_finish(ev);
      status = Status(StatusCode::DATA_LOSS, "Failed to parse response proto.");
      GetFinalStatus(cq, finished_tag, nullptr);
      return status;
    }
  }
  grpc_event_finish(ev);

  // wait status
  GetFinalStatus(cq, finished_tag, &status);
  return status;
}

StreamContextInterface *Channel::CreateStream(
    const RpcMethod &method, ClientContext *context,
    const google::protobuf::Message *request,
    google::protobuf::Message *result) {
  grpc_call *call = grpc_channel_create_call(
      c_channel_, method.name(), target_.c_str(), context->RawDeadline());
  context->set_call(call);
  grpc_completion_queue *cq = grpc_completion_queue_create();
  context->set_cq(cq);
  return new StreamContext(method, context, request, result);
}

}  // namespace grpc<|MERGE_RESOLUTION|>--- conflicted
+++ resolved
@@ -102,22 +102,12 @@
   grpc_call *call = grpc_channel_create_call(
       c_channel_, method.name(), target_.c_str(), context->RawDeadline());
   context->set_call(call);
-<<<<<<< HEAD
-  grpc_event *ev;
-  void *finished_tag = reinterpret_cast<char *>(call);
-  void *invoke_tag = reinterpret_cast<char *>(call) + 1;
-  void *metadata_read_tag = reinterpret_cast<char *>(call) + 2;
-  void *write_tag = reinterpret_cast<char *>(call) + 3;
-  void *halfclose_tag = reinterpret_cast<char *>(call) + 4;
-  void *read_tag = reinterpret_cast<char *>(call) + 5;
-=======
   grpc_event* ev;
   void* finished_tag = reinterpret_cast<char*>(call);
   void* metadata_read_tag = reinterpret_cast<char*>(call) + 2;
   void* write_tag = reinterpret_cast<char*>(call) + 3;
   void* halfclose_tag = reinterpret_cast<char*>(call) + 4;
   void* read_tag = reinterpret_cast<char*>(call) + 5;
->>>>>>> 5d19e96f
 
   grpc_completion_queue *cq = grpc_completion_queue_create();
   context->set_cq(cq);
@@ -127,13 +117,8 @@
   GPR_ASSERT(grpc_call_invoke(call, cq, metadata_read_tag, finished_tag,
                               GRPC_WRITE_BUFFER_HINT) == GRPC_CALL_OK);
   // write request
-<<<<<<< HEAD
-  grpc_byte_buffer *write_buffer = nullptr;
-  success = SerializeProto(request, &write_buffer);
-=======
   grpc_byte_buffer* write_buffer = nullptr;
   bool success = SerializeProto(request, &write_buffer);
->>>>>>> 5d19e96f
   if (!success) {
     grpc_call_cancel(call);
     status =
