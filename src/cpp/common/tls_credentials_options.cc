--- conflicted
+++ resolved
@@ -59,15 +59,11 @@
       c_credentials_options_, identity_cert_name.c_str());
 }
 
-<<<<<<< HEAD
 void TlsCredentialsOptions::set_crl_directory(const std::string& path) {
   grpc_tls_credentials_options_set_crl_directory(c_credentials_options_,
                                                  path.c_str());
 }
 
-void TlsChannelCredentialsOptions::set_server_verification_option(
-    grpc_tls_server_verification_option server_verification_option) {
-=======
 void TlsCredentialsOptions::set_certificate_verifier(
     std::shared_ptr<CertificateVerifier> certificate_verifier) {
   certificate_verifier_ = std::move(certificate_verifier);
@@ -78,7 +74,6 @@
 }
 
 void TlsCredentialsOptions::set_check_call_host(bool check_call_host) {
->>>>>>> 4d621a93
   grpc_tls_credentials_options* options = c_credentials_options();
   GPR_ASSERT(options != nullptr);
   grpc_tls_credentials_options_set_check_call_host(options, check_call_host);
