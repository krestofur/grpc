--- conflicted
+++ resolved
@@ -181,12 +181,6 @@
         "src/core/json/json_reader.h",
         "src/core/json/json_writer.h",
         "src/core/profiling/timers.h",
-<<<<<<< HEAD
-=======
-        "src/core/profiling/timers_preciseclock.h",
-        "src/core/statistics/census_interface.h",
-        "src/core/statistics/census_rpc_stats.h",
->>>>>>> 1b481b64
         "src/core/surface/byte_buffer_queue.h",
         "src/core/surface/call.h",
         "src/core/surface/channel.h",
