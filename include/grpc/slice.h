/*
 *
 * Copyright 2015 gRPC authors.
 *
 * Licensed under the Apache License, Version 2.0 (the "License");
 * you may not use this file except in compliance with the License.
 * You may obtain a copy of the License at
 *
 *     http://www.apache.org/licenses/LICENSE-2.0
 *
 * Unless required by applicable law or agreed to in writing, software
 * distributed under the License is distributed on an "AS IS" BASIS,
 * WITHOUT WARRANTIES OR CONDITIONS OF ANY KIND, either express or implied.
 * See the License for the specific language governing permissions and
 * limitations under the License.
 *
 */

#ifndef GRPC_SLICE_H
#define GRPC_SLICE_H

#include <grpc/impl/codegen/slice.h>
#include <grpc/support/sync.h>

#ifdef __cplusplus
extern "C" {
#endif

/** Increment the refcount of s. Requires slice is initialized.
   Returns s. */
GPRAPI grpc_slice grpc_slice_ref(grpc_slice s);

/** Decrement the ref count of s.  If the ref count of s reaches zero, all
   slices sharing the ref count are destroyed, and considered no longer
   initialized.  If s is ultimately derived from a call to grpc_slice_new(start,
   len, dest) where dest!=NULL , then (*dest)(start) is called, else if s is
   ultimately derived from a call to grpc_slice_new_with_len(start, len, dest)
   where dest!=NULL , then (*dest)(start, len).  Requires s initialized.  */
GPRAPI void grpc_slice_unref(grpc_slice s);

/** Copy slice - create a new slice that contains the same data as s */
GPRAPI grpc_slice grpc_slice_copy(grpc_slice s);

/** Create a slice pointing at some data. Calls malloc to allocate a refcount
   for the object, and arranges that destroy will be called with the pointer
   passed in at destruction. */
GPRAPI grpc_slice grpc_slice_new(void* p, size_t len, void (*destroy)(void*));

/** Equivalent to grpc_slice_new, but with a separate pointer that is
   passed to the destroy function.  This function can be useful when
   the data is part of a larger structure that must be destroyed when
   the data is no longer needed. */
GPRAPI grpc_slice grpc_slice_new_with_user_data(void* p, size_t len,
                                                void (*destroy)(void*),
                                                void* user_data);

/** Equivalent to grpc_slice_new, but with a two argument destroy function that
   also takes the slice length. */
GPRAPI grpc_slice grpc_slice_new_with_len(void* p, size_t len,
                                          void (*destroy)(void*, size_t));

/** Equivalent to grpc_slice_new(malloc(len), len, free), but saves one malloc()
   call.
   Aborts if malloc() fails. */
GPRAPI grpc_slice grpc_slice_malloc(size_t length);
GPRAPI grpc_slice grpc_slice_malloc_large(size_t length);

#define GRPC_SLICE_MALLOC(len) grpc_slice_malloc(len)

/** Intern a slice:

   The return value for two invocations of this function with  the same sequence
   of bytes is a slice which points to the same memory. */
GPRAPI grpc_slice grpc_slice_intern(grpc_slice slice);

/** Create a slice by copying a string.
   Does not preserve null terminators.
   Equivalent to:
     size_t len = strlen(source);
     grpc_slice slice = grpc_slice_malloc(len);
     memcpy(slice->data, source, len); */
GPRAPI grpc_slice grpc_slice_from_copied_string(const char* source);

/** Create a slice by copying a buffer.
   Equivalent to:
     grpc_slice slice = grpc_slice_malloc(len);
     memcpy(slice->data, source, len); */
GPRAPI grpc_slice grpc_slice_from_copied_buffer(const char* source, size_t len);

/** Create a slice pointing to constant memory */
GPRAPI grpc_slice grpc_slice_from_static_string(const char* source);

/** Create a slice pointing to constant memory */
GPRAPI grpc_slice grpc_slice_from_static_buffer(const void* source, size_t len);

/** Return a result slice derived from s, which shares a ref count with \a s,
   where result.data==s.data+begin, and result.length==end-begin. The ref count
   of \a s is increased by one. Do not assign result back to \a s.
   Requires s initialized, begin <= end, begin <= s.length, and
   end <= source->length. */
GPRAPI grpc_slice grpc_slice_sub(grpc_slice s, size_t begin, size_t end);

/** The same as grpc_slice_sub, but without altering the ref count */
GPRAPI grpc_slice grpc_slice_sub_no_ref(grpc_slice s, size_t begin, size_t end);

/** Splits s into two: modifies s to be s[0:split], and returns a new slice,
   sharing a refcount with s, that contains s[split:s.length].
   Requires s intialized, split <= s.length */
GPRAPI grpc_slice grpc_slice_split_tail(grpc_slice* s, size_t split);

typedef enum {
  GRPC_SLICE_REF_TAIL = 1,
  GRPC_SLICE_REF_HEAD = 2,
  GRPC_SLICE_REF_BOTH = 1 + 2
} grpc_slice_ref_whom;

/** The same as grpc_slice_split_tail, but with an option to skip altering
 * refcounts (grpc_slice_split_tail_maybe_ref(..., true) is equivalent to
 * grpc_slice_split_tail(...)) */
GPRAPI grpc_slice grpc_slice_split_tail_maybe_ref(grpc_slice* s, size_t split,
                                                  grpc_slice_ref_whom ref_whom);

/** Splits s into two: modifies s to be s[split:s.length], and returns a new
   slice, sharing a refcount with s, that contains s[0:split].
   Requires s intialized, split <= s.length */
GPRAPI grpc_slice grpc_slice_split_head(grpc_slice* s, size_t split);

GPRAPI grpc_slice grpc_empty_slice(void);

GPRAPI uint32_t grpc_slice_default_hash_impl(grpc_slice s);
GPRAPI int grpc_slice_default_eq_impl(grpc_slice a, grpc_slice b);

GPRAPI int grpc_slice_eq(grpc_slice a, grpc_slice b);

/** Returns <0 if a < b, ==0 if a == b, >0 if a > b
   The order is arbitrary, and is not guaranteed to be stable across different
   versions of the API. */
GPRAPI int grpc_slice_cmp(grpc_slice a, grpc_slice b);
<<<<<<< HEAD
GPRAPI int grpc_slice_str_cmp(grpc_slice a, const char* b);
GPRAPI int grpc_slice_buf_cmp(grpc_slice a, const void* b, size_t blen);
=======
GPRAPI int grpc_slice_str_cmp(grpc_slice a, const char *b);
>>>>>>> 8cbb89a7

/** return non-zero if the first blen bytes of a are equal to b */
GPRAPI int grpc_slice_buf_start_eq(grpc_slice a, const void* b, size_t blen);

/** return the index of the last instance of \a c in \a s, or -1 if not found */
GPRAPI int grpc_slice_rchr(grpc_slice s, char c);
GPRAPI int grpc_slice_chr(grpc_slice s, char c);

/** return the index of the first occurance of \a needle in \a haystack, or -1
   if it's not found */
GPRAPI int grpc_slice_slice(grpc_slice haystack, grpc_slice needle);

GPRAPI uint32_t grpc_slice_hash(grpc_slice s);

/** Do two slices point at the same memory, with the same length
   If a or b is inlined, actually compares data */
GPRAPI int grpc_slice_is_equivalent(grpc_slice a, grpc_slice b);

/** Return a slice pointing to newly allocated memory that has the same contents
 * as \a s */
GPRAPI grpc_slice grpc_slice_dup(grpc_slice a);

/** Return a copy of slice as a C string. Offers no protection against embedded
   NULL's. Returned string must be freed with gpr_free. */
GPRAPI char* grpc_slice_to_c_string(grpc_slice s);

#ifdef __cplusplus
}
#endif

#endif /* GRPC_SLICE_H */<|MERGE_RESOLUTION|>--- conflicted
+++ resolved
@@ -136,12 +136,7 @@
    The order is arbitrary, and is not guaranteed to be stable across different
    versions of the API. */
 GPRAPI int grpc_slice_cmp(grpc_slice a, grpc_slice b);
-<<<<<<< HEAD
 GPRAPI int grpc_slice_str_cmp(grpc_slice a, const char* b);
-GPRAPI int grpc_slice_buf_cmp(grpc_slice a, const void* b, size_t blen);
-=======
-GPRAPI int grpc_slice_str_cmp(grpc_slice a, const char *b);
->>>>>>> 8cbb89a7
 
 /** return non-zero if the first blen bytes of a are equal to b */
 GPRAPI int grpc_slice_buf_start_eq(grpc_slice a, const void* b, size_t blen);
