--- conflicted
+++ resolved
@@ -160,11 +160,7 @@
     <ClInclude Include="..\..\src\core\surface\client.h" />
     <ClInclude Include="..\..\src\core\surface\completion_queue.h" />
     <ClInclude Include="..\..\src\core\surface\event_string.h" />
-<<<<<<< HEAD
-=======
     <ClInclude Include="..\..\src\core\surface\init.h" />
-    <ClInclude Include="..\..\src\core\surface\lame_client.h" />
->>>>>>> 0cfc638d
     <ClInclude Include="..\..\src\core\surface\server.h" />
     <ClInclude Include="..\..\src\core\surface\surface_trace.h" />
     <ClInclude Include="..\..\src\core\transport\chttp2\bin_encoder.h" />
